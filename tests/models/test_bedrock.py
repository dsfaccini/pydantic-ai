from __future__ import annotations as _annotations

import datetime
from types import SimpleNamespace
from typing import Any

import pytest
from inline_snapshot import snapshot
from typing_extensions import TypedDict

from pydantic_ai import (
    BinaryContent,
    CachePoint,
    DocumentUrl,
    FinalResultEvent,
    FunctionToolCallEvent,
    FunctionToolResultEvent,
    ImageUrl,
    ModelMessage,
    ModelRequest,
    ModelResponse,
    PartDeltaEvent,
    PartEndEvent,
    PartStartEvent,
    RetryPromptPart,
    SystemPromptPart,
    TextPart,
    TextPartDelta,
    ThinkingPart,
    ThinkingPartDelta,
    ToolCallPart,
    ToolCallPartDelta,
    ToolReturnPart,
    UserPromptPart,
    VideoUrl,
)
from pydantic_ai.agent import Agent
from pydantic_ai.exceptions import ModelAPIError, ModelHTTPError, ModelRetry, UsageLimitExceeded, UserError
from pydantic_ai.messages import AgentStreamEvent
from pydantic_ai.models import ModelRequestParameters
from pydantic_ai.profiles import DEFAULT_PROFILE
from pydantic_ai.providers import Provider
from pydantic_ai.run import AgentRunResult, AgentRunResultEvent
from pydantic_ai.tools import ToolDefinition
from pydantic_ai.usage import RequestUsage, RunUsage, UsageLimits

from ..conftest import IsDatetime, IsInstance, IsStr, try_import

with try_import() as imports_successful:
    from botocore.exceptions import ClientError
    from mypy_boto3_bedrock_runtime.type_defs import MessageUnionTypeDef, SystemContentBlockTypeDef, ToolTypeDef

    from pydantic_ai.models.bedrock import BedrockConverseModel, BedrockModelName, BedrockModelSettings
    from pydantic_ai.models.openai import OpenAIResponsesModel, OpenAIResponsesModelSettings
    from pydantic_ai.providers.bedrock import BedrockProvider
    from pydantic_ai.providers.openai import OpenAIProvider

pytestmark = [
    pytest.mark.skipif(not imports_successful(), reason='bedrock not installed'),
    pytest.mark.anyio,
    pytest.mark.vcr,
]


class _StubBedrockClient:
    """Minimal Bedrock client that always raises the provided error."""

    def __init__(self, error: ClientError):
        self._error = error
        self.meta = SimpleNamespace(endpoint_url='https://bedrock.stub')

    def converse(self, **_: Any) -> None:
        raise self._error

    def converse_stream(self, **_: Any) -> None:
        raise self._error

    def count_tokens(self, **_: Any) -> None:
        raise self._error


class _StubBedrockProvider(Provider[Any]):
    """Provider implementation backed by the stub client."""

    def __init__(self, client: _StubBedrockClient):
        self._client = client

    @property
    def name(self) -> str:
        return 'bedrock-stub'

    @property
    def base_url(self) -> str:
        return 'https://bedrock.stub'

    @property
    def client(self) -> _StubBedrockClient:
        return self._client

    def model_profile(self, model_name: str):
        return DEFAULT_PROFILE


def _bedrock_model_with_client_error(error: ClientError) -> BedrockConverseModel:
    """Instantiate a BedrockConverseModel wired to always raise the given error."""
    return BedrockConverseModel(
        'us.amazon.nova-micro-v1:0',
        provider=_StubBedrockProvider(_StubBedrockClient(error)),
    )


async def test_bedrock_model(allow_model_requests: None, bedrock_provider: BedrockProvider):
    model = BedrockConverseModel('us.amazon.nova-micro-v1:0', provider=bedrock_provider)
    assert model.base_url == 'https://bedrock-runtime.us-east-1.amazonaws.com'
    agent = Agent(model=model, system_prompt='You are a chatbot.')

    result = await agent.run('Hello!')
    assert result.output == snapshot(
        "Hello! How can I assist you today? Whether you have questions, need information, or just want to chat, I'm here to help."
    )
    assert result.usage() == snapshot(RunUsage(requests=1, input_tokens=7, output_tokens=30))
    assert result.all_messages() == snapshot(
        [
            ModelRequest(
                parts=[
                    SystemPromptPart(
                        content='You are a chatbot.',
                        timestamp=IsDatetime(),
                    ),
                    UserPromptPart(
                        content='Hello!',
                        timestamp=IsDatetime(),
                    ),
                ],
                timestamp=IsDatetime(),
                run_id=IsStr(),
            ),
            ModelResponse(
                parts=[
                    TextPart(
                        content="Hello! How can I assist you today? Whether you have questions, need information, or just want to chat, I'm here to help."
                    )
                ],
                usage=RequestUsage(input_tokens=7, output_tokens=30),
                model_name='us.amazon.nova-micro-v1:0',
                timestamp=IsDatetime(),
                provider_name='bedrock',
                provider_url='https://bedrock-runtime.us-east-1.amazonaws.com',
                provider_details={'finish_reason': 'end_turn'},
                finish_reason='stop',
                run_id=IsStr(),
            ),
        ]
    )


@pytest.mark.vcr()
async def test_bedrock_model_usage_limit_exceeded(
    allow_model_requests: None,
    bedrock_provider: BedrockProvider,
):
    model = BedrockConverseModel('us.anthropic.claude-sonnet-4-20250514-v1:0', provider=bedrock_provider)
    agent = Agent(model=model)

    with pytest.raises(
        UsageLimitExceeded,
        match='The next request would exceed the input_tokens_limit of 18 \\(input_tokens=23\\)',
    ):
        await agent.run(
            ['The quick brown fox jumps over the lazydog.', CachePoint(), 'What was next?'],
            usage_limits=UsageLimits(input_tokens_limit=18, count_tokens_before_request=True),
        )


@pytest.mark.vcr()
async def test_bedrock_model_usage_limit_not_exceeded(
    allow_model_requests: None,
    bedrock_provider: BedrockProvider,
):
    model = BedrockConverseModel('us.anthropic.claude-sonnet-4-20250514-v1:0', provider=bedrock_provider)
    agent = Agent(model=model)

    result = await agent.run(
        'The quick brown fox jumps over the lazydog.',
        usage_limits=UsageLimits(input_tokens_limit=25, count_tokens_before_request=True),
    )

    assert result.output == snapshot(
        'I notice there\'s a small typo in your message - it should be "lazy dog" (two words) rather than '
        '"lazydog."\n\nThe corrected version is: "The quick brown fox jumps over the lazy dog."\n\n'
        'This is a famous pangram - a sentence that contains every letter of the English alphabet at least once. '
        "It's commonly used for testing typewriters, keyboards, fonts, and other applications where you want to "
        "display all the letters.\n\nIs there something specific you'd like to know about this phrase, or were you "
        'perhaps testing something?'
    )


@pytest.mark.vcr()
async def test_bedrock_count_tokens_error(allow_model_requests: None, bedrock_provider: BedrockProvider):
    """Test that errors convert to ModelHTTPError."""
    model_id = 'us.does-not-exist-model-v1:0'
    model = BedrockConverseModel(model_id, provider=bedrock_provider)
    agent = Agent(model)

    with pytest.raises(ModelHTTPError) as exc_info:
        await agent.run('hello', usage_limits=UsageLimits(input_tokens_limit=20, count_tokens_before_request=True))

    assert exc_info.value.status_code == 400
    assert exc_info.value.model_name == model_id
    assert exc_info.value.body.get('Error', {}).get('Message') == 'The provided model identifier is invalid.'  # type: ignore[union-attr]


async def test_bedrock_request_non_http_error():
    error = ClientError({'Error': {'Code': 'TestException', 'Message': 'broken connection'}}, 'converse')
    model = _bedrock_model_with_client_error(error)
    params = ModelRequestParameters()

    with pytest.raises(ModelAPIError) as exc_info:
        await model.request([ModelRequest.user_text_prompt('hi')], None, params)

    assert exc_info.value.message == snapshot(
        'An error occurred (TestException) when calling the converse operation: broken connection'
    )


async def test_bedrock_count_tokens_non_http_error():
    error = ClientError({'Error': {'Code': 'TestException', 'Message': 'broken connection'}}, 'count_tokens')
    model = _bedrock_model_with_client_error(error)
    params = ModelRequestParameters()

    with pytest.raises(ModelAPIError) as exc_info:
        await model.count_tokens([ModelRequest.user_text_prompt('hi')], None, params)

    assert exc_info.value.message == snapshot(
        'An error occurred (TestException) when calling the count_tokens operation: broken connection'
    )


async def test_bedrock_stream_non_http_error():
    error = ClientError({'Error': {'Code': 'TestException', 'Message': 'broken connection'}}, 'converse_stream')
    model = _bedrock_model_with_client_error(error)
    params = ModelRequestParameters()

    with pytest.raises(ModelAPIError) as exc_info:
        async with model.request_stream([ModelRequest.user_text_prompt('hi')], None, params) as stream:
            async for _ in stream:
                pass

    assert 'broken connection' in exc_info.value.message


async def test_stub_provider_properties():
    # tests the test utility itself...
    error = ClientError({'Error': {'Code': 'TestException', 'Message': 'test'}}, 'converse')
    model = _bedrock_model_with_client_error(error)
    provider = model._provider  # pyright: ignore[reportPrivateUsage]

    assert provider.name == 'bedrock-stub'
    assert provider.base_url == 'https://bedrock.stub'


@pytest.mark.parametrize(
    ('model_name', 'expected'),
    [
        ('us.anthropic.claude-sonnet-4-20250514-v1:0', 'anthropic.claude-sonnet-4-20250514-v1:0'),
        ('eu.amazon.nova-micro-v1:0', 'amazon.nova-micro-v1:0'),
        ('apac.meta.llama3-8b-instruct-v1:0', 'meta.llama3-8b-instruct-v1:0'),
        ('anthropic.claude-3-7-sonnet-20250219-v1:0', 'anthropic.claude-3-7-sonnet-20250219-v1:0'),
    ],
)
def test_remove_inference_geo_prefix(model_name: str, expected: str):
    assert BedrockConverseModel._remove_inference_geo_prefix(model_name) == expected  # pyright: ignore[reportPrivateUsage]


async def test_bedrock_model_structured_output(allow_model_requests: None, bedrock_provider: BedrockProvider):
    model = BedrockConverseModel('us.amazon.nova-micro-v1:0', provider=bedrock_provider)
    agent = Agent(model=model, instructions='You are a helpful chatbot.', retries=5)

    class Response(TypedDict):
        temperature: str
        date: datetime.date
        city: str

    @agent.tool_plain
    async def temperature(city: str, date: datetime.date) -> str:
        """Get the temperature in a city on a specific date.

        Args:
            city: The city name.
            date: The date.

        Returns:
            The temperature in degrees Celsius.
        """
        return '30°C'

    result = await agent.run('What was the temperature in London 1st January 2022?', output_type=Response)
    assert result.output == snapshot({'temperature': '30°C', 'date': datetime.date(2022, 1, 1), 'city': 'London'})
    assert result.usage() == snapshot(RunUsage(requests=2, input_tokens=1236, output_tokens=298, tool_calls=1))
    assert result.all_messages() == snapshot(
        [
            ModelRequest(
                parts=[
                    UserPromptPart(
                        content='What was the temperature in London 1st January 2022?',
                        timestamp=IsDatetime(),
                    ),
                ],
<<<<<<< HEAD
                instructions='You are a helpful chatbot.',
=======
                timestamp=IsDatetime(),
>>>>>>> c5352758
                run_id=IsStr(),
            ),
            ModelResponse(
                parts=[
                    TextPart(
                        content='<thinking> To find the temperature in London on 1st January 2022, I will use the "temperature" tool. I need to provide the date and the city name. The date is already provided as "1st January 2022" and the city name is "London". I will call the "temperature" tool with these parameters.</thinking>\n'
                    ),
                    ToolCallPart(
                        tool_name='temperature',
                        args={'date': '2022-01-01', 'city': 'London'},
                        tool_call_id='tooluse_5WEci1UmQ8ifMFkUcy2gHQ',
                    ),
                ],
                usage=RequestUsage(input_tokens=551, output_tokens=132),
                model_name='us.amazon.nova-micro-v1:0',
                timestamp=IsDatetime(),
                provider_name='bedrock',
                provider_url='https://bedrock-runtime.us-east-1.amazonaws.com',
                provider_details={'finish_reason': 'tool_use'},
                finish_reason='tool_call',
                run_id=IsStr(),
            ),
            ModelRequest(
                parts=[
                    ToolReturnPart(
                        tool_name='temperature',
                        content='30°C',
                        tool_call_id='tooluse_5WEci1UmQ8ifMFkUcy2gHQ',
                        timestamp=IsDatetime(),
                    )
                ],
<<<<<<< HEAD
                instructions='You are a helpful chatbot.',
=======
                timestamp=IsDatetime(),
>>>>>>> c5352758
                run_id=IsStr(),
            ),
            ModelResponse(
                parts=[
                    TextPart(
                        content='<thinking> I have received the result from the "temperature" tool. The temperature in London on 1st January 2022 was 30°C. Now, I will use the "final_result" tool to provide this information to the user.</thinking> '
                    ),
                    ToolCallPart(
                        tool_name='final_result',
                        args={'date': '2022-01-01', 'city': 'London', 'temperature': '30°C'},
                        tool_call_id='tooluse_9AjloJSaQDKmpPFff-2Clg',
                    ),
                ],
                usage=RequestUsage(input_tokens=685, output_tokens=166),
                model_name='us.amazon.nova-micro-v1:0',
                timestamp=IsDatetime(),
                provider_name='bedrock',
                provider_url='https://bedrock-runtime.us-east-1.amazonaws.com',
                provider_details={'finish_reason': 'tool_use'},
                finish_reason='tool_call',
                run_id=IsStr(),
            ),
            ModelRequest(
                parts=[
                    ToolReturnPart(
                        tool_name='final_result',
                        content='Final result processed.',
                        tool_call_id='tooluse_9AjloJSaQDKmpPFff-2Clg',
                        timestamp=IsDatetime(),
                    )
                ],
                timestamp=IsDatetime(),
                run_id=IsStr(),
            ),
        ]
    )


async def test_bedrock_model_stream(allow_model_requests: None, bedrock_provider: BedrockProvider):
    model = BedrockConverseModel('us.amazon.nova-micro-v1:0', provider=bedrock_provider)
    agent = Agent(model=model, instructions='You are a helpful chatbot.', model_settings={'temperature': 0.0})
    async with agent.run_stream('What is the capital of France?') as result:
        data = await result.get_output()
    assert data == snapshot(
        'The capital of France is Paris. Paris is not only the capital city but also the most populous city in France, known for its significant cultural, political, and economic influence. It is famous for landmarks such as the Eiffel Tower, the Louvre Museum, and Notre-Dame Cathedral, among many other attractions.'
    )


async def test_bedrock_model_anthropic_model_with_tools(allow_model_requests: None, bedrock_provider: BedrockProvider):
    model = BedrockConverseModel('anthropic.claude-v2', provider=bedrock_provider)
    agent = Agent(model=model, instructions='You are a helpful chatbot.', model_settings={'temperature': 0.0})

    @agent.tool_plain
    async def get_current_temperature(city: str) -> str:
        """Get the current temperature in a city.

        Args:
            city: The city name.

        Returns:
            The current temperature in degrees Celsius.
        """
        return '30°C'  # pragma: no cover

    # TODO(Marcelo): Anthropic models don't support tools on the Bedrock Converse Interface.
    # I'm unsure what to do, so for the time being I'm just documenting the test. Let's see if someone complains.
    with pytest.raises(Exception):
        await agent.run('What is the current temperature in London?')


async def test_bedrock_model_anthropic_model_without_tools(
    allow_model_requests: None, bedrock_provider: BedrockProvider
):
    model = BedrockConverseModel('anthropic.claude-v2', provider=bedrock_provider)
    agent = Agent(model=model, instructions='You are a helpful chatbot.', model_settings={'temperature': 0.0})
    result = await agent.run('What is the capital of France?')
    assert result.output == snapshot('Paris is the capital of France.')


async def test_bedrock_model_retry(allow_model_requests: None, bedrock_provider: BedrockProvider):
    model = BedrockConverseModel('us.amazon.nova-micro-v1:0', provider=bedrock_provider)
    agent = Agent(
        model=model, instructions='You are a helpful chatbot.', model_settings={'temperature': 0.0}, retries=2
    )

    @agent.tool_plain
    async def get_capital(country: str) -> str:
        """Get the capital of a country.

        Args:
            country: The country name.
        """
        raise ModelRetry('The country is not supported.')

    result = await agent.run('What is the capital of France?')
    assert result.all_messages() == snapshot(
        [
            ModelRequest(
                parts=[
                    UserPromptPart(
                        content='What is the capital of France?',
                        timestamp=IsDatetime(),
                    ),
                ],
<<<<<<< HEAD
                instructions='You are a helpful chatbot.',
=======
                timestamp=IsDatetime(),
>>>>>>> c5352758
                run_id=IsStr(),
            ),
            ModelResponse(
                parts=[
                    TextPart(
                        content='<thinking> To find the capital of France, I will use the available tool "get_capital". I will input the country name "France" into the tool. </thinking>\n'
                    ),
                    ToolCallPart(
                        tool_name='get_capital',
                        args={'country': 'France'},
                        tool_call_id='tooluse_F8LnaCMtQ0-chKTnPhNH2g',
                    ),
                ],
                usage=RequestUsage(input_tokens=417, output_tokens=69),
                model_name='us.amazon.nova-micro-v1:0',
                timestamp=IsDatetime(),
                provider_name='bedrock',
                provider_url='https://bedrock-runtime.us-east-1.amazonaws.com',
                provider_details={'finish_reason': 'tool_use'},
                finish_reason='tool_call',
                run_id=IsStr(),
            ),
            ModelRequest(
                parts=[
                    RetryPromptPart(
                        content='The country is not supported.',
                        tool_name='get_capital',
                        tool_call_id='tooluse_F8LnaCMtQ0-chKTnPhNH2g',
                        timestamp=IsDatetime(),
                    )
                ],
<<<<<<< HEAD
                instructions='You are a helpful chatbot.',
=======
                timestamp=IsDatetime(),
>>>>>>> c5352758
                run_id=IsStr(),
            ),
            ModelResponse(
                parts=[
                    TextPart(
                        content="""\
<thinking> It seems there was an error in retrieving the capital of France. The tool returned a message saying "The country is not supported." This indicates that the tool does not support the country France. I will inform the user about this limitation and suggest alternative ways to find the information. </thinking>

I'm sorry, but the tool I have does not support retrieving the capital of France. However, I can tell you that the capital of France is Paris. If you need information on a different country, please let me know!\
"""
                    )
                ],
                usage=RequestUsage(input_tokens=509, output_tokens=108),
                model_name='us.amazon.nova-micro-v1:0',
                timestamp=IsDatetime(),
                provider_name='bedrock',
                provider_url='https://bedrock-runtime.us-east-1.amazonaws.com',
                provider_details={'finish_reason': 'end_turn'},
                finish_reason='stop',
                run_id=IsStr(),
            ),
        ]
    )


async def test_bedrock_model_max_tokens(allow_model_requests: None, bedrock_provider: BedrockProvider):
    model = BedrockConverseModel('us.amazon.nova-micro-v1:0', provider=bedrock_provider)
    agent = Agent(model=model, instructions='You are a helpful chatbot.', model_settings={'max_tokens': 5})
    result = await agent.run('What is the capital of France?')
    assert result.output == snapshot('The capital of France is')


async def test_bedrock_model_top_p(allow_model_requests: None, bedrock_provider: BedrockProvider):
    model = BedrockConverseModel('us.amazon.nova-micro-v1:0', provider=bedrock_provider)
    agent = Agent(model=model, instructions='You are a helpful chatbot.', model_settings={'top_p': 0.5})
    result = await agent.run('What is the capital of France?')
    assert result.output == snapshot(
        'The capital of France is Paris. Paris is not only the capital city but also the most populous city in France, known for its significant cultural, political, and economic influence both within the country and globally. It is famous for landmarks such as the Eiffel Tower, the Louvre Museum, and the Notre-Dame Cathedral, among many other historical and architectural treasures.'
    )


async def test_bedrock_model_performance_config(allow_model_requests: None, bedrock_provider: BedrockProvider):
    model = BedrockConverseModel('us.amazon.nova-micro-v1:0', provider=bedrock_provider)
    model_settings = BedrockModelSettings(bedrock_performance_configuration={'latency': 'optimized'})
    agent = Agent(model=model, instructions='You are a helpful chatbot.', model_settings=model_settings)
    result = await agent.run('What is the capital of France?')
    assert result.output == snapshot(
        'The capital of France is Paris. Paris is not only the capital city but also the most populous city in France, known for its significant cultural, political, and economic influence both within the country and globally. It is famous for landmarks such as the Eiffel Tower, the Louvre Museum, and the Notre-Dame Cathedral, among many other historical and architectural treasures.'
    )


async def test_bedrock_model_guardrail_config(allow_model_requests: None, bedrock_provider: BedrockProvider):
    model = BedrockConverseModel('us.amazon.nova-micro-v1:0', provider=bedrock_provider)
    model_settings = BedrockModelSettings(
        bedrock_guardrail_config={'guardrailIdentifier': 'guardrailv1', 'guardrailVersion': 'v1', 'trace': 'enabled'}
    )
    agent = Agent(model=model, instructions='You are a helpful chatbot.', model_settings=model_settings)
    result = await agent.run('What is the capital of France?')
    assert result.output == snapshot(
        'The capital of France is Paris. Paris is not only the capital city but also the most populous city in France, known for its significant cultural, political, and economic influence both within the country and globally. It is famous for landmarks such as the Eiffel Tower, the Louvre Museum, and the Notre-Dame Cathedral, among many other historical and architectural treasures.'
    )


async def test_bedrock_model_other_parameters(allow_model_requests: None, bedrock_provider: BedrockProvider):
    model = BedrockConverseModel('us.amazon.nova-micro-v1:0', provider=bedrock_provider)
    model_settings = BedrockModelSettings(
        bedrock_prompt_variables={'leo': {'text': 'aaaa'}},
        bedrock_additional_model_requests_fields={'test': 'test'},
        bedrock_request_metadata={'test': 'test'},
        bedrock_additional_model_response_fields_paths=['test'],
    )
    agent = Agent(model=model, instructions='You are a helpful chatbot.', model_settings=model_settings)
    result = await agent.run('What is the capital of France?')
    assert result.output == snapshot(
        'The capital of France is Paris. Paris is not only the capital city but also the most populous city in France, known for its significant cultural, political, and economic influence both within the country and globally. It is famous for landmarks such as the Eiffel Tower, the Louvre Museum, and the Notre-Dame Cathedral, among many other historical and architectural treasures.'
    )


async def test_bedrock_model_service_tier(allow_model_requests: None, bedrock_provider: BedrockProvider):
    model = BedrockConverseModel('us.amazon.nova-micro-v1:0', provider=bedrock_provider)
    model_settings = BedrockModelSettings(bedrock_service_tier={'type': 'flex'})
    agent = Agent(model=model, system_prompt='You are a helpful chatbot.', model_settings=model_settings)
    result = await agent.run('What is the capital of France?')
    assert result.output == snapshot(
        'The capital of France is Paris. Paris is not only the capital city but also the most populous city in France, known for its significant cultural, political, and economic influence both within the country and globally. It is famous for landmarks such as the Eiffel Tower, the Louvre Museum, and the Notre-Dame Cathedral, among many other historical and architectural treasures.'
    )


async def test_bedrock_model_iter_stream(allow_model_requests: None, bedrock_provider: BedrockProvider):
    model = BedrockConverseModel('us.amazon.nova-micro-v1:0', provider=bedrock_provider)
    agent = Agent(model=model, instructions='You are a helpful chatbot.', model_settings={'top_p': 0.5})

    @agent.tool_plain
    async def get_capital(country: str) -> str:
        """Get the capital of a country.

        Args:
            country: The country name.
        """
        return 'Paris'  # pragma: no cover

    @agent.tool_plain
    async def get_temperature(city: str) -> str:
        """Get the temperature in a city.

        Args:
            city: The city name.
        """
        return '30°C'

    event_parts: list[Any] = []
    async with agent.iter(user_prompt='What is the temperature of the capital of France?') as agent_run:
        async for node in agent_run:
            if Agent.is_model_request_node(node) or Agent.is_call_tools_node(node):
                async with node.stream(agent_run.ctx) as request_stream:
                    async for event in request_stream:
                        event_parts.append(event)

    assert event_parts == snapshot(
        [
            PartStartEvent(index=0, part=TextPart(content='<thinking')),
            FinalResultEvent(tool_name=None, tool_call_id=None),
            PartDeltaEvent(index=0, delta=TextPartDelta(content_delta='> To find')),
            PartDeltaEvent(index=0, delta=TextPartDelta(content_delta=' the temperature')),
            PartDeltaEvent(index=0, delta=TextPartDelta(content_delta=' of the capital of France,')),
            PartDeltaEvent(index=0, delta=TextPartDelta(content_delta=' I need to first')),
            PartDeltaEvent(index=0, delta=TextPartDelta(content_delta=' determine the capital')),
            PartDeltaEvent(index=0, delta=TextPartDelta(content_delta=' of France and')),
            PartDeltaEvent(index=0, delta=TextPartDelta(content_delta=' then get')),
            PartDeltaEvent(index=0, delta=TextPartDelta(content_delta=' the current')),
            PartDeltaEvent(index=0, delta=TextPartDelta(content_delta=' temperature in')),
            PartDeltaEvent(index=0, delta=TextPartDelta(content_delta=' that city. The')),
            PartDeltaEvent(index=0, delta=TextPartDelta(content_delta=' capital of France is Paris')),
            PartDeltaEvent(index=0, delta=TextPartDelta(content_delta='. I')),
            PartDeltaEvent(index=0, delta=TextPartDelta(content_delta=' will use')),
            PartDeltaEvent(index=0, delta=TextPartDelta(content_delta=' the "get_temperature"')),
            PartDeltaEvent(index=0, delta=TextPartDelta(content_delta=' tool to find the current temperature')),
            PartDeltaEvent(index=0, delta=TextPartDelta(content_delta=' in Paris.</')),
            PartDeltaEvent(index=0, delta=TextPartDelta(content_delta='thinking')),
            PartDeltaEvent(index=0, delta=TextPartDelta(content_delta='>\n')),
            PartEndEvent(
                index=0,
                part=TextPart(
                    content='<thinking> To find the temperature of the capital of France, I need to first determine the capital of France and then get the current temperature in that city. The capital of France is Paris. I will use the "get_temperature" tool to find the current temperature in Paris.</thinking>\n'
                ),
                next_part_kind='tool-call',
            ),
            PartStartEvent(
                index=1,
                part=ToolCallPart(tool_name='get_temperature', tool_call_id='tooluse_lAG_zP8QRHmSYOwZzzaCqA'),
                previous_part_kind='text',
            ),
            PartDeltaEvent(
                index=1,
                delta=ToolCallPartDelta(args_delta='{"city":"Paris"}', tool_call_id='tooluse_lAG_zP8QRHmSYOwZzzaCqA'),
            ),
            PartEndEvent(
                index=1,
                part=ToolCallPart(
                    tool_name='get_temperature', args='{"city":"Paris"}', tool_call_id='tooluse_lAG_zP8QRHmSYOwZzzaCqA'
                ),
            ),
            IsInstance(FunctionToolCallEvent),
            FunctionToolResultEvent(
                result=ToolReturnPart(
                    tool_name='get_temperature',
                    content='30°C',
                    tool_call_id='tooluse_lAG_zP8QRHmSYOwZzzaCqA',
                    timestamp=IsDatetime(),
                )
            ),
            PartStartEvent(index=0, part=TextPart(content='The')),
            FinalResultEvent(tool_name=None, tool_call_id=None),
            PartDeltaEvent(index=0, delta=TextPartDelta(content_delta=' current temperature in Paris, the')),
            PartDeltaEvent(index=0, delta=TextPartDelta(content_delta=' capital of France,')),
            PartDeltaEvent(index=0, delta=TextPartDelta(content_delta=' is 30°C')),
            PartDeltaEvent(index=0, delta=TextPartDelta(content_delta='.')),
            PartEndEvent(
                index=0, part=TextPart(content='The current temperature in Paris, the capital of France, is 30°C.')
            ),
        ]
    )


@pytest.mark.vcr()
async def test_image_as_binary_content_input(
    allow_model_requests: None, image_content: BinaryContent, bedrock_provider: BedrockProvider
):
    m = BedrockConverseModel('us.amazon.nova-pro-v1:0', provider=bedrock_provider)
    agent = Agent(m, instructions='You are a helpful chatbot.')

    result = await agent.run(['What fruit is in the image?', image_content])
    assert result.output == snapshot(
        'The image features a fruit that is round and has a green skin with brown dots. The fruit is cut in half, revealing its interior, which is also green. Based on the appearance and characteristics, the fruit in the image is a kiwi.'
    )


@pytest.mark.vcr()
async def test_video_as_binary_content_input(
    allow_model_requests: None, video_content: BinaryContent, bedrock_provider: BedrockProvider
):
    m = BedrockConverseModel('us.amazon.nova-pro-v1:0', provider=bedrock_provider)
    agent = Agent(m, instructions='You are a helpful chatbot.')

    result = await agent.run(['Explain me this video', video_content])
    assert result.output == snapshot(
        'The video shows a camera set up on a tripod, pointed at a scenic view of a rocky landscape under a clear sky. The camera remains stationary throughout the video, capturing the same view without any changes.'
    )


@pytest.mark.vcr()
async def test_image_url_input(allow_model_requests: None, bedrock_provider: BedrockProvider):
    m = BedrockConverseModel('us.amazon.nova-pro-v1:0', provider=bedrock_provider)
    agent = Agent(m, instructions='You are a helpful chatbot.')

    result = await agent.run(
        [
            'What is this vegetable?',
            ImageUrl(url='https://t3.ftcdn.net/jpg/00/85/79/92/360_F_85799278_0BBGV9OAdQDTLnKwAPBCcg1J7QtiieJY.jpg'),
        ]
    )
    assert result.output == snapshot(
        'The image shows a potato. It is oval in shape and has a yellow skin with numerous dark brown patches. These patches are known as lenticels, which are pores that allow the potato to breathe. The potato is a root vegetable that is widely cultivated and consumed around the world. It is a versatile ingredient that can be used in a variety of dishes, including mashed potatoes, fries, and potato salad.'
    )


@pytest.mark.vcr()
async def test_video_url_input(allow_model_requests: None, bedrock_provider: BedrockProvider):
    m = BedrockConverseModel('us.amazon.nova-pro-v1:0', provider=bedrock_provider)
    agent = Agent(m, instructions='You are a helpful chatbot.')

    result = await agent.run(
        [
            'Explain me this video',
            VideoUrl(url='https://t3.ftcdn.net/jpg/00/85/79/92/small_video.mp4'),
        ]
    )
    assert result.output == snapshot(
        'The video shows a camera set up on a tripod, pointed at a scenic view of a rocky landscape under a clear sky. The camera remains stationary throughout the video, capturing the same view without any changes.'
    )


@pytest.mark.vcr()
async def test_document_url_input(allow_model_requests: None, bedrock_provider: BedrockProvider):
    m = BedrockConverseModel('anthropic.claude-v2', provider=bedrock_provider)
    agent = Agent(m, instructions='You are a helpful chatbot.')

    document_url = DocumentUrl(url='https://www.w3.org/WAI/ER/tests/xhtml/testfiles/resources/pdf/dummy.pdf')

    result = await agent.run(['What is the main content on this document?', document_url])
    assert result.output == snapshot(
        'Based on the provided XML data, the main content of the document is "Dummy PDF file". This is contained in the <document_content> tag for the document with index="1".'
    )


@pytest.mark.vcr()
async def test_text_document_url_input(allow_model_requests: None, bedrock_provider: BedrockProvider):
    m = BedrockConverseModel('anthropic.claude-v2', provider=bedrock_provider)
    agent = Agent(m, instructions='You are a helpful chatbot.')

    text_document_url = DocumentUrl(url='https://example-files.online-convert.com/document/txt/example.txt')

    result = await agent.run(['What is the main content on this document?', text_document_url])
    assert result.output == snapshot(
        """\
Based on the text in the <document_content> tag, the main content of this document appears to be:

An example text describing the use of "John Doe" as a placeholder name in legal cases, hospitals, and other contexts where a party's real identity is unknown or needs to be withheld. It provides background on how "John Doe" and "Jane Doe" are commonly used in the United States and Canada for this purpose, in contrast to other English speaking countries that use names like "Joe Bloggs". The text gives examples of using John/Jane Doe for legal cases, unidentified corpses, and as generic names on forms. It also mentions how "Baby Doe" and "Precious Doe" are used for unidentified children.\
"""
    )


async def test_s3_image_url_input(bedrock_provider: BedrockProvider):
    """Test that s3:// image URLs are passed directly to Bedrock API without downloading."""
    model = BedrockConverseModel('us.amazon.nova-pro-v1:0', provider=bedrock_provider)
    image_url = ImageUrl(url='s3://my-bucket/images/test-image.jpg', media_type='image/jpeg')

    req = [
        ModelRequest(parts=[UserPromptPart(content=['What is in this image?', image_url])]),
    ]

    _, bedrock_messages = await model._map_messages(req, ModelRequestParameters(), None)  # type: ignore[reportPrivateUsage]

    assert bedrock_messages == snapshot(
        [
            {
                'role': 'user',
                'content': [
                    {'text': 'What is in this image?'},
                    {
                        'image': {
                            'format': 'jpeg',
                            'source': {'s3Location': {'uri': 's3://my-bucket/images/test-image.jpg'}},
                        }
                    },
                ],
            }
        ]
    )


async def test_s3_video_url_input(bedrock_provider: BedrockProvider):
    """Test that s3:// video URLs are passed directly to Bedrock API."""
    model = BedrockConverseModel('us.amazon.nova-pro-v1:0', provider=bedrock_provider)
    video_url = VideoUrl(url='s3://my-bucket/videos/test-video.mp4', media_type='video/mp4')

    req = [
        ModelRequest(parts=[UserPromptPart(content=['Describe this video', video_url])]),
    ]

    _, bedrock_messages = await model._map_messages(req, ModelRequestParameters(), None)  # type: ignore[reportPrivateUsage]

    assert bedrock_messages == snapshot(
        [
            {
                'role': 'user',
                'content': [
                    {'text': 'Describe this video'},
                    {
                        'video': {
                            'format': 'mp4',
                            'source': {'s3Location': {'uri': 's3://my-bucket/videos/test-video.mp4'}},
                        }
                    },
                ],
            }
        ]
    )


async def test_s3_document_url_input(bedrock_provider: BedrockProvider):
    """Test that s3:// document URLs are passed directly to Bedrock API."""
    model = BedrockConverseModel('anthropic.claude-v2', provider=bedrock_provider)
    document_url = DocumentUrl(url='s3://my-bucket/documents/test-doc.pdf', media_type='application/pdf')

    req = [
        ModelRequest(parts=[UserPromptPart(content=['What is the main content on this document?', document_url])]),
    ]

    _, bedrock_messages = await model._map_messages(req, ModelRequestParameters(), None)  # type: ignore[reportPrivateUsage]

    assert bedrock_messages == snapshot(
        [
            {
                'role': 'user',
                'content': [
                    {'text': 'What is the main content on this document?'},
                    {
                        'document': {
                            'format': 'pdf',
                            'name': 'Document 1',
                            'source': {'s3Location': {'uri': 's3://my-bucket/documents/test-doc.pdf'}},
                        }
                    },
                ],
            }
        ]
    )


async def test_s3_url_with_bucket_owner(bedrock_provider: BedrockProvider):
    """Test that s3:// URLs with bucketOwner parameter are parsed correctly."""
    model = BedrockConverseModel('us.amazon.nova-pro-v1:0', provider=bedrock_provider)
    image_url = ImageUrl(url='s3://my-bucket/images/test-image.jpg?bucketOwner=123456789012', media_type='image/jpeg')

    req = [
        ModelRequest(parts=[UserPromptPart(content=['What is in this image?', image_url])]),
    ]

    _, bedrock_messages = await model._map_messages(req, ModelRequestParameters(), None)  # type: ignore[reportPrivateUsage]

    assert bedrock_messages == snapshot(
        [
            {
                'role': 'user',
                'content': [
                    {'text': 'What is in this image?'},
                    {
                        'image': {
                            'format': 'jpeg',
                            'source': {
                                's3Location': {
                                    'uri': 's3://my-bucket/images/test-image.jpg',
                                    'bucketOwner': '123456789012',
                                }
                            },
                        }
                    },
                ],
            }
        ]
    )


@pytest.mark.vcr()
async def test_text_as_binary_content_input(allow_model_requests: None, bedrock_provider: BedrockProvider):
    m = BedrockConverseModel('us.amazon.nova-pro-v1:0', provider=bedrock_provider)
    agent = Agent(m, instructions='You are a helpful chatbot.')

    text_content = BinaryContent(data=b'This is a test document.', media_type='text/plain')

    result = await agent.run(['What is the main content on this document?', text_content])
    assert result.output == snapshot(
        """\
The document you're referring to appears to be a test document, which means its primary purpose is likely to serve as an example or a placeholder rather than containing substantive content. Test documents are commonly used for various purposes such as:

1. **Software Testing**: To verify that a system can correctly handle, display, or process documents.
2. **Design Mockups**: To illustrate how a document might look in a particular format or style.
3. **Training Materials**: To provide examples for instructional purposes.
4. **Placeholders**: To fill space in a system or application where real content will eventually be placed.

Since this is a test document, it probably doesn't contain any meaningful or specific information beyond what is necessary to serve its testing purpose. If you have specific questions about the format, structure, or any particular element within the document, feel free to ask!\
"""
    )


@pytest.mark.vcr()
async def test_bedrock_model_instructions(allow_model_requests: None, bedrock_provider: BedrockProvider):
    m = BedrockConverseModel('us.amazon.nova-pro-v1:0', provider=bedrock_provider)

    def instructions() -> str:
        return 'You are a helpful assistant.'

    agent = Agent(m, instructions=instructions)

    result = await agent.run('What is the capital of France?')
    assert result.all_messages() == snapshot(
        [
            ModelRequest(
                parts=[UserPromptPart(content='What is the capital of France?', timestamp=IsDatetime())],
                timestamp=IsDatetime(),
                instructions='You are a helpful assistant.',
                run_id=IsStr(),
            ),
            ModelResponse(
                parts=[
                    TextPart(
                        content='The capital of France is Paris. Paris is not only the political and economic hub of the country but also a major center for culture, fashion, art, and tourism. It is renowned for its rich history, iconic landmarks such as the Eiffel Tower, Notre-Dame Cathedral, and the Louvre Museum, as well as its influence on global culture and cuisine.'
                    )
                ],
                usage=RequestUsage(input_tokens=13, output_tokens=71),
                model_name='us.amazon.nova-pro-v1:0',
                timestamp=IsDatetime(),
                provider_name='bedrock',
                provider_url='https://bedrock-runtime.us-east-1.amazonaws.com',
                provider_details={'finish_reason': 'end_turn'},
                finish_reason='stop',
                run_id=IsStr(),
            ),
        ]
    )


@pytest.mark.vcr()
async def test_bedrock_empty_system_prompt(allow_model_requests: None, bedrock_provider: BedrockProvider):
    m = BedrockConverseModel('us.amazon.nova-micro-v1:0', provider=bedrock_provider)
    agent = Agent(m)
    result = await agent.run('What is the capital of France?')
    assert result.output == snapshot(
        'The capital of France is Paris. Paris, officially known as "Ville de Paris," is not only the capital city but also the most populous city in France. It is located in the northern central part of the country along the Seine River. Paris is a major global city, renowned for its cultural, political, economic, and social influence. It is famous for its landmarks such as the Eiffel Tower, the Louvre Museum, Notre-Dame Cathedral, and the Champs-Élysées, among many other historic and modern attractions. The city has played a significant role in the history of art, fashion, gastronomy, and science.'
    )


@pytest.mark.vcr()
async def test_bedrock_multiple_documents_in_history(
    allow_model_requests: None, bedrock_provider: BedrockProvider, document_content: BinaryContent
):
    m = BedrockConverseModel(model_name='us.anthropic.claude-3-7-sonnet-20250219-v1:0', provider=bedrock_provider)
    agent = Agent(model=m)

    result = await agent.run(
        'What is in the documents?',
        message_history=[
            ModelRequest(
                parts=[UserPromptPart(content=['Here is a PDF document: ', document_content])], timestamp=IsDatetime()
            ),
            ModelResponse(parts=[TextPart(content='foo bar')]),
            ModelRequest(
                parts=[UserPromptPart(content=['Here is another PDF document: ', document_content])],
                timestamp=IsDatetime(),
            ),
            ModelResponse(parts=[TextPart(content='foo bar 2')]),
        ],
    )

    assert result.output == snapshot(
        'Based on the documents you\'ve shared, both Document 1.pdf and Document 2.pdf contain the text "Dummy PDF file". These appear to be placeholder or sample PDF documents rather than files with substantial content.'
    )


async def test_bedrock_model_thinking_part_deepseek(allow_model_requests: None, bedrock_provider: BedrockProvider):
    m = BedrockConverseModel('us.deepseek.r1-v1:0', provider=bedrock_provider)
    agent = Agent(m)

    result = await agent.run('How do I cross the street?')
    assert result.all_messages() == snapshot(
        [
            ModelRequest(
                parts=[UserPromptPart(content='How do I cross the street?', timestamp=IsDatetime())],
                timestamp=IsDatetime(),
                run_id=IsStr(),
            ),
            ModelResponse(
                parts=[TextPart(content=IsStr()), ThinkingPart(content=IsStr())],
                usage=RequestUsage(input_tokens=12, output_tokens=693),
                model_name='us.deepseek.r1-v1:0',
                timestamp=IsDatetime(),
                provider_name='bedrock',
                provider_url='https://bedrock-runtime.us-east-1.amazonaws.com',
                provider_details={'finish_reason': 'end_turn'},
                finish_reason='stop',
                run_id=IsStr(),
            ),
        ]
    )

    result = await agent.run(
        'Considering the way to cross the street, analogously, how do I cross the river?',
        message_history=result.all_messages(),
    )
    assert result.new_messages() == snapshot(
        [
            ModelRequest(
                parts=[
                    UserPromptPart(
                        content='Considering the way to cross the street, analogously, how do I cross the river?',
                        timestamp=IsDatetime(),
                    )
                ],
                timestamp=IsDatetime(),
                run_id=IsStr(),
            ),
            ModelResponse(
                parts=[TextPart(content=IsStr()), ThinkingPart(content=IsStr())],
                usage=RequestUsage(input_tokens=33, output_tokens=907),
                model_name='us.deepseek.r1-v1:0',
                timestamp=IsDatetime(),
                provider_name='bedrock',
                provider_url='https://bedrock-runtime.us-east-1.amazonaws.com',
                provider_details={'finish_reason': 'end_turn'},
                finish_reason='stop',
                run_id=IsStr(),
            ),
        ]
    )


async def test_bedrock_model_thinking_part_anthropic(allow_model_requests: None, bedrock_provider: BedrockProvider):
    m = BedrockConverseModel(
        'us.anthropic.claude-sonnet-4-20250514-v1:0',
        provider=bedrock_provider,
        settings=BedrockModelSettings(
            bedrock_additional_model_requests_fields={
                'thinking': {'type': 'enabled', 'budget_tokens': 1024},
            }
        ),
    )
    agent = Agent(m)

    result = await agent.run('How do I cross the street?')
    assert result.all_messages() == snapshot(
        [
            ModelRequest(
                parts=[UserPromptPart(content='How do I cross the street?', timestamp=IsDatetime())],
                timestamp=IsDatetime(),
                run_id=IsStr(),
            ),
            ModelResponse(
                parts=[
                    ThinkingPart(
                        content=IsStr(),
                        signature=IsStr(),
                        provider_name='bedrock',
                    ),
                    TextPart(content=IsStr()),
                ],
                usage=RequestUsage(input_tokens=42, output_tokens=313),
                model_name='us.anthropic.claude-sonnet-4-20250514-v1:0',
                timestamp=IsDatetime(),
                provider_name='bedrock',
                provider_url='https://bedrock-runtime.us-east-1.amazonaws.com',
                provider_details={'finish_reason': 'end_turn'},
                finish_reason='stop',
                run_id=IsStr(),
            ),
        ]
    )

    result = await agent.run(
        'Considering the way to cross the street, analogously, how do I cross the river?',
        message_history=result.all_messages(),
    )
    assert result.new_messages() == snapshot(
        [
            ModelRequest(
                parts=[
                    UserPromptPart(
                        content='Considering the way to cross the street, analogously, how do I cross the river?',
                        timestamp=IsDatetime(),
                    )
                ],
                timestamp=IsDatetime(),
                run_id=IsStr(),
            ),
            ModelResponse(
                parts=[
                    ThinkingPart(
                        content=IsStr(),
                        signature=IsStr(),
                        provider_name='bedrock',
                    ),
                    IsInstance(TextPart),
                ],
                usage=RequestUsage(input_tokens=334, output_tokens=432),
                model_name='us.anthropic.claude-sonnet-4-20250514-v1:0',
                timestamp=IsDatetime(),
                provider_name='bedrock',
                provider_url='https://bedrock-runtime.us-east-1.amazonaws.com',
                provider_details={'finish_reason': 'end_turn'},
                finish_reason='stop',
                run_id=IsStr(),
            ),
        ]
    )


async def test_bedrock_model_thinking_part_redacted(allow_model_requests: None, bedrock_provider: BedrockProvider):
    m = BedrockConverseModel(
        'us.anthropic.claude-3-7-sonnet-20250219-v1:0',
        provider=bedrock_provider,
        settings=BedrockModelSettings(
            bedrock_additional_model_requests_fields={
                'thinking': {'type': 'enabled', 'budget_tokens': 1024},
            }
        ),
    )
    agent = Agent(m)

    result = await agent.run(
        'ANTHROPIC_MAGIC_STRING_TRIGGER_REDACTED_THINKING_46C9A13E193C177646C7398A98432ECCCE4C1253D5E2D82641AC0E52CC2876CB'
    )
    assert result.all_messages() == snapshot(
        [
            ModelRequest(
                parts=[
                    UserPromptPart(
                        content='ANTHROPIC_MAGIC_STRING_TRIGGER_REDACTED_THINKING_46C9A13E193C177646C7398A98432ECCCE4C1253D5E2D82641AC0E52CC2876CB',
                        timestamp=IsDatetime(),
                    )
                ],
                timestamp=IsDatetime(),
                run_id=IsStr(),
            ),
            ModelResponse(
                parts=[
                    ThinkingPart(
                        content='',
                        id='redacted_content',
                        signature=IsStr(),
                        provider_name='bedrock',
                    ),
                    TextPart(content=IsStr()),
                ],
                usage=RequestUsage(input_tokens=92, output_tokens=176),
                model_name='us.anthropic.claude-3-7-sonnet-20250219-v1:0',
                timestamp=IsDatetime(),
                provider_name='bedrock',
                provider_url='https://bedrock-runtime.us-east-1.amazonaws.com',
                provider_details={'finish_reason': 'end_turn'},
                finish_reason='stop',
                run_id=IsStr(),
            ),
        ]
    )

    result = await agent.run(
        'What was that?',
        message_history=result.all_messages(),
    )
    assert result.new_messages() == snapshot(
        [
            ModelRequest(
                parts=[
                    UserPromptPart(
                        content='What was that?',
                        timestamp=IsDatetime(),
                    )
                ],
                timestamp=IsDatetime(),
                run_id=IsStr(),
            ),
            ModelResponse(
                parts=[
                    ThinkingPart(
                        content='',
                        id='redacted_content',
                        signature=IsStr(),
                        provider_name='bedrock',
                    ),
                    TextPart(content=IsStr()),
                ],
                usage=RequestUsage(input_tokens=182, output_tokens=258),
                model_name='us.anthropic.claude-3-7-sonnet-20250219-v1:0',
                timestamp=IsDatetime(),
                provider_name='bedrock',
                provider_url='https://bedrock-runtime.us-east-1.amazonaws.com',
                provider_details={'finish_reason': 'end_turn'},
                finish_reason='stop',
                run_id=IsStr(),
            ),
        ]
    )


async def test_bedrock_model_thinking_part_redacted_stream(
    allow_model_requests: None, bedrock_provider: BedrockProvider
):
    m = BedrockConverseModel(
        'us.anthropic.claude-3-7-sonnet-20250219-v1:0',
        provider=bedrock_provider,
        settings=BedrockModelSettings(
            bedrock_additional_model_requests_fields={
                'thinking': {'type': 'enabled', 'budget_tokens': 1024},
            }
        ),
    )
    agent = Agent(m)

    event_parts: list[Any] = []
    async with agent.iter(
        user_prompt='ANTHROPIC_MAGIC_STRING_TRIGGER_REDACTED_THINKING_46C9A13E193C177646C7398A98432ECCCE4C1253D5E2D82641AC0E52CC2876CB'
    ) as agent_run:
        async for node in agent_run:
            if Agent.is_model_request_node(node) or Agent.is_call_tools_node(node):
                async with node.stream(agent_run.ctx) as request_stream:
                    async for event in request_stream:
                        event_parts.append(event)

    assert agent_run.result is not None
    assert agent_run.result.all_messages() == snapshot(
        [
            ModelRequest(
                parts=[
                    UserPromptPart(
                        content='ANTHROPIC_MAGIC_STRING_TRIGGER_REDACTED_THINKING_46C9A13E193C177646C7398A98432ECCCE4C1253D5E2D82641AC0E52CC2876CB',
                        timestamp=IsDatetime(),
                    )
                ],
                timestamp=IsDatetime(),
                run_id=IsStr(),
            ),
            ModelResponse(
                parts=[
                    ThinkingPart(
                        content='',
                        id='redacted_content',
                        signature=IsStr(),
                        provider_name='bedrock',
                    ),
                    ThinkingPart(
                        content='',
                        id='redacted_content',
                        signature=IsStr(),
                        provider_name='bedrock',
                    ),
                    TextPart(content=IsStr()),
                ],
                usage=RequestUsage(input_tokens=92, output_tokens=253),
                model_name='us.anthropic.claude-3-7-sonnet-20250219-v1:0',
                timestamp=IsDatetime(),
                provider_name='bedrock',
                provider_url='https://bedrock-runtime.us-east-1.amazonaws.com',
                provider_details={'finish_reason': 'end_turn'},
                finish_reason='stop',
                run_id=IsStr(),
            ),
        ]
    )

    assert event_parts == snapshot(
        [
            PartStartEvent(
                index=0,
                part=ThinkingPart(
                    content='',
                    id='redacted_content',
                    signature=IsStr(),
                    provider_name='bedrock',
                ),
            ),
            PartEndEvent(
                index=0,
                part=ThinkingPart(
                    content='',
                    id='redacted_content',
                    signature='EtkECkgIBxABGAIqQJTfqS/PYuAFZeOls6R8uGN014YNT7YDIFuhNyywoX1Cjf9oIYThX1ucUFJ1cfckdN55jozmXi1PEgMfufPmD44SDHBw8Yp6gJ8Ys/Gt3BoMYdLaNUOqr7k/MAeYIjBhPIc9z85HrJAbeS8Hz/69R+vKHpRanI0n/B69dnv2nebRe7LKZgHs2AlVPEtNyyoqvgP463qJ7/KvDrAPSnhHQqZ8TH8JBC4eYb4Qow5eX7dI3UXY/DrQ2IOWLADJqshcXBg7zbN78H4l6fTP97Ztzz0qw4fadTzTb36dRR7p8rs2zA/pHWhK+75xvUGh8IdLPvMikKccHssHKdceru4JLG1cMVtq1Ci7ZPAbHRU8/XsjFtLWPHeYLfKGJN33C1MpWX5nQU2BjYICs5Hn+8Z9Smxhp06rZXTjZARiExrd1dgLn5/5PbEzMLJv/Q3c6XJH7kx7iUO4NAonTT1Q3WY1cGa38UNGYuTUae3CNFEZWjS21tWRmjX4t5w8L0BtQ5DSaW/ZzGf0yzUKUaS/fkVjr2xztQBvysFFbb7UrX+/lNw26CHXKUIXFcZzV9l0HrA6z3oQrqSpnwem/pt/Cxdh5YQlXq6DSdzstqwJA53n9Hj3osjT/viH4Y6N5dWLLBTQBvhUEy24FhlytD3scYrvAqCdxW9aDSW+e+Foj5vsjVA9VFrXqZeNSO77Qp5dLw5XcA8CH6YFTE6EWeFTki5vfTfSIw+m4inZGVzIRi8Qk90IzW2EnrxGtx3wsEn5XImQr1vg1Npq2jN6uiOPOp8nsBgB',
                    provider_name='bedrock',
                ),
                next_part_kind='thinking',
            ),
            PartStartEvent(
                index=1,
                part=ThinkingPart(
                    content='',
                    id='redacted_content',
                    signature='EqADCkgIBxABGAIqQB3h5GyHJD4hocRchUq2I40ChRLdpxjVl0xZkyVZrrk6JIJWeInuRQfJG5nJymmQBjH9VDeV53H/D3W9xjIJvPUSDLv7jRCF9b6Tx1Z5EBoMSv3CBw4zUjjSDaqlIjDBpH7V3YQB5twUmulAycDyZRvP3loupy6o2eqrfKAZZjq3rwkApWD9qOqJD3OEfd4qhQJZfOcHs9bt5zCqzYjoaIkxE3raXnhUHOlwq1Jq60bTQt2SQiHqoZTEht/DeDEEgpFy9Z32Zz3/Az0ORgTi3QE56K15OXo6GWMPYq/CTJ/xzPXfH0/yoQ4EP103VfVqvymEpXUru6RQGkou41LKRI92fRsqCK+jPOpxeED4kz7CFhQYMHttk7cOAF85SE3nCcpliARrLDvsApjgMFAYnineZQMLwawmnIm6EB61C20dB1Ft7vLG1TS6fn27EB8JZjr/jeC8O4ZysKv5iUxpMlDZib8jFszfzxCXdFX7NVKO9+dH8cW3RsJ80kzBp6xyoQhXSFx72jFllwDy8e+QlI3OIhweJ8IYAQ==',
                    provider_name='bedrock',
                ),
                previous_part_kind='thinking',
            ),
            PartEndEvent(
                index=1,
                part=ThinkingPart(
                    content='',
                    id='redacted_content',
                    signature='EqADCkgIBxABGAIqQB3h5GyHJD4hocRchUq2I40ChRLdpxjVl0xZkyVZrrk6JIJWeInuRQfJG5nJymmQBjH9VDeV53H/D3W9xjIJvPUSDLv7jRCF9b6Tx1Z5EBoMSv3CBw4zUjjSDaqlIjDBpH7V3YQB5twUmulAycDyZRvP3loupy6o2eqrfKAZZjq3rwkApWD9qOqJD3OEfd4qhQJZfOcHs9bt5zCqzYjoaIkxE3raXnhUHOlwq1Jq60bTQt2SQiHqoZTEht/DeDEEgpFy9Z32Zz3/Az0ORgTi3QE56K15OXo6GWMPYq/CTJ/xzPXfH0/yoQ4EP103VfVqvymEpXUru6RQGkou41LKRI92fRsqCK+jPOpxeED4kz7CFhQYMHttk7cOAF85SE3nCcpliARrLDvsApjgMFAYnineZQMLwawmnIm6EB61C20dB1Ft7vLG1TS6fn27EB8JZjr/jeC8O4ZysKv5iUxpMlDZib8jFszfzxCXdFX7NVKO9+dH8cW3RsJ80kzBp6xyoQhXSFx72jFllwDy8e+QlI3OIhweJ8IYAQ==',
                    provider_name='bedrock',
                ),
                next_part_kind='text',
            ),
            PartStartEvent(
                index=2,
                part=TextPart(content="I notice you've sent what appears to be some"),
                previous_part_kind='thinking',
            ),
            FinalResultEvent(tool_name=None, tool_call_id=None),
            PartDeltaEvent(index=2, delta=TextPartDelta(content_delta=' kind of command or trigger string, but I don')),
            PartDeltaEvent(index=2, delta=TextPartDelta(content_delta="'t respond to special codes or")),
            PartDeltaEvent(index=2, delta=TextPartDelta(content_delta=" triggers. That string doesn't have")),
            PartDeltaEvent(index=2, delta=TextPartDelta(content_delta=' any special meaning to me.')),
            PartDeltaEvent(
                index=2,
                delta=TextPartDelta(
                    content_delta="""\


If you have a question you\
"""
                ),
            ),
            PartDeltaEvent(
                index=2, delta=TextPartDelta(content_delta="'d like to discuss or need assistance with something")
            ),
            PartDeltaEvent(index=2, delta=TextPartDelta(content_delta=", I'd be happy to help in")),
            PartDeltaEvent(
                index=2, delta=TextPartDelta(content_delta=' a straightforward conversation. What would you like to')
            ),
            PartDeltaEvent(index=2, delta=TextPartDelta(content_delta=' talk about today?')),
            PartEndEvent(
                index=2,
                part=TextPart(
                    content="""\
I notice you've sent what appears to be some kind of command or trigger string, but I don't respond to special codes or triggers. That string doesn't have any special meaning to me.

If you have a question you'd like to discuss or need assistance with something, I'd be happy to help in a straightforward conversation. What would you like to talk about today?\
"""
                ),
            ),
        ]
    )


async def test_bedrock_model_thinking_part_from_other_model(
    allow_model_requests: None, bedrock_provider: BedrockProvider, openai_api_key: str
):
    provider = OpenAIProvider(api_key=openai_api_key)
    m = OpenAIResponsesModel('gpt-5', provider=provider)
    settings = OpenAIResponsesModelSettings(openai_reasoning_effort='high', openai_reasoning_summary='detailed')
    agent = Agent(m, instructions='You are a helpful assistant.', model_settings=settings)

    result = await agent.run('How do I cross the street?')
    assert result.all_messages() == snapshot(
        [
            ModelRequest(
                parts=[
                    UserPromptPart(
                        content='How do I cross the street?',
                        timestamp=IsDatetime(),
                    ),
                ],
<<<<<<< HEAD
                instructions='You are a helpful assistant.',
=======
                timestamp=IsDatetime(),
>>>>>>> c5352758
                run_id=IsStr(),
            ),
            ModelResponse(
                parts=[
                    ThinkingPart(
                        content=IsStr(),
                        id='rs_68c1ffe148588191812b659c6dc35ce60003919771fccd27',
                        signature=IsStr(),
                        provider_name='openai',
                    ),
                    ThinkingPart(content=IsStr(), id='rs_68c1ffe148588191812b659c6dc35ce60003919771fccd27'),
                    ThinkingPart(content=IsStr(), id='rs_68c1ffe148588191812b659c6dc35ce60003919771fccd27'),
                    ThinkingPart(content=IsStr(), id='rs_68c1ffe148588191812b659c6dc35ce60003919771fccd27'),
                    ThinkingPart(content=IsStr(), id='rs_68c1ffe148588191812b659c6dc35ce60003919771fccd27'),
                    TextPart(content=IsStr(), id='msg_68c200091ccc8191b38e07ea231e862d0003919771fccd27'),
                ],
                usage=RequestUsage(input_tokens=23, output_tokens=2030, details={'reasoning_tokens': 1728}),
                model_name='gpt-5-2025-08-07',
                timestamp=IsDatetime(),
                provider_name='openai',
                provider_url='https://api.openai.com/v1/',
                provider_details={
                    'finish_reason': 'completed',
                    'timestamp': datetime.datetime(2025, 9, 10, 22, 46, 57, tzinfo=datetime.timezone.utc),
                },
                provider_response_id='resp_68c1ffe0f9a48191894c46b63c1a4f440003919771fccd27',
                finish_reason='stop',
                run_id=IsStr(),
            ),
        ]
    )

    result = await agent.run(
        'Considering the way to cross the street, analogously, how do I cross the river?',
        model=BedrockConverseModel(
            'us.anthropic.claude-sonnet-4-20250514-v1:0',
            provider=bedrock_provider,
            settings=BedrockModelSettings(
                bedrock_additional_model_requests_fields={'thinking': {'type': 'enabled', 'budget_tokens': 1024}}
            ),
        ),
        message_history=result.all_messages(),
    )
    assert result.new_messages() == snapshot(
        [
            ModelRequest(
                parts=[
                    UserPromptPart(
                        content='Considering the way to cross the street, analogously, how do I cross the river?',
                        timestamp=IsDatetime(),
                    )
                ],
<<<<<<< HEAD
                instructions='You are a helpful assistant.',
=======
                timestamp=IsDatetime(),
>>>>>>> c5352758
                run_id=IsStr(),
            ),
            ModelResponse(
                parts=[
                    ThinkingPart(
                        content=IsStr(),
                        signature=IsStr(),
                        provider_name='bedrock',
                    ),
                    TextPart(content=IsStr()),
                ],
                usage=RequestUsage(input_tokens=1241, output_tokens=495),
                model_name='us.anthropic.claude-sonnet-4-20250514-v1:0',
                timestamp=IsDatetime(),
                provider_name='bedrock',
                provider_url='https://bedrock-runtime.us-east-1.amazonaws.com',
                provider_details={'finish_reason': 'end_turn'},
                finish_reason='stop',
                run_id=IsStr(),
            ),
        ]
    )


async def test_bedrock_anthropic_tool_with_thinking(allow_model_requests: None, bedrock_provider: BedrockProvider):
    """When using thinking with tool calls in Anthropic, we need to send the thinking part back to the provider.

    This tests the issue raised in https://github.com/pydantic/pydantic-ai/issues/2453.
    """
    m = BedrockConverseModel('us.anthropic.claude-3-7-sonnet-20250219-v1:0', provider=bedrock_provider)
    settings = BedrockModelSettings(
        bedrock_additional_model_requests_fields={'thinking': {'type': 'enabled', 'budget_tokens': 1024}},
    )
    agent = Agent(m, model_settings=settings)

    @agent.tool_plain
    async def get_user_country() -> str:
        return 'Mexico'

    result = await agent.run('What is the largest city in the user country?')
    assert result.output == snapshot(
        """\
Based on your location in Mexico, the largest city is Mexico City (Ciudad de México). It's not only the capital but also the most populous city in Mexico with a metropolitan area population of over 21 million people, making it one of the largest urban agglomerations in the world.

Mexico City is an important cultural, financial, and political center for the country and has a rich history dating back to the Aztec empire when it was known as Tenochtitlán.\
"""
    )


async def test_bedrock_group_consecutive_tool_return_parts(bedrock_provider: BedrockProvider):
    """
    Test that consecutive ToolReturnPart objects are grouped into a single user message for Bedrock.
    """
    model = BedrockConverseModel('us.amazon.nova-micro-v1:0', provider=bedrock_provider)
    now = datetime.datetime.now()
    # Create a ModelRequest with 3 consecutive ToolReturnParts
    req = [
        ModelRequest(parts=[UserPromptPart(content=['Hello'])], timestamp=IsDatetime()),
        ModelResponse(parts=[TextPart(content='Hi')]),
        ModelRequest(parts=[UserPromptPart(content=['How are you?'])], timestamp=IsDatetime()),
        ModelResponse(parts=[TextPart(content='Cloudy')]),
        ModelRequest(
            parts=[
                ToolReturnPart(tool_name='tool1', content='result1', tool_call_id='id1', timestamp=now),
                ToolReturnPart(tool_name='tool2', content='result2', tool_call_id='id2', timestamp=now),
                ToolReturnPart(tool_name='tool3', content='result3', tool_call_id='id3', timestamp=now),
            ],
            timestamp=IsDatetime(),
        ),
    ]

    # Call the mapping function directly
    _, bedrock_messages = await model._map_messages(req, ModelRequestParameters(), BedrockModelSettings())  # type: ignore[reportPrivateUsage]

    assert bedrock_messages == snapshot(
        [
            {'role': 'user', 'content': [{'text': 'Hello'}]},
            {'role': 'assistant', 'content': [{'text': 'Hi'}]},
            {'role': 'user', 'content': [{'text': 'How are you?'}]},
            {'role': 'assistant', 'content': [{'text': 'Cloudy'}]},
            {
                'role': 'user',
                'content': [
                    {'toolResult': {'toolUseId': 'id1', 'content': [{'text': 'result1'}], 'status': 'success'}},
                    {'toolResult': {'toolUseId': 'id2', 'content': [{'text': 'result2'}], 'status': 'success'}},
                    {'toolResult': {'toolUseId': 'id3', 'content': [{'text': 'result3'}], 'status': 'success'}},
                ],
            },
        ]
    )


async def test_bedrock_model_thinking_part_stream(allow_model_requests: None, bedrock_provider: BedrockProvider):
    m = BedrockConverseModel(
        'us.anthropic.claude-sonnet-4-20250514-v1:0',
        provider=bedrock_provider,
        settings=BedrockModelSettings(
            bedrock_additional_model_requests_fields={
                'thinking': {'type': 'enabled', 'budget_tokens': 1024},
            }
        ),
    )
    agent = Agent(m)

    event_parts: list[Any] = []
    async with agent.iter(user_prompt='Hello') as agent_run:
        async for node in agent_run:
            if Agent.is_model_request_node(node) or Agent.is_call_tools_node(node):
                async with node.stream(agent_run.ctx) as request_stream:
                    async for event in request_stream:
                        event_parts.append(event)

    assert event_parts == snapshot(
        [
            PartStartEvent(index=0, part=ThinkingPart(content='The')),
            PartDeltaEvent(index=0, delta=ThinkingPartDelta(content_delta=' user has')),
            PartDeltaEvent(index=0, delta=ThinkingPartDelta(content_delta=' greeted me with')),
            PartDeltaEvent(index=0, delta=ThinkingPartDelta(content_delta=' a simple "Hello".')),
            PartDeltaEvent(index=0, delta=ThinkingPartDelta(content_delta=' I should respond in')),
            PartDeltaEvent(index=0, delta=ThinkingPartDelta(content_delta=' a friendly and wel')),
            PartDeltaEvent(index=0, delta=ThinkingPartDelta(content_delta='coming manner.')),
            PartDeltaEvent(index=0, delta=ThinkingPartDelta(content_delta=' This is a')),
            PartDeltaEvent(index=0, delta=ThinkingPartDelta(content_delta=' straightforward greeting')),
            PartDeltaEvent(index=0, delta=ThinkingPartDelta(content_delta=',')),
            PartDeltaEvent(index=0, delta=ThinkingPartDelta(content_delta=" so I'll respond warm")),
            PartDeltaEvent(index=0, delta=ThinkingPartDelta(content_delta='ly and ask')),
            PartDeltaEvent(index=0, delta=ThinkingPartDelta(content_delta=' how I can help')),
            PartDeltaEvent(index=0, delta=ThinkingPartDelta(content_delta=' them today.')),
            PartDeltaEvent(index=0, delta=ThinkingPartDelta(signature_delta=IsStr(), provider_name='bedrock')),
            PartEndEvent(
                index=0,
                part=ThinkingPart(
                    content='The user has greeted me with a simple "Hello". I should respond in a friendly and welcoming manner. This is a straightforward greeting, so I\'ll respond warmly and ask how I can help them today.',
                    signature='Eu0CCkgIBxABGAIqQJDccbDQkr81n7QjZ0Fi43umSvw0YvnGkMPEpaGAa2btYHyWw06KhwckvsnKzpKcxiRJT35meoG4/pdrTUiy2UISDPDaEWfOl3+HlRVsCxoMzfiqBp252RMvpmEyIjCbQ97Ac9Epkr5mgxeu1vGtJg+fDWIg0UnpMM8NYknhhvJmsXpYrfquwGL1ZnlBslUq0gHtbAAPwlWPmiQXU7gDQCDW9IdMVyw42b4f5MrAlpWkPWOJc9H+yYv0TpP/jY72SD1opqwkWnBgkzbi7A2jPmEFzIMQSO1KDXha5ADqQ3cLYMmVdNTSH9wlM7G7/JJ2/cqowqkwD6/q1AnYzcPte9iC67fY1LYN0NMCOSABFojP1rmkv9YBEulx5Y6eQpeVXBQiIqcGoCmWSumpGBskS1KxGerUmzUB0JmJnTENv4x3fSGSUSEPqMiz6Ebao8sVkb1wCWuZEXWJGtiQLMIm1o471iEYAQ==',
                    provider_name='bedrock',
                ),
                next_part_kind='text',
            ),
            PartStartEvent(index=1, part=TextPart(content='Hello! It'), previous_part_kind='thinking'),
            FinalResultEvent(tool_name=None, tool_call_id=None),
            PartDeltaEvent(index=1, delta=TextPartDelta(content_delta="'s nice")),
            PartDeltaEvent(index=1, delta=TextPartDelta(content_delta=' to meet you.')),
            PartDeltaEvent(index=1, delta=TextPartDelta(content_delta=' How can I help')),
            PartDeltaEvent(index=1, delta=TextPartDelta(content_delta=' you today?')),
            PartEndEvent(index=1, part=TextPart(content="Hello! It's nice to meet you. How can I help you today?")),
        ]
    )
    assert agent_run.result is not None
    assert agent_run.result.all_messages() == snapshot(
        [
            ModelRequest(
                parts=[
                    UserPromptPart(
                        content='Hello',
                        timestamp=IsDatetime(),
                    )
                ],
                timestamp=IsDatetime(),
                run_id=IsStr(),
            ),
            ModelResponse(
                parts=[
                    ThinkingPart(
                        content='The user has greeted me with a simple "Hello". I should respond in a friendly and welcoming manner. This is a straightforward greeting, so I\'ll respond warmly and ask how I can help them today.',
                        signature=IsStr(),
                        provider_name='bedrock',
                    ),
                    TextPart(content="Hello! It's nice to meet you. How can I help you today?"),
                ],
                usage=RequestUsage(input_tokens=36, output_tokens=73),
                model_name='us.anthropic.claude-sonnet-4-20250514-v1:0',
                timestamp=IsDatetime(),
                provider_name='bedrock',
                provider_url='https://bedrock-runtime.us-east-1.amazonaws.com',
                provider_details={'finish_reason': 'end_turn'},
                finish_reason='stop',
                run_id=IsStr(),
            ),
        ]
    )


async def test_bedrock_mistral_tool_result_format(bedrock_provider: BedrockProvider):
    now = datetime.datetime.now()
    req = [
        ModelRequest(
            parts=[
                ToolReturnPart(tool_name='tool1', content={'foo': 'bar'}, tool_call_id='id1', timestamp=now),
            ],
            timestamp=IsDatetime(),
        ),
    ]

    # Models other than Mistral support toolResult.content with text, not json
    model = BedrockConverseModel('us.amazon.nova-micro-v1:0', provider=bedrock_provider)
    # Call the mapping function directly
    _, bedrock_messages = await model._map_messages(req, ModelRequestParameters(), BedrockModelSettings())  # type: ignore[reportPrivateUsage]

    assert bedrock_messages == snapshot(
        [
            {
                'role': 'user',
                'content': [
                    {'toolResult': {'toolUseId': 'id1', 'content': [{'text': '{"foo":"bar"}'}], 'status': 'success'}},
                ],
            },
        ]
    )

    # Mistral requires toolResult.content to hold json, not text
    model = BedrockConverseModel('mistral.mistral-7b-instruct-v0:2', provider=bedrock_provider)
    # Call the mapping function directly
    _, bedrock_messages = await model._map_messages(req, ModelRequestParameters(), BedrockModelSettings())  # type: ignore[reportPrivateUsage]

    assert bedrock_messages == snapshot(
        [
            {
                'role': 'user',
                'content': [
                    {'toolResult': {'toolUseId': 'id1', 'content': [{'json': {'foo': 'bar'}}], 'status': 'success'}},
                ],
            },
        ]
    )


async def test_bedrock_no_tool_choice(bedrock_provider: BedrockProvider):
    my_tool = ToolDefinition(
        name='my_tool',
        description='This is my tool',
        parameters_json_schema={'type': 'object', 'title': 'Result', 'properties': {'spam': {'type': 'number'}}},
    )
    mrp = ModelRequestParameters(output_mode='tool', function_tools=[my_tool], allow_text_output=False, output_tools=[])

    # Amazon Nova supports tool_choice
    model = BedrockConverseModel('us.amazon.nova-micro-v1:0', provider=bedrock_provider)
    tool_config = model._map_tool_config(mrp, BedrockModelSettings())  # type: ignore[reportPrivateUsage]

    assert tool_config == snapshot(
        {
            'tools': [
                {
                    'toolSpec': {
                        'name': 'my_tool',
                        'description': 'This is my tool',
                        'inputSchema': {
                            'json': {'type': 'object', 'title': 'Result', 'properties': {'spam': {'type': 'number'}}}
                        },
                    }
                }
            ],
            'toolChoice': {'any': {}},
        }
    )

    # Anthropic supports tool_choice
    model = BedrockConverseModel('us.anthropic.claude-3-7-sonnet-20250219-v1:0', provider=bedrock_provider)
    tool_config = model._map_tool_config(mrp, BedrockModelSettings())  # type: ignore[reportPrivateUsage]

    assert tool_config == snapshot(
        {
            'tools': [
                {
                    'toolSpec': {
                        'name': 'my_tool',
                        'description': 'This is my tool',
                        'inputSchema': {
                            'json': {'type': 'object', 'title': 'Result', 'properties': {'spam': {'type': 'number'}}}
                        },
                    }
                }
            ],
            'toolChoice': {'any': {}},
        }
    )

    # Other models don't support tool_choice
    model = BedrockConverseModel('us.meta.llama4-maverick-17b-instruct-v1:0', provider=bedrock_provider)
    tool_config = model._map_tool_config(mrp, BedrockModelSettings())  # type: ignore[reportPrivateUsage]

    assert tool_config == snapshot(
        {
            'tools': [
                {
                    'toolSpec': {
                        'name': 'my_tool',
                        'description': 'This is my tool',
                        'inputSchema': {
                            'json': {'type': 'object', 'title': 'Result', 'properties': {'spam': {'type': 'number'}}}
                        },
                    }
                }
            ]
        }
    )


async def test_bedrock_model_stream_empty_text_delta(allow_model_requests: None, bedrock_provider: BedrockProvider):
    model = BedrockConverseModel(model_name='openai.gpt-oss-120b-1:0', provider=bedrock_provider)
    agent = Agent(model)

    result: AgentRunResult | None = None
    events: list[AgentStreamEvent] = []
    async for event in agent.run_stream_events('Hi'):
        if isinstance(event, AgentRunResultEvent):
            result = event.result
        else:
            events.append(event)

    assert result is not None
    # The response stream contains `{'contentBlockDelta': {'delta': {'text': ''}, 'contentBlockIndex': 0}}`, but our response should not have any empty text parts.
    assert not any(part.content == '' for part in result.response.parts if isinstance(part, TextPart))
    assert events == snapshot(
        [
            PartStartEvent(
                index=0,
                part=ThinkingPart(
                    content='The user just says "Hi". We need to respond appropriately, friendly greeting. No special instructions. Should be short.'
                ),
            ),
            PartEndEvent(
                index=0,
                part=ThinkingPart(
                    content='The user just says "Hi". We need to respond appropriately, friendly greeting. No special instructions. Should be short.'
                ),
                next_part_kind='text',
            ),
            PartStartEvent(index=1, part=TextPart(content='Hello! How can I help'), previous_part_kind='thinking'),
            FinalResultEvent(tool_name=None, tool_call_id=None),
            PartDeltaEvent(index=1, delta=TextPartDelta(content_delta=' you today?')),
            PartEndEvent(index=1, part=TextPart(content='Hello! How can I help you today?')),
        ]
    )


@pytest.mark.vcr()
async def test_bedrock_error(allow_model_requests: None, bedrock_provider: BedrockProvider):
    """Test that errors convert to ModelHTTPError."""
    model_id = 'us.does-not-exist-model-v1:0'
    model = BedrockConverseModel(model_id, provider=bedrock_provider)
    agent = Agent(model)

    with pytest.raises(ModelHTTPError) as exc_info:
        await agent.run('hello')

    assert exc_info.value.status_code == 400
    assert exc_info.value.model_name == model_id
    assert exc_info.value.body.get('Error', {}).get('Message') == 'The provided model identifier is invalid.'  # type: ignore[union-attr]


@pytest.mark.vcr()
async def test_bedrock_streaming_error(allow_model_requests: None, bedrock_provider: BedrockProvider):
    """Test that errors during streaming convert to ModelHTTPError."""
    model_id = 'us.does-not-exist-model-v1:0'
    model = BedrockConverseModel(model_id, provider=bedrock_provider)
    agent = Agent(model)

    with pytest.raises(ModelHTTPError) as exc_info:
        async with agent.run_stream('hello'):
            pass

    assert exc_info.value.status_code == 400
    assert exc_info.value.model_name == model_id
    assert exc_info.value.body.get('Error', {}).get('Message') == 'The provided model identifier is invalid.'  # type: ignore[union-attr]


@pytest.mark.vcr()
@pytest.mark.parametrize(
    'model_name',
    [
        pytest.param('us.anthropic.claude-sonnet-4-5-20250929-v1:0', id='claude-sonnet-4-5'),
        pytest.param('us.amazon.nova-lite-v1:0', id='nova-lite'),
    ],
)
async def test_bedrock_cache_point_adds_cache_control(
    allow_model_requests: None, bedrock_provider: BedrockProvider, model_name: BedrockModelName
):
    """Record a real Bedrock call to confirm cache points reach AWS (requires ~1k tokens)."""
    model = BedrockConverseModel(model_name, provider=bedrock_provider)
    agent = Agent(
        model,
        system_prompt='YOU MUST RESPONSE ONLY WITH SINGLE NUMBER\n' * 50,  # More tokens to activate a cache
        model_settings=BedrockModelSettings(bedrock_cache_instructions=True),
    )
    long_context = 'ONLY SINGLE NUMBER IN RESPONSE\n' * 100  # More tokens to activate a cache

    result = await agent.run([long_context, CachePoint(), 'Response only number What is 2 + 3'])
    assert result.output == snapshot('5')
    # Different tokens usage depending on a model - could be written or read depending on the cassette read/write
    usage = result.usage()
    assert usage.cache_write_tokens >= 1000 or usage.cache_read_tokens >= 1000
    assert usage.input_tokens <= 20


@pytest.mark.vcr()
async def test_bedrock_cache_write_and_read(allow_model_requests: None, bedrock_provider: BedrockProvider):
    """Integration test covering all cache settings using a recorded cassette.

    This test enables all 3 cache settings plus 2 manual CachePoints (5 total),
    which triggers the _limit_cache_points logic to strip the oldest one (limit is 4).
    """
    model = BedrockConverseModel('us.anthropic.claude-sonnet-4-5-20250929-v1:0', provider=bedrock_provider)
    agent = Agent(
        model,
        system_prompt='YOU MUST RESPONSE ONLY WITH SINGLE NUMBER\n' * 50,  # More tokens to activate a cache
        model_settings=BedrockModelSettings(
            bedrock_cache_instructions=True,  # 1 cache point
            bedrock_cache_tool_definitions=True,  # 1 cache point
            bedrock_cache_messages=True,  # 1 cache point (on last user message)
        ),
    )

    @agent.tool_plain
    def catalog_lookup() -> str:  # pragma: no cover - exercised via agent call
        return 'catalog-ok'

    @agent.tool_plain
    def diagnostics() -> str:  # pragma: no cover - exercised via agent call
        return 'diagnostics-ok'

    long_context = 'Newer response with something except single number\n' * 10
    document = BinaryContent(data=b'You are a great mathematician', media_type='text/plain')
    # 2 CachePoints, more that maximum allowed, so will be stripped.
    run_args = [long_context, CachePoint(), document, CachePoint(), 'What is 10 + 11?']

    first = await agent.run(run_args)
    assert first.output == snapshot('21')
    first_usage = first.usage()
    assert first_usage == snapshot(RunUsage(input_tokens=2, cache_write_tokens=1322, output_tokens=5, requests=1))

    second = await agent.run(run_args)
    assert second.output == snapshot('21')
    second_usage = second.usage()
    assert second_usage == snapshot(RunUsage(input_tokens=2, output_tokens=5, cache_read_tokens=1322, requests=1))


async def test_bedrock_cache_point_as_first_content_raises_error(
    allow_model_requests: None, bedrock_provider: BedrockProvider
):
    """CachePoint should raise a UserError if it appears before any other content."""
    model = BedrockConverseModel('anthropic.claude-3-7-sonnet-20250219-v1:0', provider=bedrock_provider)
    messages: list[ModelMessage] = [ModelRequest(parts=[UserPromptPart(content=[CachePoint(), 'This should fail'])])]
    with pytest.raises(UserError, match='CachePoint cannot be the first content in a user message'):
        await model._map_messages(messages, ModelRequestParameters(), BedrockModelSettings())  # pyright: ignore[reportPrivateUsage]


# Bedrock currently errors if a cache point immediately follows non-text content, so we inject a newline block.
async def test_bedrock_cache_point_after_binary_content_workaround(
    allow_model_requests: None, bedrock_provider: BedrockProvider
):
    model = BedrockConverseModel('us.anthropic.claude-haiku-4-5-20251001-v1:0', provider=bedrock_provider)
    messages: list[ModelMessage] = [
        ModelRequest(
            parts=[
                UserPromptPart(
                    content=[
                        'Process the attached text file. Return the answer only.',
                        BinaryContent(data=b'What is 2+2? Provide the answer only.', media_type='text/plain'),
                        CachePoint(),
                    ]
                )
            ]
        )
    ]
    _, bedrock_messages = await model._map_messages(messages, ModelRequestParameters(), BedrockModelSettings())  # pyright: ignore[reportPrivateUsage]
    assert bedrock_messages[0]['content'] == snapshot(
        [
            {'text': 'Process the attached text file. Return the answer only.'},
            {
                'document': {
                    'name': 'Document 1',
                    'format': 'txt',
                    'source': {'bytes': b'What is 2+2? Provide the answer only.'},
                }
            },
            {'text': '\n'},  # Empty line after BinaryContent as temp workaround unless bedrock will fix the bug
            {'cachePoint': {'type': 'default'}},
        ]
    )


async def test_bedrock_cache_point_multiple_markers(allow_model_requests: None, bedrock_provider: BedrockProvider):
    model = BedrockConverseModel('us.anthropic.claude-3-5-haiku-20241022-v1:0', provider=bedrock_provider)
    messages: list[ModelMessage] = [
        ModelRequest(
            parts=[UserPromptPart(content=['First chunk', CachePoint(), 'Second chunk', CachePoint(), 'Question'])]
        )
    ]
    _, bedrock_messages = await model._map_messages(messages, ModelRequestParameters(), BedrockModelSettings())  # pyright: ignore[reportPrivateUsage]
    assert bedrock_messages[0]['content'] == snapshot(
        [
            {'text': 'First chunk'},
            {'cachePoint': {'type': 'default'}},
            {'text': 'Second chunk'},
            {'cachePoint': {'type': 'default'}},
            {'text': 'Question'},
        ]
    )


async def test_bedrock_cache_skipped_for_unsupported_models(
    allow_model_requests: None, bedrock_provider: BedrockProvider
):
    """All cache settings should be silently skipped for models that don't support prompt caching."""
    # Meta models don't support prompt caching
    model = BedrockConverseModel('meta.llama3-70b-instruct-v1:0', provider=bedrock_provider)

    # Test CachePoint markers are skipped
    messages_with_cache_points: list[ModelMessage] = [
        ModelRequest(
            parts=[UserPromptPart(content=['First chunk', CachePoint(), 'Second chunk', CachePoint(), 'Question'])]
        )
    ]
    _, bedrock_messages = await model._map_messages(  # pyright: ignore[reportPrivateUsage]
        messages_with_cache_points, ModelRequestParameters(), BedrockModelSettings()
    )
    assert bedrock_messages[0]['content'] == snapshot(
        [{'text': 'First chunk'}, {'text': 'Second chunk'}, {'text': 'Question'}]
    )

    # Test bedrock_cache_instructions is skipped
    messages_with_system: list[ModelMessage] = [
        ModelRequest(parts=[SystemPromptPart(content='System instructions.'), UserPromptPart(content='Hi!')])
    ]
    system_prompt, _ = await model._map_messages(  # pyright: ignore[reportPrivateUsage]
        messages_with_system, ModelRequestParameters(), BedrockModelSettings(bedrock_cache_instructions=True)
    )
    assert system_prompt == snapshot([{'text': 'System instructions.'}])

    # Test bedrock_cache_messages is skipped
    messages_user: list[ModelMessage] = [ModelRequest(parts=[UserPromptPart(content='User message.')])]
    _, bedrock_messages = await model._map_messages(  # pyright: ignore[reportPrivateUsage]
        messages_user, ModelRequestParameters(), BedrockModelSettings(bedrock_cache_messages=True)
    )
    assert bedrock_messages[0]['content'] == snapshot([{'text': 'User message.'}])


async def test_bedrock_cache_tool_definitions_skipped_for_nova(
    allow_model_requests: None, bedrock_provider: BedrockProvider
):
    """Tool caching should be skipped for Nova models (they only support system/messages caching, not tools)."""
    model = BedrockConverseModel('us.amazon.nova-pro-v1:0', provider=bedrock_provider)
    params = ModelRequestParameters(
        function_tools=[
            ToolDefinition(name='tool_one'),
            ToolDefinition(name='tool_two'),
        ]
    )
    params = model.customize_request_parameters(params)
    tool_config = model._map_tool_config(  # pyright: ignore[reportPrivateUsage]
        params,
        BedrockModelSettings(bedrock_cache_tool_definitions=True),
    )
    # Nova doesn't support tool caching, so no cachePoint should be added
    assert tool_config and len(tool_config['tools']) == 2
    assert all('cachePoint' not in tool for tool in tool_config['tools'])


async def test_bedrock_cache_tool_definitions(allow_model_requests: None, bedrock_provider: BedrockProvider):
    model = BedrockConverseModel('anthropic.claude-sonnet-4-20250514-v1:0', provider=bedrock_provider)
    params = ModelRequestParameters(
        function_tools=[
            ToolDefinition(name='tool_one'),
            ToolDefinition(name='tool_two'),
        ]
    )
    params = model.customize_request_parameters(params)
    tool_config = model._map_tool_config(  # pyright: ignore[reportPrivateUsage]
        params,
        BedrockModelSettings(bedrock_cache_tool_definitions=True),
    )
    assert tool_config and len(tool_config['tools']) == 3
    assert tool_config['tools'][-1] == {'cachePoint': {'type': 'default'}}


async def test_bedrock_cache_instructions(allow_model_requests: None, bedrock_provider: BedrockProvider):
    model = BedrockConverseModel('us.anthropic.claude-3-5-sonnet-20240620-v1:0', provider=bedrock_provider)
    messages: list[ModelMessage] = [
        ModelRequest(parts=[SystemPromptPart(content='System instructions to cache.'), UserPromptPart(content='Hi!')])
    ]
    system_prompt, _ = await model._map_messages(  # pyright: ignore[reportPrivateUsage]
        messages,
        ModelRequestParameters(),
        BedrockModelSettings(bedrock_cache_instructions=True),
    )
    assert system_prompt == snapshot(
        [
            {'text': 'System instructions to cache.'},
            {'cachePoint': {'type': 'default'}},
        ]
    )


async def test_bedrock_cache_messages(allow_model_requests: None, bedrock_provider: BedrockProvider):
    """Test that bedrock_cache_messages adds cache point to the last user message."""
    model = BedrockConverseModel('us.anthropic.claude-3-5-sonnet-20240620-v1:0', provider=bedrock_provider)
    messages: list[ModelMessage] = [ModelRequest(parts=[UserPromptPart(content='User message to cache.')])]
    _, bedrock_messages = await model._map_messages(  # pyright: ignore[reportPrivateUsage]
        messages,
        ModelRequestParameters(),
        BedrockModelSettings(bedrock_cache_messages=True),
    )
    assert bedrock_messages == snapshot(
        [
            {
                'role': 'user',
                'content': [
                    {'text': 'User message to cache.'},
                    {'cachePoint': {'type': 'default'}},
                ],
            }
        ]
    )


async def test_bedrock_cache_messages_with_binary_content(
    allow_model_requests: None, bedrock_provider: BedrockProvider
):
    """Test that bedrock_cache_messages adds newline workaround for non-text content."""
    model = BedrockConverseModel('us.anthropic.claude-haiku-4-5-20251001-v1:0', provider=bedrock_provider)
    messages: list[ModelMessage] = [
        ModelRequest(
            parts=[
                UserPromptPart(
                    content=[
                        BinaryContent(data=b'Test document content', media_type='text/plain'),
                    ]
                )
            ]
        )
    ]
    _, bedrock_messages = await model._map_messages(  # pyright: ignore[reportPrivateUsage]
        messages,
        ModelRequestParameters(),
        BedrockModelSettings(bedrock_cache_messages=True),
    )
    # Should add newline text block before cache point when last content is not text
    assert bedrock_messages[0]['content'] == snapshot(
        [
            {
                'document': {
                    'name': 'Document 1',
                    'format': 'txt',
                    'source': {'bytes': b'Test document content'},
                }
            },
            {'text': '\n'},
            {'cachePoint': {'type': 'default'}},
        ]
    )


async def test_bedrock_cache_messages_does_not_duplicate(allow_model_requests: None, bedrock_provider: BedrockProvider):
    """Test that bedrock_cache_messages does not add duplicate cache point if already present."""
    model = BedrockConverseModel('us.anthropic.claude-3-5-sonnet-20240620-v1:0', provider=bedrock_provider)
    messages: list[ModelMessage] = [ModelRequest(parts=[UserPromptPart(content=['User message', CachePoint()])])]
    _, bedrock_messages = await model._map_messages(  # pyright: ignore[reportPrivateUsage]
        messages,
        ModelRequestParameters(),
        BedrockModelSettings(bedrock_cache_messages=True),
    )
    # Should not add another cache point since one already exists
    cache_point_count = sum(1 for block in bedrock_messages[0]['content'] if 'cachePoint' in block)
    assert cache_point_count == 1


async def test_bedrock_cache_messages_no_user_messages(allow_model_requests: None, bedrock_provider: BedrockProvider):
    """Test that bedrock_cache_messages handles case with no user messages."""
    model = BedrockConverseModel('us.anthropic.claude-3-5-sonnet-20240620-v1:0', provider=bedrock_provider)
    # Only assistant message, no user message
    messages: list[ModelMessage] = [ModelResponse(parts=[TextPart(content='Assistant response')])]
    _, bedrock_messages = await model._map_messages(  # pyright: ignore[reportPrivateUsage]
        messages,
        ModelRequestParameters(),
        BedrockModelSettings(bedrock_cache_messages=True),
    )
    # Should not crash, no cache point added since no user message
    assert len(bedrock_messages) == 1
    assert bedrock_messages[0]['role'] == 'assistant'


async def test_get_last_user_message_content_non_dict_block(
    allow_model_requests: None, bedrock_provider: BedrockProvider
):
    """Test _get_last_user_message_content returns None when last block is not a dict."""
    model = BedrockConverseModel('us.anthropic.claude-3-5-sonnet-20240620-v1:0', provider=bedrock_provider)
    # Directly test the helper with a message that has non-dict content
    messages: list[MessageUnionTypeDef] = [{'role': 'user', 'content': ['string content']}]  # type: ignore[list-item]
    result = model._get_last_user_message_content(messages)  # pyright: ignore[reportPrivateUsage]
    assert result is None


async def test_get_last_user_message_content_empty_content(
    allow_model_requests: None, bedrock_provider: BedrockProvider
):
    """Test _get_last_user_message_content returns None when content is empty or not a list."""
    model = BedrockConverseModel('us.anthropic.claude-3-5-sonnet-20240620-v1:0', provider=bedrock_provider)
    # Test with empty content list
    messages: list[MessageUnionTypeDef] = [{'role': 'user', 'content': []}]
    result = model._get_last_user_message_content(messages)  # pyright: ignore[reportPrivateUsage]
    assert result is None


def test_limit_cache_points_filters_excess_cache_points(bedrock_provider: BedrockProvider):
    """Test that _limit_cache_points filters out excess cache points beyond the limit of 4."""
    model = BedrockConverseModel('us.anthropic.claude-3-5-sonnet-20240620-v1:0', provider=bedrock_provider)

    # Create system prompt (no cache points)
    system_prompt: list[SystemContentBlockTypeDef] = [{'text': 'System prompt'}]

    # Create messages with 5 standalone cachePoint blocks (limit is 4)
    bedrock_messages: list[MessageUnionTypeDef] = [
        {
            'role': 'user',
            'content': [
                {'text': 'Context 1'},
                {'cachePoint': {'type': 'default'}},  # Will be filtered (oldest, over limit)
                {'text': 'Context 2'},
                {'cachePoint': {'type': 'default'}},  # Will be kept (4th newest)
                {'text': 'Context 3'},
                {'cachePoint': {'type': 'default'}},  # Will be kept (3rd newest)
                {'text': 'Context 4'},
                {'cachePoint': {'type': 'default'}},  # Will be kept (2nd newest)
                {'text': 'Question'},
                {'cachePoint': {'type': 'default'}},  # Will be kept (newest)
            ],
        },
    ]

    # Apply limit with no tools (max 4 cache points, we have 5)
    model._limit_cache_points(system_prompt, bedrock_messages, [])  # pyright: ignore[reportPrivateUsage]

    # Verify only 4 cache points remain (the newest ones)
    content = bedrock_messages[0]['content']
    assert isinstance(content, list)

    # Count remaining cache points
    cache_points = [b for b in content if isinstance(b, dict) and 'cachePoint' in b]
    assert len(cache_points) == 4  # Only 4 kept (the limit)

    # Verify no empty blocks exist
    empty_blocks = [b for b in content if isinstance(b, dict) and not b]
    assert len(empty_blocks) == 0


async def test_limit_cache_points_with_cache_messages(allow_model_requests: None, bedrock_provider: BedrockProvider):
    """Test that cache points are limited when using bedrock_cache_messages + CachePoint markers."""
    model = BedrockConverseModel('us.anthropic.claude-3-5-sonnet-20240620-v1:0', provider=bedrock_provider)
    # Create messages with 4 CachePoint markers + 1 from bedrock_cache_messages = 5 total
    # Only 4 should be kept (limit)
    messages: list[ModelMessage] = [
        ModelRequest(
            parts=[
                UserPromptPart(
                    content=[
                        'Context 1',
                        CachePoint(),  # Oldest, should be removed
                        'Context 2',
                        CachePoint(),  # Should be kept
                        'Context 3',
                        CachePoint(),  # Should be kept
                        'Context 4',
                        CachePoint(),  # Should be kept
                        'Question',
                    ]
                )
            ]
        )
    ]
    system_prompt, bedrock_messages = await model._map_messages(  # pyright: ignore[reportPrivateUsage]
        messages,
        ModelRequestParameters(),
        BedrockModelSettings(bedrock_cache_messages=True),
    )
    # Apply limit (this is normally called in _messages_create)
    model._limit_cache_points(system_prompt, bedrock_messages, [])  # pyright: ignore[reportPrivateUsage]

    # Count cache points in messages
    cache_count = 0
    for msg in bedrock_messages:
        for block in msg['content']:
            if 'cachePoint' in block:
                cache_count += 1

    # Should have exactly 4 cache points (the limit)
    assert cache_count == 4


async def test_limit_cache_points_all_settings(allow_model_requests: None, bedrock_provider: BedrockProvider):
    """Test cache point limiting with all cache settings enabled."""
    model = BedrockConverseModel('us.anthropic.claude-sonnet-4-20250514-v1:0', provider=bedrock_provider)

    # Create messages with 3 CachePoint markers
    messages: list[ModelMessage] = [
        ModelRequest(
            parts=[
                SystemPromptPart(content='System instructions.'),
                UserPromptPart(
                    content=[
                        'Context 1',
                        CachePoint(),  # Oldest, should be removed
                        'Context 2',
                        CachePoint(),  # Should be kept
                        'Context 3',
                        CachePoint(),  # Should be kept
                        'Question',
                    ]
                ),
            ]
        )
    ]

    # Map messages with cache_instructions enabled (uses 1 cache point)
    system_prompt, bedrock_messages = await model._map_messages(  # pyright: ignore[reportPrivateUsage]
        messages,
        ModelRequestParameters(),
        BedrockModelSettings(bedrock_cache_instructions=True),
    )

    # Create tools with cache point (uses 1 cache point)
    tools: list[ToolTypeDef] = [
        {'toolSpec': {'name': 'tool_one', 'inputSchema': {'json': {}}}},
        {'cachePoint': {'type': 'default'}},
    ]

    # Apply limit: 1 (system) + 1 (tools) = 2 used, 2 remaining for messages
    model._limit_cache_points(system_prompt, bedrock_messages, tools)  # pyright: ignore[reportPrivateUsage]

    # Count cache points in messages only
    cache_count = 0
    for msg in bedrock_messages:
        for block in msg['content']:
            if 'cachePoint' in block:
                cache_count += 1

    # Should have exactly 2 cache points in messages (4 total - 1 system - 1 tool = 2)
    assert cache_count == 2


async def test_bedrock_empty_model_response_skipped(bedrock_provider: BedrockProvider):
    """Test that ModelResponse with empty parts (e.g. content_filtered) is skipped in message mapping."""
    model = BedrockConverseModel('us.amazon.nova-micro-v1:0', provider=bedrock_provider)

    # Create a message history that includes a ModelResponse with empty parts
    req = [
        ModelRequest(parts=[UserPromptPart(content='Hello')]),
        ModelResponse(
            parts=[],
            usage=RequestUsage(input_tokens=100, output_tokens=1),
            model_name='us.amazon.nova-micro-v1:0',
            provider_name='bedrock',
            provider_details={'finish_reason': 'content_filtered'},
            finish_reason='content_filter',
        ),
        ModelRequest(parts=[UserPromptPart(content='Follow up question')]),
    ]

    # Call the mapping function directly
    _, bedrock_messages = await model._map_messages(req, ModelRequestParameters(), BedrockModelSettings())  # type: ignore[reportPrivateUsage]

    # The empty ModelResponse should be skipped, so we should only have 2 user messages
    # that get merged into one since they're consecutive after the empty response is skipped
    assert bedrock_messages == snapshot(
        [
            {'role': 'user', 'content': [{'text': 'Hello'}, {'text': 'Follow up question'}]},
        ]
    )<|MERGE_RESOLUTION|>--- conflicted
+++ resolved
@@ -44,7 +44,7 @@
 from pydantic_ai.tools import ToolDefinition
 from pydantic_ai.usage import RequestUsage, RunUsage, UsageLimits
 
-from ..conftest import IsDatetime, IsInstance, IsStr, try_import
+from ..conftest import IsDatetime, IsInstance, IsNow, IsStr, try_import
 
 with try_import() as imports_successful:
     from botocore.exceptions import ClientError
@@ -303,14 +303,11 @@
                 parts=[
                     UserPromptPart(
                         content='What was the temperature in London 1st January 2022?',
-                        timestamp=IsDatetime(),
-                    ),
-                ],
-<<<<<<< HEAD
+                        timestamp=IsNow(),
+                    )
+                ],
+                timestamp=IsNow(),
                 instructions='You are a helpful chatbot.',
-=======
-                timestamp=IsDatetime(),
->>>>>>> c5352758
                 run_id=IsStr(),
             ),
             ModelResponse(
@@ -320,13 +317,13 @@
                     ),
                     ToolCallPart(
                         tool_name='temperature',
-                        args={'date': '2022-01-01', 'city': 'London'},
+                        args={'city': 'London', 'date': '2022-01-01'},
                         tool_call_id='tooluse_5WEci1UmQ8ifMFkUcy2gHQ',
                     ),
                 ],
                 usage=RequestUsage(input_tokens=551, output_tokens=132),
                 model_name='us.amazon.nova-micro-v1:0',
-                timestamp=IsDatetime(),
+                timestamp=IsNow(),
                 provider_name='bedrock',
                 provider_url='https://bedrock-runtime.us-east-1.amazonaws.com',
                 provider_details={'finish_reason': 'tool_use'},
@@ -339,14 +336,11 @@
                         tool_name='temperature',
                         content='30°C',
                         tool_call_id='tooluse_5WEci1UmQ8ifMFkUcy2gHQ',
-                        timestamp=IsDatetime(),
+                        timestamp=IsNow(),
                     )
                 ],
-<<<<<<< HEAD
+                timestamp=IsNow(),
                 instructions='You are a helpful chatbot.',
-=======
-                timestamp=IsDatetime(),
->>>>>>> c5352758
                 run_id=IsStr(),
             ),
             ModelResponse(
@@ -356,13 +350,13 @@
                     ),
                     ToolCallPart(
                         tool_name='final_result',
-                        args={'date': '2022-01-01', 'city': 'London', 'temperature': '30°C'},
+                        args={'city': 'London', 'date': '2022-01-01', 'temperature': '30°C'},
                         tool_call_id='tooluse_9AjloJSaQDKmpPFff-2Clg',
                     ),
                 ],
                 usage=RequestUsage(input_tokens=685, output_tokens=166),
                 model_name='us.amazon.nova-micro-v1:0',
-                timestamp=IsDatetime(),
+                timestamp=IsNow(),
                 provider_name='bedrock',
                 provider_url='https://bedrock-runtime.us-east-1.amazonaws.com',
                 provider_details={'finish_reason': 'tool_use'},
@@ -375,10 +369,10 @@
                         tool_name='final_result',
                         content='Final result processed.',
                         tool_call_id='tooluse_9AjloJSaQDKmpPFff-2Clg',
-                        timestamp=IsDatetime(),
+                        timestamp=IsNow(),
                     )
                 ],
-                timestamp=IsDatetime(),
+                timestamp=IsNow(),
                 run_id=IsStr(),
             ),
         ]
@@ -451,11 +445,8 @@
                         timestamp=IsDatetime(),
                     ),
                 ],
-<<<<<<< HEAD
                 instructions='You are a helpful chatbot.',
-=======
-                timestamp=IsDatetime(),
->>>>>>> c5352758
+                timestamp=IsDatetime(),
                 run_id=IsStr(),
             ),
             ModelResponse(
@@ -487,11 +478,8 @@
                         timestamp=IsDatetime(),
                     )
                 ],
-<<<<<<< HEAD
                 instructions='You are a helpful chatbot.',
-=======
-                timestamp=IsDatetime(),
->>>>>>> c5352758
+                timestamp=IsDatetime(),
                 run_id=IsStr(),
             ),
             ModelResponse(
@@ -1372,11 +1360,8 @@
                         timestamp=IsDatetime(),
                     ),
                 ],
-<<<<<<< HEAD
                 instructions='You are a helpful assistant.',
-=======
-                timestamp=IsDatetime(),
->>>>>>> c5352758
+                timestamp=IsDatetime(),
                 run_id=IsStr(),
             ),
             ModelResponse(
@@ -1429,11 +1414,8 @@
                         timestamp=IsDatetime(),
                     )
                 ],
-<<<<<<< HEAD
                 instructions='You are a helpful assistant.',
-=======
-                timestamp=IsDatetime(),
->>>>>>> c5352758
+                timestamp=IsDatetime(),
                 run_id=IsStr(),
             ),
             ModelResponse(
