from __future__ import annotations as _annotations

import json
from collections.abc import Sequence
from dataclasses import dataclass
from datetime import datetime, timezone
from functools import cached_property
from typing import Any, cast

import pytest
from inline_snapshot import snapshot
from pydantic import BaseModel
from typing_extensions import TypedDict

from pydantic_ai import (
    BinaryContent,
    DocumentUrl,
    ImageUrl,
    ModelRequest,
    ModelResponse,
    RetryPromptPart,
    SystemPromptPart,
    TextPart,
    ThinkingPart,
    ToolCallPart,
    ToolReturnPart,
    UserPromptPart,
    VideoUrl,
)
from pydantic_ai.agent import Agent
from pydantic_ai.exceptions import ModelAPIError, ModelHTTPError, ModelRetry
from pydantic_ai.models import ModelRequestParameters
from pydantic_ai.tools import ToolDefinition
from pydantic_ai.usage import RequestUsage

from ..conftest import IsDatetime, IsNow, IsStr, raise_if_exception, try_import
from .mock_async_stream import MockAsyncStream

with try_import() as imports_successful:
    from mistralai import (
        AssistantMessage as MistralAssistantMessage,
        ChatCompletionChoice as MistralChatCompletionChoice,
        CompletionChunk as MistralCompletionChunk,
        CompletionResponseStreamChoice as MistralCompletionResponseStreamChoice,
        CompletionResponseStreamChoiceFinishReason as MistralCompletionResponseStreamChoiceFinishReason,
        DeltaMessage as MistralDeltaMessage,
        FunctionCall as MistralFunctionCall,
        Mistral,
        TextChunk as MistralTextChunk,
        UsageInfo as MistralUsageInfo,
    )
    from mistralai.models import (
        ChatCompletionResponse as MistralChatCompletionResponse,
        CompletionEvent as MistralCompletionEvent,
        SDKError,
        ToolCall as MistralToolCall,
    )
    from mistralai.types.basemodel import Unset as MistralUnset

    from pydantic_ai.models.mistral import MistralModel, MistralModelSettings, MistralStreamedResponse
    from pydantic_ai.models.openai import OpenAIResponsesModel, OpenAIResponsesModelSettings
    from pydantic_ai.providers.mistral import MistralProvider
    from pydantic_ai.providers.openai import OpenAIProvider

    MockChatCompletion = MistralChatCompletionResponse | Exception
    MockCompletionEvent = MistralCompletionEvent | Exception

pytestmark = [
    pytest.mark.skipif(not imports_successful(), reason='mistral or openai not installed'),
    pytest.mark.anyio,
]


@dataclass
class MockSdkConfiguration:
    def get_server_details(self) -> tuple[str, ...]:
        return ('https://api.mistral.ai',)


@dataclass
class MockMistralAI:
    completions: MockChatCompletion | Sequence[MockChatCompletion] | None = None
    stream: Sequence[MockCompletionEvent] | Sequence[Sequence[MockCompletionEvent]] | None = None
    index: int = 0

    @cached_property
    def sdk_configuration(self) -> MockSdkConfiguration:
        return MockSdkConfiguration()

    @cached_property
    def chat(self) -> Any:
        if self.stream:
            return type(
                'Chat',
                (),
                {'stream_async': self.chat_completions_create, 'complete_async': self.chat_completions_create},
            )
        else:
            return type('Chat', (), {'complete_async': self.chat_completions_create})

    @classmethod
    def create_mock(cls, completions: MockChatCompletion | Sequence[MockChatCompletion]) -> Mistral:
        return cast(Mistral, cls(completions=completions))

    @classmethod
    def create_stream_mock(
        cls, completions_streams: Sequence[MockCompletionEvent] | Sequence[Sequence[MockCompletionEvent]]
    ) -> Mistral:
        return cast(Mistral, cls(stream=completions_streams))

    async def chat_completions_create(  # pragma: lax no cover
        self, *_args: Any, stream: bool = False, **_kwargs: Any
    ) -> MistralChatCompletionResponse | MockAsyncStream[MockCompletionEvent]:
        if stream or self.stream:
            assert self.stream is not None, 'you can only use `stream=True` if `stream` is provided'
            if isinstance(self.stream[0], list):
                response = MockAsyncStream(iter(cast(list[MockCompletionEvent], self.stream[self.index])))
            else:
                response = MockAsyncStream(iter(cast(list[MockCompletionEvent], self.stream)))
        else:
            assert self.completions is not None, 'you can only use `stream=False` if `completions` are provided'
            if isinstance(self.completions, Sequence):
                raise_if_exception(self.completions[self.index])
                response = cast(MistralChatCompletionResponse, self.completions[self.index])
            else:
                raise_if_exception(self.completions)
                response = cast(MistralChatCompletionResponse, self.completions)
        self.index += 1
        return response


def completion_message(
    message: MistralAssistantMessage, *, usage: MistralUsageInfo | None = None, with_created: bool = True
) -> MistralChatCompletionResponse:
    return MistralChatCompletionResponse(
        id='123',
        choices=[MistralChatCompletionChoice(finish_reason='stop', index=0, message=message)],
        created=1704067200 if with_created else 0,  # 2024-01-01
        model='mistral-large-123',
        object='chat.completion',
        usage=usage or MistralUsageInfo(prompt_tokens=1, completion_tokens=1, total_tokens=1),
    )


def chunk(
    delta: list[MistralDeltaMessage],
    finish_reason: MistralCompletionResponseStreamChoiceFinishReason | None = None,
    with_created: bool = True,
) -> MistralCompletionEvent:
    return MistralCompletionEvent(
        data=MistralCompletionChunk(
            id='x',
            choices=[
                MistralCompletionResponseStreamChoice(index=index, delta=delta, finish_reason=finish_reason)
                for index, delta in enumerate(delta)
            ],
            created=1704067200 if with_created else 0,  # 2024-01-01
            model='gpt-4',
            object='chat.completion.chunk',
            usage=MistralUsageInfo(prompt_tokens=1, completion_tokens=1, total_tokens=1),
        )
    )


def text_chunk(
    text: str, finish_reason: MistralCompletionResponseStreamChoiceFinishReason | None = None
) -> MistralCompletionEvent:
    return chunk([MistralDeltaMessage(content=text, role='assistant')], finish_reason=finish_reason)


def text_chunkk(
    text: str, finish_reason: MistralCompletionResponseStreamChoiceFinishReason | None = None
) -> MistralCompletionEvent:
    return chunk(
        [MistralDeltaMessage(content=[MistralTextChunk(text=text)], role='assistant')], finish_reason=finish_reason
    )


def func_chunk(
    tool_calls: list[MistralToolCall], finish_reason: MistralCompletionResponseStreamChoiceFinishReason | None = None
) -> MistralCompletionEvent:
    return chunk([MistralDeltaMessage(tool_calls=tool_calls, role='assistant')], finish_reason=finish_reason)


#####################
## Init
#####################


def test_init():
    m = MistralModel('mistral-large-latest', provider=MistralProvider(api_key='foobar'))
    assert m.model_name == 'mistral-large-latest'
    assert m.base_url == 'https://api.mistral.ai'


#####################
## Completion
#####################


async def test_multiple_completions(allow_model_requests: None):
    completions = [
        # First completion: created is "now" (simulate IsNow)
        completion_message(
            MistralAssistantMessage(content='world'),
            usage=MistralUsageInfo(prompt_tokens=1, completion_tokens=1, total_tokens=1),
            with_created=False,
        ),
        # Second completion: created is fixed 2024-01-01 00:00:00 UTC
        completion_message(MistralAssistantMessage(content='hello again')),
    ]
    mock_client = MockMistralAI.create_mock(completions)
    model = MistralModel('mistral-large-latest', provider=MistralProvider(mistral_client=mock_client))
    agent = Agent(model=model)

    result = await agent.run('hello')

    assert result.output == 'world'
    assert result.usage().input_tokens == 1
    assert result.usage().output_tokens == 1

    result = await agent.run('hello again', message_history=result.new_messages())
    assert result.output == 'hello again'
    assert result.usage().input_tokens == 1
    assert result.usage().output_tokens == 1
    assert result.all_messages() == snapshot(
        [
            ModelRequest(
                parts=[UserPromptPart(content='hello', timestamp=IsNow(tz=timezone.utc))],
                timestamp=IsNow(tz=timezone.utc),
                run_id=IsStr(),
            ),
            ModelResponse(
                parts=[TextPart(content='world')],
                usage=RequestUsage(input_tokens=1, output_tokens=1),
                model_name='mistral-large-123',
                timestamp=IsNow(tz=timezone.utc),
                provider_name='mistral',
                provider_url='https://api.mistral.ai',
                provider_details={'finish_reason': 'stop'},
                provider_response_id='123',
                finish_reason='stop',
                run_id=IsStr(),
            ),
            ModelRequest(
                parts=[UserPromptPart(content='hello again', timestamp=IsNow(tz=timezone.utc))],
                timestamp=IsNow(tz=timezone.utc),
                run_id=IsStr(),
            ),
            ModelResponse(
                parts=[TextPart(content='hello again')],
                usage=RequestUsage(input_tokens=1, output_tokens=1),
                model_name='mistral-large-123',
                timestamp=IsNow(tz=timezone.utc),
                provider_name='mistral',
                provider_url='https://api.mistral.ai',
                provider_details={
                    'finish_reason': 'stop',
                    'timestamp': datetime(2024, 1, 1, 0, 0, tzinfo=timezone.utc),
                },
                provider_response_id='123',
                finish_reason='stop',
                run_id=IsStr(),
            ),
        ]
    )


async def test_three_completions(allow_model_requests: None):
    completions = [
        completion_message(
            MistralAssistantMessage(content='world'),
            usage=MistralUsageInfo(prompt_tokens=1, completion_tokens=1, total_tokens=1),
        ),
        completion_message(MistralAssistantMessage(content='hello again')),
        completion_message(MistralAssistantMessage(content='final message')),
    ]
    mock_client = MockMistralAI.create_mock(completions)
    model = MistralModel('mistral-large-latest', provider=MistralProvider(mistral_client=mock_client))
    agent = Agent(model=model)

    result = await agent.run('hello')

    assert result.output == 'world'
    assert result.usage().input_tokens == 1
    assert result.usage().output_tokens == 1

    result = await agent.run('hello again', message_history=result.all_messages())
    assert result.output == 'hello again'
    assert result.usage().input_tokens == 1
    assert result.usage().output_tokens == 1

    result = await agent.run('final message', message_history=result.all_messages())
    assert result.output == 'final message'
    assert result.usage().input_tokens == 1
    assert result.usage().output_tokens == 1
    assert result.all_messages() == snapshot(
        [
            ModelRequest(
                parts=[UserPromptPart(content='hello', timestamp=IsNow(tz=timezone.utc))],
                timestamp=IsNow(tz=timezone.utc),
                run_id=IsStr(),
            ),
            ModelResponse(
                parts=[TextPart(content='world')],
                usage=RequestUsage(input_tokens=1, output_tokens=1),
                model_name='mistral-large-123',
                timestamp=IsNow(tz=timezone.utc),
                provider_name='mistral',
                provider_url='https://api.mistral.ai',
                provider_details={
                    'finish_reason': 'stop',
                    'timestamp': datetime(2024, 1, 1, 0, 0, tzinfo=timezone.utc),
                },
                provider_response_id='123',
                finish_reason='stop',
                run_id=IsStr(),
            ),
            ModelRequest(
                parts=[UserPromptPart(content='hello again', timestamp=IsNow(tz=timezone.utc))],
                timestamp=IsNow(tz=timezone.utc),
                run_id=IsStr(),
            ),
            ModelResponse(
                parts=[TextPart(content='hello again')],
                usage=RequestUsage(input_tokens=1, output_tokens=1),
                model_name='mistral-large-123',
                timestamp=IsNow(tz=timezone.utc),
                provider_name='mistral',
                provider_url='https://api.mistral.ai',
                provider_details={
                    'finish_reason': 'stop',
                    'timestamp': datetime(2024, 1, 1, 0, 0, tzinfo=timezone.utc),
                },
                provider_response_id='123',
                finish_reason='stop',
                run_id=IsStr(),
            ),
            ModelRequest(
                parts=[UserPromptPart(content='final message', timestamp=IsNow(tz=timezone.utc))],
                timestamp=IsNow(tz=timezone.utc),
                run_id=IsStr(),
            ),
            ModelResponse(
                parts=[TextPart(content='final message')],
                usage=RequestUsage(input_tokens=1, output_tokens=1),
                model_name='mistral-large-123',
                timestamp=IsNow(tz=timezone.utc),
                provider_name='mistral',
                provider_url='https://api.mistral.ai',
                provider_details={
                    'finish_reason': 'stop',
                    'timestamp': datetime(2024, 1, 1, 0, 0, tzinfo=timezone.utc),
                },
                provider_response_id='123',
                finish_reason='stop',
                run_id=IsStr(),
            ),
        ]
    )


#####################
## Completion Stream
#####################


async def test_stream_text(allow_model_requests: None):
    stream = [
        text_chunk('hello '),
        text_chunk('world '),
        text_chunk('welcome '),
        text_chunkk('mistral'),
        chunk([]),
    ]
    mock_client = MockMistralAI.create_stream_mock(stream)
    model = MistralModel('mistral-large-latest', provider=MistralProvider(mistral_client=mock_client))
    agent = Agent(model=model)

    async with agent.run_stream('') as result:
        assert not result.is_complete
        assert [c async for c in result.stream_text(debounce_by=None)] == snapshot(
            ['hello ', 'hello world ', 'hello world welcome ', 'hello world welcome mistral']
        )
        assert result.is_complete
        assert result.usage().input_tokens == 5
        assert result.usage().output_tokens == 5


async def test_stream_text_finish_reason(allow_model_requests: None):
    stream = [
        text_chunk('hello '),
        text_chunkk('world'),
        text_chunk('.', finish_reason='stop'),
    ]
    mock_client = MockMistralAI.create_stream_mock(stream)
    model = MistralModel('mistral-large-latest', provider=MistralProvider(mistral_client=mock_client))
    agent = Agent(model=model)

    async with agent.run_stream('') as result:
        assert not result.is_complete
        assert [c async for c in result.stream_text(debounce_by=None)] == snapshot(
            ['hello ', 'hello world', 'hello world.']
        )
        assert result.is_complete


async def test_no_delta(allow_model_requests: None):
    stream = [
        chunk([], with_created=False),
        text_chunk('hello '),
        text_chunk('world'),
    ]
    mock_client = MockMistralAI.create_stream_mock(stream)
    model = MistralModel('mistral-large-latest', provider=MistralProvider(mistral_client=mock_client))
    agent = Agent(model=model)

    async with agent.run_stream('') as result:
        assert not result.is_complete
        assert [c async for c in result.stream_text(debounce_by=None)] == snapshot(['hello ', 'hello world'])
        assert result.is_complete
        assert result.usage().input_tokens == 3
        assert result.usage().output_tokens == 3


#####################
## Completion Model Structured
#####################


async def test_request_native_with_arguments_dict_response(allow_model_requests: None):
    class CityLocation(BaseModel):
        city: str
        country: str

    completion = completion_message(
        MistralAssistantMessage(
            content=None,
            role='assistant',
            tool_calls=[
                MistralToolCall(
                    id='123',
                    function=MistralFunctionCall(arguments={'city': 'paris', 'country': 'france'}, name='final_result'),
                    type='function',
                )
            ],
        ),
        usage=MistralUsageInfo(prompt_tokens=1, completion_tokens=2, total_tokens=3),
    )
    mock_client = MockMistralAI.create_mock(completion)
    model = MistralModel('mistral-large-latest', provider=MistralProvider(mistral_client=mock_client))
    agent = Agent(model=model, output_type=CityLocation)

    result = await agent.run('User prompt value')

    assert result.output == CityLocation(city='paris', country='france')
    assert result.usage().input_tokens == 1
    assert result.usage().output_tokens == 2
    assert result.all_messages() == snapshot(
        [
            ModelRequest(
                parts=[UserPromptPart(content='User prompt value', timestamp=IsNow(tz=timezone.utc))],
                timestamp=IsNow(tz=timezone.utc),
                run_id=IsStr(),
            ),
            ModelResponse(
                parts=[
                    ToolCallPart(
                        tool_name='final_result',
                        args={'city': 'paris', 'country': 'france'},
                        tool_call_id='123',
                    )
                ],
                usage=RequestUsage(input_tokens=1, output_tokens=2),
                model_name='mistral-large-123',
                timestamp=IsNow(tz=timezone.utc),
                provider_name='mistral',
                provider_url='https://api.mistral.ai',
                provider_details={
                    'finish_reason': 'stop',
                    'timestamp': datetime(2024, 1, 1, 0, 0, tzinfo=timezone.utc),
                },
                provider_response_id='123',
                finish_reason='stop',
                run_id=IsStr(),
            ),
            ModelRequest(
                parts=[
                    ToolReturnPart(
                        tool_name='final_result',
                        content='Final result processed.',
                        tool_call_id='123',
                        timestamp=IsNow(tz=timezone.utc),
                    )
                ],
                timestamp=IsNow(tz=timezone.utc),
                run_id=IsStr(),
            ),
        ]
    )


async def test_request_native_with_arguments_str_response(allow_model_requests: None):
    class CityLocation(BaseModel):
        city: str
        country: str

    completion = completion_message(
        MistralAssistantMessage(
            content=None,
            role='assistant',
            tool_calls=[
                MistralToolCall(
                    id='123',
                    function=MistralFunctionCall(
                        arguments='{"city": "paris", "country": "france"}', name='final_result'
                    ),
                    type='function',
                )
            ],
        )
    )
    mock_client = MockMistralAI.create_mock(completion)
    model = MistralModel('mistral-large-latest', provider=MistralProvider(mistral_client=mock_client))
    agent = Agent(model=model, output_type=CityLocation)

    result = await agent.run('User prompt value')

    assert result.output == CityLocation(city='paris', country='france')
    assert result.usage().input_tokens == 1
    assert result.usage().output_tokens == 1
    assert result.usage().details == {}
    assert result.all_messages() == snapshot(
        [
            ModelRequest(
                parts=[UserPromptPart(content='User prompt value', timestamp=IsNow(tz=timezone.utc))],
                timestamp=IsNow(tz=timezone.utc),
                run_id=IsStr(),
            ),
            ModelResponse(
                parts=[
                    ToolCallPart(
                        tool_name='final_result',
                        args='{"city": "paris", "country": "france"}',
                        tool_call_id='123',
                    )
                ],
                usage=RequestUsage(input_tokens=1, output_tokens=1),
                model_name='mistral-large-123',
                timestamp=IsNow(tz=timezone.utc),
                provider_name='mistral',
                provider_url='https://api.mistral.ai',
                provider_details={
                    'finish_reason': 'stop',
                    'timestamp': datetime(2024, 1, 1, 0, 0, tzinfo=timezone.utc),
                },
                provider_response_id='123',
                finish_reason='stop',
                run_id=IsStr(),
            ),
            ModelRequest(
                parts=[
                    ToolReturnPart(
                        tool_name='final_result',
                        content='Final result processed.',
                        tool_call_id='123',
                        timestamp=IsNow(tz=timezone.utc),
                    )
                ],
                timestamp=IsNow(tz=timezone.utc),
                run_id=IsStr(),
            ),
        ]
    )


async def test_request_output_type_with_arguments_str_response(allow_model_requests: None):
    completion = completion_message(
        MistralAssistantMessage(
            content=None,
            role='assistant',
            tool_calls=[
                MistralToolCall(
                    id='123',
                    function=MistralFunctionCall(arguments='{"response": 42}', name='final_result'),
                    type='function',
                )
            ],
        )
    )
    mock_client = MockMistralAI.create_mock(completion)
    model = MistralModel('mistral-large-latest', provider=MistralProvider(mistral_client=mock_client))
    agent = Agent(model=model, output_type=int, system_prompt='System prompt value')

    result = await agent.run('User prompt value')

    assert result.output == 42
    assert result.usage().input_tokens == 1
    assert result.usage().output_tokens == 1
    assert result.usage().details == {}
    assert result.all_messages() == snapshot(
        [
            ModelRequest(
                parts=[
                    SystemPromptPart(content='System prompt value', timestamp=IsNow(tz=timezone.utc)),
                    UserPromptPart(content='User prompt value', timestamp=IsNow(tz=timezone.utc)),
                ],
                timestamp=IsNow(tz=timezone.utc),
                run_id=IsStr(),
            ),
            ModelResponse(
                parts=[
                    ToolCallPart(
                        tool_name='final_result',
                        args='{"response": 42}',
                        tool_call_id='123',
                    )
                ],
                usage=RequestUsage(input_tokens=1, output_tokens=1),
                model_name='mistral-large-123',
                timestamp=IsNow(tz=timezone.utc),
                provider_name='mistral',
                provider_url='https://api.mistral.ai',
                provider_details={
                    'finish_reason': 'stop',
                    'timestamp': datetime(2024, 1, 1, 0, 0, tzinfo=timezone.utc),
                },
                provider_response_id='123',
                finish_reason='stop',
                run_id=IsStr(),
            ),
            ModelRequest(
                parts=[
                    ToolReturnPart(
                        tool_name='final_result',
                        content='Final result processed.',
                        tool_call_id='123',
                        timestamp=IsNow(tz=timezone.utc),
                    )
                ],
                timestamp=IsNow(tz=timezone.utc),
                run_id=IsStr(),
            ),
        ]
    )


#####################
## Completion Model Structured Stream (JSON Mode)
#####################


async def test_stream_structured_with_all_type(allow_model_requests: None):
    class MyTypedDict(TypedDict, total=False):
        first: str
        second: int
        bool_value: bool
        nullable_value: int | None
        array_value: list[str]
        dict_value: dict[str, Any]
        dict_int_value: dict[str, int]
        dict_str_value: dict[int, str]

    stream = [
        text_chunk('{'),
        text_chunk('"first": "One'),
        text_chunk(
            '", "second": 2',
        ),
        text_chunk(
            ', "bool_value": true',
        ),
        text_chunk(
            ', "nullable_value": null',
        ),
        text_chunk(
            ', "array_value": ["A", "B", "C"]',
        ),
        text_chunk(
            ', "dict_value": {"A": "A", "B":"B"}',
        ),
        text_chunk(
            ', "dict_int_value": {"A": 1, "B":2}',
        ),
        text_chunk('}'),
        chunk([]),
    ]

    mock_client = MockMistralAI.create_stream_mock(stream)
    model = MistralModel('mistral-large-latest', provider=MistralProvider(mistral_client=mock_client))
    agent = Agent(model, output_type=MyTypedDict)

    async with agent.run_stream('User prompt value') as result:
        assert not result.is_complete
        v = [dict(c) async for c in result.stream_output(debounce_by=None)]
        assert v == snapshot(
            [
                {'first': 'One'},
                {'first': 'One', 'second': 2},
                {'first': 'One', 'second': 2, 'bool_value': True},
                {'first': 'One', 'second': 2, 'bool_value': True, 'nullable_value': None},
                {
                    'first': 'One',
                    'second': 2,
                    'bool_value': True,
                    'nullable_value': None,
                    'array_value': ['A', 'B', 'C'],
                },
                {
                    'first': 'One',
                    'second': 2,
                    'bool_value': True,
                    'nullable_value': None,
                    'array_value': ['A', 'B', 'C'],
                    'dict_value': {'A': 'A', 'B': 'B'},
                },
                {
                    'first': 'One',
                    'second': 2,
                    'bool_value': True,
                    'nullable_value': None,
                    'array_value': ['A', 'B', 'C'],
                    'dict_value': {'A': 'A', 'B': 'B'},
                    'dict_int_value': {'A': 1, 'B': 2},
                },
                {
                    'first': 'One',
                    'second': 2,
                    'bool_value': True,
                    'nullable_value': None,
                    'array_value': ['A', 'B', 'C'],
                    'dict_value': {'A': 'A', 'B': 'B'},
                    'dict_int_value': {'A': 1, 'B': 2},
                },
            ]
        )
        assert result.is_complete
        assert result.usage().input_tokens == 10
        assert result.usage().output_tokens == 10

        # double check usage matches stream count
        assert result.usage().output_tokens == len(stream)


async def test_stream_result_type_primitif_dict(allow_model_requests: None):
    """This test tests the primitif result with the pydantic ai format model response"""

    class MyTypedDict(TypedDict, total=False):
        first: str
        second: str

    stream = [
        text_chunk('{'),
        text_chunk('"'),
        text_chunk('f'),
        text_chunk('i'),
        text_chunk('r'),
        text_chunk('s'),
        text_chunk('t'),
        text_chunk('"'),
        text_chunk(':'),
        text_chunk(' '),
        text_chunk('"'),
        text_chunk('O'),
        text_chunk('n'),
        text_chunk('e'),
        text_chunk('"'),
        text_chunk(','),
        text_chunk(' '),
        text_chunk('"'),
        text_chunk('s'),
        text_chunk('e'),
        text_chunk('c'),
        text_chunk('o'),
        text_chunk('n'),
        text_chunk('d'),
        text_chunk('"'),
        text_chunk(':'),
        text_chunk(' '),
        text_chunk('"'),
        text_chunk('T'),
        text_chunk('w'),
        text_chunk('o'),
        text_chunk('"'),
        text_chunk('}'),
        chunk([]),
    ]

    mock_client = MockMistralAI.create_stream_mock(stream)
    model = MistralModel('mistral-large-latest', provider=MistralProvider(mistral_client=mock_client))
    agent = Agent(model=model, output_type=MyTypedDict)

    async with agent.run_stream('User prompt value') as result:
        assert not result.is_complete
        v = [c async for c in result.stream_output(debounce_by=None)]
        assert v == snapshot(
            [
                {'first': 'O'},
                {'first': 'On'},
                {'first': 'One'},
                {'first': 'One'},
                {'first': 'One'},
                {'first': 'One'},
                {'first': 'One'},
                {'first': 'One'},
                {'first': 'One'},
                {'first': 'One'},
                {'first': 'One'},
                {'first': 'One'},
                {'first': 'One'},
                {'first': 'One'},
                {'first': 'One'},
                {'first': 'One'},
                {'first': 'One', 'second': ''},
                {'first': 'One', 'second': 'T'},
                {'first': 'One', 'second': 'Tw'},
                {'first': 'One', 'second': 'Two'},
                {'first': 'One', 'second': 'Two'},
                {'first': 'One', 'second': 'Two'},
            ]
        )
        assert result.is_complete
        assert result.usage().input_tokens == 34
        assert result.usage().output_tokens == 34

        # double check usage matches stream count
        assert result.usage().output_tokens == len(stream)


async def test_stream_result_type_primitif_int(allow_model_requests: None):
    """This test tests the primitif result with the pydantic ai format model response"""

    stream = [
        # {'response':
        text_chunk('{'),
        text_chunk('"resp'),
        text_chunk('onse":'),
        text_chunk('1'),
        text_chunk('}'),
        chunk([]),
    ]

    mock_client = MockMistralAI.create_stream_mock(stream)
    model = MistralModel('mistral-large-latest', provider=MistralProvider(mistral_client=mock_client))
    agent = Agent(model=model, output_type=int)

    async with agent.run_stream('User prompt value') as result:
        assert not result.is_complete
        v = [c async for c in result.stream_output(debounce_by=None)]
        assert v == snapshot([1, 1])
        assert result.is_complete
        assert result.usage().input_tokens == 6
        assert result.usage().output_tokens == 6

        # double check usage matches stream count
        assert result.usage().output_tokens == len(stream)


async def test_stream_result_type_primitif_array(allow_model_requests: None):
    """This test tests the primitif result with the pydantic ai format model response"""

    stream = [
        # {'response':
        text_chunk('{'),
        text_chunk('"resp'),
        text_chunk('onse":'),
        text_chunk('['),
        text_chunk('"'),
        text_chunk('f'),
        text_chunk('i'),
        text_chunk('r'),
        text_chunk('s'),
        text_chunk('t'),
        text_chunk('"'),
        text_chunk(','),
        text_chunk('"'),
        text_chunk('O'),
        text_chunk('n'),
        text_chunk('e'),
        text_chunk('"'),
        text_chunk(','),
        text_chunk('"'),
        text_chunk('s'),
        text_chunk('e'),
        text_chunk('c'),
        text_chunk('o'),
        text_chunk('n'),
        text_chunk('d'),
        text_chunk('"'),
        text_chunk(','),
        text_chunk('"'),
        text_chunk('T'),
        text_chunk('w'),
        text_chunk('o'),
        text_chunk('"'),
        text_chunk(']'),
        text_chunk('}'),
        chunk([]),
    ]

    mock_client = MockMistralAI.create_stream_mock(stream)
    model = MistralModel('mistral-large-latest', provider=MistralProvider(mistral_client=mock_client))
    agent = Agent(model, output_type=list[str])

    async with agent.run_stream('User prompt value') as result:
        assert not result.is_complete
        v = [c async for c in result.stream_output(debounce_by=None)]
        assert v == snapshot(
            [
                [''],
                ['f'],
                ['fi'],
                ['fir'],
                ['firs'],
                ['first'],
                ['first'],
                ['first'],
                ['first', ''],
                ['first', 'O'],
                ['first', 'On'],
                ['first', 'One'],
                ['first', 'One'],
                ['first', 'One'],
                ['first', 'One', ''],
                ['first', 'One', 's'],
                ['first', 'One', 'se'],
                ['first', 'One', 'sec'],
                ['first', 'One', 'seco'],
                ['first', 'One', 'secon'],
                ['first', 'One', 'second'],
                ['first', 'One', 'second'],
                ['first', 'One', 'second'],
                ['first', 'One', 'second', ''],
                ['first', 'One', 'second', 'T'],
                ['first', 'One', 'second', 'Tw'],
                ['first', 'One', 'second', 'Two'],
                ['first', 'One', 'second', 'Two'],
                ['first', 'One', 'second', 'Two'],
                ['first', 'One', 'second', 'Two'],
            ]
        )
        assert result.is_complete
        assert result.usage().input_tokens == 35
        assert result.usage().output_tokens == 35

        # double check usage matches stream count
        assert result.usage().output_tokens == len(stream)


async def test_stream_result_type_basemodel_with_default_params(allow_model_requests: None):
    class MyTypedBaseModel(BaseModel):
        first: str = ''  # Note: Default, set value.
        second: str = ''  # Note: Default, set value.

    stream = [
        text_chunk('{'),
        text_chunk('"'),
        text_chunk('f'),
        text_chunk('i'),
        text_chunk('r'),
        text_chunk('s'),
        text_chunk('t'),
        text_chunk('"'),
        text_chunk(':'),
        text_chunk(' '),
        text_chunk('"'),
        text_chunk('O'),
        text_chunk('n'),
        text_chunk('e'),
        text_chunk('"'),
        text_chunk(','),
        text_chunk(' '),
        text_chunk('"'),
        text_chunk('s'),
        text_chunk('e'),
        text_chunk('c'),
        text_chunk('o'),
        text_chunk('n'),
        text_chunk('d'),
        text_chunk('"'),
        text_chunk(':'),
        text_chunk(' '),
        text_chunk('"'),
        text_chunk('T'),
        text_chunk('w'),
        text_chunk('o'),
        text_chunk('"'),
        text_chunk('}'),
        chunk([]),
    ]

    mock_client = MockMistralAI.create_stream_mock(stream)
    model = MistralModel('mistral-large-latest', provider=MistralProvider(mistral_client=mock_client))
    agent = Agent(model=model, output_type=MyTypedBaseModel)

    async with agent.run_stream('User prompt value') as result:
        assert not result.is_complete
        v = [c async for c in result.stream_output(debounce_by=None)]
        assert v == snapshot(
            [
                MyTypedBaseModel(first='O', second=''),
                MyTypedBaseModel(first='On', second=''),
                MyTypedBaseModel(first='One', second=''),
                MyTypedBaseModel(first='One', second=''),
                MyTypedBaseModel(first='One', second=''),
                MyTypedBaseModel(first='One', second=''),
                MyTypedBaseModel(first='One', second=''),
                MyTypedBaseModel(first='One', second=''),
                MyTypedBaseModel(first='One', second=''),
                MyTypedBaseModel(first='One', second=''),
                MyTypedBaseModel(first='One', second=''),
                MyTypedBaseModel(first='One', second=''),
                MyTypedBaseModel(first='One', second=''),
                MyTypedBaseModel(first='One', second=''),
                MyTypedBaseModel(first='One', second=''),
                MyTypedBaseModel(first='One', second=''),
                MyTypedBaseModel(first='One', second=''),
                MyTypedBaseModel(first='One', second='T'),
                MyTypedBaseModel(first='One', second='Tw'),
                MyTypedBaseModel(first='One', second='Two'),
                MyTypedBaseModel(first='One', second='Two'),
                MyTypedBaseModel(first='One', second='Two'),
            ]
        )
        assert result.is_complete
        assert result.usage().input_tokens == 34
        assert result.usage().output_tokens == 34

        # double check usage matches stream count
        assert result.usage().output_tokens == len(stream)


async def test_stream_result_type_basemodel_with_required_params(allow_model_requests: None):
    class MyTypedBaseModel(BaseModel):
        first: str  # Note: Required params
        second: str  # Note: Required params

    stream = [
        text_chunk('{'),
        text_chunk('"'),
        text_chunk('f'),
        text_chunk('i'),
        text_chunk('r'),
        text_chunk('s'),
        text_chunk('t'),
        text_chunk('"'),
        text_chunk(':'),
        text_chunk(' '),
        text_chunk('"'),
        text_chunk('O'),
        text_chunk('n'),
        text_chunk('e'),
        text_chunk('"'),
        text_chunk(','),
        text_chunk(' '),
        text_chunk('"'),
        text_chunk('s'),
        text_chunk('e'),
        text_chunk('c'),
        text_chunk('o'),
        text_chunk('n'),
        text_chunk('d'),
        text_chunk('"'),
        text_chunk(':'),
        text_chunk(' '),
        text_chunk('"'),
        text_chunk('T'),
        text_chunk('w'),
        text_chunk('o'),
        text_chunk('"'),
        text_chunk('}'),
        chunk([]),
    ]

    mock_client = MockMistralAI.create_stream_mock(stream)
    model = MistralModel('mistral-large-latest', provider=MistralProvider(mistral_client=mock_client))
    agent = Agent(model=model, output_type=MyTypedBaseModel)

    async with agent.run_stream('User prompt value') as result:
        assert not result.is_complete
        v = [c async for c in result.stream_output(debounce_by=None)]
        assert v == snapshot(
            [
                MyTypedBaseModel(first='One', second=''),
                MyTypedBaseModel(first='One', second='T'),
                MyTypedBaseModel(first='One', second='Tw'),
                MyTypedBaseModel(first='One', second='Two'),
                MyTypedBaseModel(first='One', second='Two'),
                MyTypedBaseModel(first='One', second='Two'),
            ]
        )
        assert result.is_complete
        assert result.usage().input_tokens == 34
        assert result.usage().output_tokens == 34

        # double check cost matches stream count
        assert result.usage().output_tokens == len(stream)


#####################
## Completion Function call
#####################


async def test_request_tool_call(allow_model_requests: None):
    completion = [
        completion_message(
            MistralAssistantMessage(
                content=None,
                role='assistant',
                tool_calls=[
                    MistralToolCall(
                        id='1',
                        function=MistralFunctionCall(arguments='{"loc_name": "San Fransisco"}', name='get_location'),
                        type='function',
                    )
                ],
            ),
            usage=MistralUsageInfo(
                completion_tokens=1,
                prompt_tokens=2,
                total_tokens=3,
            ),
        ),
        completion_message(
            MistralAssistantMessage(
                content=None,
                role='assistant',
                tool_calls=[
                    MistralToolCall(
                        id='2',
                        function=MistralFunctionCall(arguments='{"loc_name": "London"}', name='get_location'),
                        type='function',
                    )
                ],
            ),
            usage=MistralUsageInfo(
                completion_tokens=2,
                prompt_tokens=3,
                total_tokens=6,
            ),
        ),
        completion_message(MistralAssistantMessage(content='final response', role='assistant')),
    ]
    mock_client = MockMistralAI.create_mock(completion)
    model = MistralModel('mistral-large-latest', provider=MistralProvider(mistral_client=mock_client))
    agent = Agent(model, system_prompt='this is the system prompt')

    @agent.tool_plain
    async def get_location(loc_name: str) -> str:
        if loc_name == 'London':
            return json.dumps({'lat': 51, 'lng': 0})
        else:
            raise ModelRetry('Wrong location, please try again')

    result = await agent.run('Hello')

    assert result.output == 'final response'
    assert result.usage().input_tokens == 6
    assert result.usage().output_tokens == 4
    assert result.usage().total_tokens == 10
    assert result.all_messages() == snapshot(
        [
            ModelRequest(
                parts=[
                    SystemPromptPart(content='this is the system prompt', timestamp=IsNow(tz=timezone.utc)),
                    UserPromptPart(content='Hello', timestamp=IsNow(tz=timezone.utc)),
                ],
                timestamp=IsNow(tz=timezone.utc),
                run_id=IsStr(),
            ),
            ModelResponse(
                parts=[
                    ToolCallPart(
                        tool_name='get_location',
                        args='{"loc_name": "San Fransisco"}',
                        tool_call_id='1',
                    )
                ],
                usage=RequestUsage(input_tokens=2, output_tokens=1),
                model_name='mistral-large-123',
                timestamp=IsNow(tz=timezone.utc),
                provider_name='mistral',
                provider_url='https://api.mistral.ai',
                provider_details={
                    'finish_reason': 'stop',
                    'timestamp': datetime(2024, 1, 1, 0, 0, tzinfo=timezone.utc),
                },
                provider_response_id='123',
                finish_reason='stop',
                run_id=IsStr(),
            ),
            ModelRequest(
                parts=[
                    RetryPromptPart(
                        content='Wrong location, please try again',
                        tool_name='get_location',
                        tool_call_id='1',
                        timestamp=IsNow(tz=timezone.utc),
                    )
                ],
                timestamp=IsNow(tz=timezone.utc),
                run_id=IsStr(),
            ),
            ModelResponse(
                parts=[
                    ToolCallPart(
                        tool_name='get_location',
                        args='{"loc_name": "London"}',
                        tool_call_id='2',
                    )
                ],
                usage=RequestUsage(input_tokens=3, output_tokens=2),
                model_name='mistral-large-123',
                timestamp=IsNow(tz=timezone.utc),
                provider_name='mistral',
                provider_url='https://api.mistral.ai',
                provider_details={
                    'finish_reason': 'stop',
                    'timestamp': datetime(2024, 1, 1, 0, 0, tzinfo=timezone.utc),
                },
                provider_response_id='123',
                finish_reason='stop',
                run_id=IsStr(),
            ),
            ModelRequest(
                parts=[
                    ToolReturnPart(
                        tool_name='get_location',
                        content='{"lat": 51, "lng": 0}',
                        tool_call_id='2',
                        timestamp=IsNow(tz=timezone.utc),
                    )
                ],
                timestamp=IsNow(tz=timezone.utc),
                run_id=IsStr(),
            ),
            ModelResponse(
                parts=[TextPart(content='final response')],
                usage=RequestUsage(input_tokens=1, output_tokens=1),
                model_name='mistral-large-123',
                timestamp=IsNow(tz=timezone.utc),
                provider_name='mistral',
                provider_url='https://api.mistral.ai',
                provider_details={
                    'finish_reason': 'stop',
                    'timestamp': datetime(2024, 1, 1, 0, 0, tzinfo=timezone.utc),
                },
                provider_response_id='123',
                finish_reason='stop',
                run_id=IsStr(),
            ),
        ]
    )


async def test_request_tool_call_with_result_type(allow_model_requests: None):
    class MyTypedDict(TypedDict, total=False):
        lat: int
        lng: int

    completion = [
        completion_message(
            MistralAssistantMessage(
                content=None,
                role='assistant',
                tool_calls=[
                    MistralToolCall(
                        id='1',
                        function=MistralFunctionCall(arguments='{"loc_name": "San Fransisco"}', name='get_location'),
                        type='function',
                    )
                ],
            ),
            usage=MistralUsageInfo(
                completion_tokens=1,
                prompt_tokens=2,
                total_tokens=3,
            ),
        ),
        completion_message(
            MistralAssistantMessage(
                content=None,
                role='assistant',
                tool_calls=[
                    MistralToolCall(
                        id='2',
                        function=MistralFunctionCall(arguments='{"loc_name": "London"}', name='get_location'),
                        type='function',
                    )
                ],
            ),
            usage=MistralUsageInfo(
                completion_tokens=2,
                prompt_tokens=3,
                total_tokens=6,
            ),
        ),
        completion_message(
            MistralAssistantMessage(
                content=None,
                role='assistant',
                tool_calls=[
                    MistralToolCall(
                        id='1',
                        function=MistralFunctionCall(arguments='{"lat": 51, "lng": 0}', name='final_result'),
                        type='function',
                    )
                ],
            ),
            usage=MistralUsageInfo(
                completion_tokens=1,
                prompt_tokens=2,
                total_tokens=3,
            ),
        ),
    ]
    mock_client = MockMistralAI.create_mock(completion)
    model = MistralModel('mistral-large-latest', provider=MistralProvider(mistral_client=mock_client))
    agent = Agent(model, system_prompt='this is the system prompt', output_type=MyTypedDict)

    @agent.tool_plain
    async def get_location(loc_name: str) -> str:
        if loc_name == 'London':
            return json.dumps({'lat': 51, 'lng': 0})
        else:
            raise ModelRetry('Wrong location, please try again')

    result = await agent.run('Hello')

    assert result.output == {'lat': 51, 'lng': 0}
    assert result.usage().input_tokens == 7
    assert result.usage().output_tokens == 4
    assert result.all_messages() == snapshot(
        [
            ModelRequest(
                parts=[
                    SystemPromptPart(content='this is the system prompt', timestamp=IsNow(tz=timezone.utc)),
                    UserPromptPart(content='Hello', timestamp=IsNow(tz=timezone.utc)),
                ],
                timestamp=IsNow(tz=timezone.utc),
                run_id=IsStr(),
            ),
            ModelResponse(
                parts=[
                    ToolCallPart(
                        tool_name='get_location',
                        args='{"loc_name": "San Fransisco"}',
                        tool_call_id='1',
                    )
                ],
                usage=RequestUsage(input_tokens=2, output_tokens=1),
                model_name='mistral-large-123',
                timestamp=IsNow(tz=timezone.utc),
                provider_name='mistral',
                provider_url='https://api.mistral.ai',
                provider_details={
                    'finish_reason': 'stop',
                    'timestamp': datetime(2024, 1, 1, 0, 0, tzinfo=timezone.utc),
                },
                provider_response_id='123',
                finish_reason='stop',
                run_id=IsStr(),
            ),
            ModelRequest(
                parts=[
                    RetryPromptPart(
                        content='Wrong location, please try again',
                        tool_name='get_location',
                        tool_call_id='1',
                        timestamp=IsNow(tz=timezone.utc),
                    )
                ],
                timestamp=IsNow(tz=timezone.utc),
                run_id=IsStr(),
            ),
            ModelResponse(
                parts=[
                    ToolCallPart(
                        tool_name='get_location',
                        args='{"loc_name": "London"}',
                        tool_call_id='2',
                    )
                ],
                usage=RequestUsage(input_tokens=3, output_tokens=2),
                model_name='mistral-large-123',
                timestamp=IsNow(tz=timezone.utc),
                provider_name='mistral',
                provider_url='https://api.mistral.ai',
                provider_details={
                    'finish_reason': 'stop',
                    'timestamp': datetime(2024, 1, 1, 0, 0, tzinfo=timezone.utc),
                },
                provider_response_id='123',
                finish_reason='stop',
                run_id=IsStr(),
            ),
            ModelRequest(
                parts=[
                    ToolReturnPart(
                        tool_name='get_location',
                        content='{"lat": 51, "lng": 0}',
                        tool_call_id='2',
                        timestamp=IsNow(tz=timezone.utc),
                    )
                ],
                timestamp=IsNow(tz=timezone.utc),
                run_id=IsStr(),
            ),
            ModelResponse(
                parts=[
                    ToolCallPart(
                        tool_name='final_result',
                        args='{"lat": 51, "lng": 0}',
                        tool_call_id='1',
                    )
                ],
                usage=RequestUsage(input_tokens=2, output_tokens=1),
                model_name='mistral-large-123',
                timestamp=IsNow(tz=timezone.utc),
                provider_name='mistral',
                provider_url='https://api.mistral.ai',
                provider_details={
                    'finish_reason': 'stop',
                    'timestamp': datetime(2024, 1, 1, 0, 0, tzinfo=timezone.utc),
                },
                provider_response_id='123',
                finish_reason='stop',
                run_id=IsStr(),
            ),
            ModelRequest(
                parts=[
                    ToolReturnPart(
                        tool_name='final_result',
                        content='Final result processed.',
                        tool_call_id='1',
                        timestamp=IsNow(tz=timezone.utc),
                    )
                ],
                timestamp=IsNow(tz=timezone.utc),
                run_id=IsStr(),
            ),
        ]
    )


#####################
## Completion Function call Stream
#####################


async def test_stream_tool_call_with_return_type(allow_model_requests: None):
    class MyTypedDict(TypedDict, total=False):
        won: bool

    completion = [
        [
            chunk(
                delta=[MistralDeltaMessage(role=MistralUnset(), content='', tool_calls=MistralUnset())],
                finish_reason='tool_calls',
            ),
            func_chunk(
                tool_calls=[
                    MistralToolCall(
                        id='1',
                        function=MistralFunctionCall(arguments='{"loc_name": "San Fransisco"}', name='get_location'),
                        type='function',
                    )
                ],
                finish_reason='tool_calls',
            ),
        ],
        [
            chunk(
                delta=[MistralDeltaMessage(role=MistralUnset(), content='', tool_calls=MistralUnset())],
                finish_reason='tool_calls',
            ),
            func_chunk(
                tool_calls=[
                    MistralToolCall(
                        id='1',
                        function=MistralFunctionCall(arguments='{"won": true}', name='final_result'),
                        type=None,
                    )
                ],
                finish_reason='tool_calls',
            ),
        ],
    ]

    mock_client = MockMistralAI.create_stream_mock(completion)
    model = MistralModel('mistral-large-latest', provider=MistralProvider(mistral_client=mock_client))
    agent = Agent(model, system_prompt='this is the system prompt', output_type=MyTypedDict)

    @agent.tool_plain
    async def get_location(loc_name: str) -> str:
        return json.dumps({'lat': 51, 'lng': 0})

    async with agent.run_stream('User prompt value') as result:
        assert not result.is_complete
        v = [c async for c in result.stream_output(debounce_by=None)]
        assert v == snapshot([{'won': True}])
        assert result.is_complete
        assert result.timestamp() == IsNow(tz=timezone.utc)
        assert result.usage().input_tokens == 4
        assert result.usage().output_tokens == 4

        # double check usage matches stream count
        assert result.usage().output_tokens == 4

    assert result.all_messages() == snapshot(
        [
            ModelRequest(
                parts=[
                    SystemPromptPart(content='this is the system prompt', timestamp=IsNow(tz=timezone.utc)),
                    UserPromptPart(content='User prompt value', timestamp=IsNow(tz=timezone.utc)),
                ],
                timestamp=IsNow(tz=timezone.utc),
                run_id=IsStr(),
            ),
            ModelResponse(
                parts=[
                    ToolCallPart(
                        tool_name='get_location',
                        args='{"loc_name": "San Fransisco"}',
                        tool_call_id='1',
                    )
                ],
                usage=RequestUsage(input_tokens=2, output_tokens=2),
                model_name='gpt-4',
                timestamp=IsNow(tz=timezone.utc),
                provider_name='mistral',
                provider_url='https://api.mistral.ai',
                provider_details={
                    'finish_reason': 'tool_calls',
                    'timestamp': datetime(2024, 1, 1, 0, 0, tzinfo=timezone.utc),
                },
                provider_response_id='x',
                finish_reason='tool_call',
                run_id=IsStr(),
            ),
            ModelRequest(
                parts=[
                    ToolReturnPart(
                        tool_name='get_location',
                        content='{"lat": 51, "lng": 0}',
                        tool_call_id='1',
                        timestamp=IsNow(tz=timezone.utc),
                    )
                ],
                timestamp=IsNow(tz=timezone.utc),
                run_id=IsStr(),
            ),
            ModelResponse(
                parts=[ToolCallPart(tool_name='final_result', args='{"won": true}', tool_call_id='1')],
                usage=RequestUsage(input_tokens=2, output_tokens=2),
                model_name='gpt-4',
                timestamp=IsNow(tz=timezone.utc),
                provider_name='mistral',
                provider_url='https://api.mistral.ai',
                provider_details={
                    'finish_reason': 'tool_calls',
                    'timestamp': datetime(2024, 1, 1, 0, 0, tzinfo=timezone.utc),
                },
                provider_response_id='x',
                finish_reason='tool_call',
                run_id=IsStr(),
            ),
            ModelRequest(
                parts=[
                    ToolReturnPart(
                        tool_name='final_result',
                        content='Final result processed.',
                        tool_call_id='1',
                        timestamp=IsNow(tz=timezone.utc),
                    )
                ],
                timestamp=IsNow(tz=timezone.utc),
                run_id=IsStr(),
            ),
        ]
    )

    assert await result.get_output() == {'won': True}


async def test_stream_tool_call(allow_model_requests: None):
    completion = [
        [
            chunk(
                delta=[MistralDeltaMessage(role=MistralUnset(), content='', tool_calls=MistralUnset())],
                finish_reason='tool_calls',
            ),
            func_chunk(
                tool_calls=[
                    MistralToolCall(
                        id='1',
                        function=MistralFunctionCall(arguments='{"loc_name": "San Fransisco"}', name='get_location'),
                        type='function',
                    )
                ],
                finish_reason='tool_calls',
            ),
        ],
        [
            chunk(delta=[MistralDeltaMessage(role='assistant', content='', tool_calls=MistralUnset())]),
            chunk(delta=[MistralDeltaMessage(role=MistralUnset(), content='final ', tool_calls=MistralUnset())]),
            chunk(delta=[MistralDeltaMessage(role=MistralUnset(), content='response', tool_calls=MistralUnset())]),
            chunk(
                delta=[MistralDeltaMessage(role=MistralUnset(), content='', tool_calls=MistralUnset())],
                finish_reason='stop',
            ),
        ],
    ]

    mock_client = MockMistralAI.create_stream_mock(completion)
    model = MistralModel('mistral-large-latest', provider=MistralProvider(mistral_client=mock_client))
    agent = Agent(model, system_prompt='this is the system prompt')

    @agent.tool_plain
    async def get_location(loc_name: str) -> str:
        return json.dumps({'lat': 51, 'lng': 0})

    async with agent.run_stream('User prompt value') as result:
        assert not result.is_complete
        v = [c async for c in result.stream_output(debounce_by=None)]
        assert v == snapshot(['final ', 'final response'])
        assert result.is_complete
        assert result.timestamp() == IsNow(tz=timezone.utc)
        assert result.usage().input_tokens == 6
        assert result.usage().output_tokens == 6

        # double check usage matches stream count
        assert result.usage().output_tokens == 6

    assert result.all_messages() == snapshot(
        [
            ModelRequest(
                parts=[
                    SystemPromptPart(content='this is the system prompt', timestamp=IsNow(tz=timezone.utc)),
                    UserPromptPart(content='User prompt value', timestamp=IsNow(tz=timezone.utc)),
                ],
                timestamp=IsNow(tz=timezone.utc),
                run_id=IsStr(),
            ),
            ModelResponse(
                parts=[
                    ToolCallPart(
                        tool_name='get_location',
                        args='{"loc_name": "San Fransisco"}',
                        tool_call_id='1',
                    )
                ],
                usage=RequestUsage(input_tokens=2, output_tokens=2),
                model_name='gpt-4',
                timestamp=IsNow(tz=timezone.utc),
                provider_name='mistral',
                provider_url='https://api.mistral.ai',
                provider_details={
                    'finish_reason': 'tool_calls',
                    'timestamp': datetime(2024, 1, 1, 0, 0, tzinfo=timezone.utc),
                },
                provider_response_id='x',
                finish_reason='tool_call',
                run_id=IsStr(),
            ),
            ModelRequest(
                parts=[
                    ToolReturnPart(
                        tool_name='get_location',
                        content='{"lat": 51, "lng": 0}',
                        tool_call_id='1',
                        timestamp=IsNow(tz=timezone.utc),
                    )
                ],
                timestamp=IsNow(tz=timezone.utc),
                run_id=IsStr(),
            ),
            ModelResponse(
                parts=[TextPart(content='final response')],
                usage=RequestUsage(input_tokens=4, output_tokens=4),
                model_name='gpt-4',
                timestamp=IsNow(tz=timezone.utc),
                provider_name='mistral',
                provider_url='https://api.mistral.ai',
                provider_details={
                    'finish_reason': 'stop',
                    'timestamp': datetime(2024, 1, 1, 0, 0, tzinfo=timezone.utc),
                },
                provider_response_id='x',
                finish_reason='stop',
                run_id=IsStr(),
            ),
        ]
    )


async def test_stream_tool_call_with_retry(allow_model_requests: None):
    completion = [
        [
            chunk(
                delta=[MistralDeltaMessage(role=MistralUnset(), content='', tool_calls=MistralUnset())],
                finish_reason='tool_calls',
            ),
            func_chunk(
                tool_calls=[
                    MistralToolCall(
                        id='1',
                        function=MistralFunctionCall(arguments='{"loc_name": "San Fransisco"}', name='get_location'),
                        type='function',
                    )
                ],
                finish_reason='tool_calls',
            ),
        ],
        [
            func_chunk(
                tool_calls=[
                    MistralToolCall(
                        id='2',
                        function=MistralFunctionCall(arguments='{"loc_name": "London"}', name='get_location'),
                        type='function',
                    )
                ],
                finish_reason='tool_calls',
            ),
        ],
        [
            chunk(delta=[MistralDeltaMessage(role='assistant', content='', tool_calls=MistralUnset())]),
            chunk(delta=[MistralDeltaMessage(role=MistralUnset(), content='final ', tool_calls=MistralUnset())]),
            chunk(delta=[MistralDeltaMessage(role=MistralUnset(), content='response', tool_calls=MistralUnset())]),
            chunk(
                delta=[MistralDeltaMessage(role=MistralUnset(), content='', tool_calls=MistralUnset())],
                finish_reason='stop',
            ),
        ],
    ]

    mock_client = MockMistralAI.create_stream_mock(completion)
    model = MistralModel('mistral-large-latest', provider=MistralProvider(mistral_client=mock_client))
    agent = Agent(model, system_prompt='this is the system prompt')

    @agent.tool_plain
    async def get_location(loc_name: str) -> str:
        if loc_name == 'London':
            return json.dumps({'lat': 51, 'lng': 0})
        else:
            raise ModelRetry('Wrong location, please try again')

    async with agent.run_stream('User prompt value') as result:
        assert not result.is_complete
        v = [c async for c in result.stream_text(debounce_by=None)]
        assert v == snapshot(['final ', 'final response'])
        assert result.is_complete
        assert result.timestamp() == IsNow(tz=timezone.utc)
        assert result.usage().input_tokens == 7
        assert result.usage().output_tokens == 7

        # double check usage matches stream count
        assert result.usage().output_tokens == 7

    assert result.all_messages() == snapshot(
        [
            ModelRequest(
                parts=[
                    SystemPromptPart(content='this is the system prompt', timestamp=IsNow(tz=timezone.utc)),
                    UserPromptPart(content='User prompt value', timestamp=IsNow(tz=timezone.utc)),
                ],
                timestamp=IsNow(tz=timezone.utc),
                run_id=IsStr(),
            ),
            ModelResponse(
                parts=[
                    ToolCallPart(
                        tool_name='get_location',
                        args='{"loc_name": "San Fransisco"}',
                        tool_call_id='1',
                    )
                ],
                usage=RequestUsage(input_tokens=2, output_tokens=2),
                model_name='gpt-4',
                timestamp=IsNow(tz=timezone.utc),
                provider_name='mistral',
                provider_url='https://api.mistral.ai',
                provider_details={
                    'finish_reason': 'tool_calls',
                    'timestamp': datetime(2024, 1, 1, 0, 0, tzinfo=timezone.utc),
                },
                provider_response_id='x',
                finish_reason='tool_call',
                run_id=IsStr(),
            ),
            ModelRequest(
                parts=[
                    RetryPromptPart(
                        content='Wrong location, please try again',
                        tool_name='get_location',
                        tool_call_id='1',
                        timestamp=IsNow(tz=timezone.utc),
                    )
                ],
                timestamp=IsNow(tz=timezone.utc),
                run_id=IsStr(),
            ),
            ModelResponse(
                parts=[
                    ToolCallPart(
                        tool_name='get_location',
                        args='{"loc_name": "London"}',
                        tool_call_id='2',
                    )
                ],
                usage=RequestUsage(input_tokens=1, output_tokens=1),
                model_name='gpt-4',
                timestamp=IsNow(tz=timezone.utc),
                provider_name='mistral',
                provider_url='https://api.mistral.ai',
                provider_details={
                    'finish_reason': 'tool_calls',
                    'timestamp': datetime(2024, 1, 1, 0, 0, tzinfo=timezone.utc),
                },
                provider_response_id='x',
                finish_reason='tool_call',
                run_id=IsStr(),
            ),
            ModelRequest(
                parts=[
                    ToolReturnPart(
                        tool_name='get_location',
                        content='{"lat": 51, "lng": 0}',
                        tool_call_id='2',
                        timestamp=IsNow(tz=timezone.utc),
                    )
                ],
                timestamp=IsNow(tz=timezone.utc),
                run_id=IsStr(),
            ),
            ModelResponse(
                parts=[TextPart(content='final response')],
                usage=RequestUsage(input_tokens=4, output_tokens=4),
                model_name='gpt-4',
                timestamp=IsNow(tz=timezone.utc),
                provider_name='mistral',
                provider_url='https://api.mistral.ai',
                provider_details={
                    'finish_reason': 'stop',
                    'timestamp': datetime(2024, 1, 1, 0, 0, tzinfo=timezone.utc),
                },
                provider_response_id='x',
                finish_reason='stop',
                run_id=IsStr(),
            ),
        ]
    )


#####################
## Test methods
#####################


def test_generate_user_output_format_complex(mistral_api_key: str):
    """
    Single test that includes properties exercising every branch
    in _get_python_type (anyOf, arrays, objects with additionalProperties, etc.).
    """
    schema = {
        'properties': {
            'prop_anyOf': {'anyOf': [{'type': 'string'}, {'type': 'integer'}]},
            'prop_no_type': {
                # no 'type' key
            },
            'prop_simple_string': {'type': 'string'},
            'prop_array_booleans': {'type': 'array', 'items': {'type': 'boolean'}},
            'prop_object_simple': {'type': 'object', 'additionalProperties': {'type': 'boolean'}},
            'prop_object_array': {
                'type': 'object',
                'additionalProperties': {'type': 'array', 'items': {'type': 'integer'}},
            },
            'prop_object_object': {'type': 'object', 'additionalProperties': {'type': 'object'}},
            'prop_object_unknown': {'type': 'object', 'additionalProperties': {'type': 'someUnknownType'}},
            'prop_unrecognized_type': {'type': 'customSomething'},
        }
    }
    m = MistralModel('', json_mode_schema_prompt='{schema}', provider=MistralProvider(api_key=mistral_api_key))
    result = m._generate_user_output_format([schema])  # pyright: ignore[reportPrivateUsage]
    assert result.content == (
        "{'prop_anyOf': 'Optional[str]', "
        "'prop_no_type': 'Any', "
        "'prop_simple_string': 'str', "
        "'prop_array_booleans': 'list[bool]', "
        "'prop_object_simple': 'dict[str, bool]', "
        "'prop_object_array': 'dict[str, list[int]]', "
        "'prop_object_object': 'dict[str, dict[str, Any]]', "
        "'prop_object_unknown': 'dict[str, Any]', "
        "'prop_unrecognized_type': 'Any'}"
    )


def test_generate_user_output_format_multiple(mistral_api_key: str):
    schema = {'properties': {'prop_anyOf': {'anyOf': [{'type': 'string'}, {'type': 'integer'}]}}}
    m = MistralModel('', json_mode_schema_prompt='{schema}', provider=MistralProvider(api_key=mistral_api_key))
    result = m._generate_user_output_format([schema, schema])  # pyright: ignore[reportPrivateUsage]
    assert result.content == "[{'prop_anyOf': 'Optional[str]'}, {'prop_anyOf': 'Optional[str]'}]"


@pytest.mark.parametrize(
    'desc, schema, data, expected',
    [
        (
            'Missing required parameter',
            {
                'required': ['name', 'age'],
                'properties': {
                    'name': {'type': 'string'},
                    'age': {'type': 'integer'},
                },
            },
            {'name': 'Alice'},  # Missing "age"
            False,
        ),
        (
            'Type mismatch (expected string, got int)',
            {'required': ['name'], 'properties': {'name': {'type': 'string'}}},
            {'name': 123},  # Should be a string, got int
            False,
        ),
        (
            'Array parameter check (param not a list)',
            {'required': ['tags'], 'properties': {'tags': {'type': 'array', 'items': {'type': 'string'}}}},
            {'tags': 'not a list'},  # Not a list
            False,
        ),
        (
            'Array item type mismatch',
            {'required': ['tags'], 'properties': {'tags': {'type': 'array', 'items': {'type': 'string'}}}},
            {'tags': ['ok', 123, 'still ok']},  # One item is int, not str
            False,
        ),
        (
            'Nested object fails',
            {
                'required': ['user'],
                'properties': {
                    'user': {
                        'type': 'object',
                        'required': ['id', 'profile'],
                        'properties': {
                            'id': {'type': 'integer'},
                            'profile': {
                                'type': 'object',
                                'required': ['address'],
                                'properties': {'address': {'type': 'string'}},
                            },
                        },
                    }
                },
            },
            {'user': {'id': 101, 'profile': {}}},  # Missing "address" in the nested profile
            False,
        ),
        (
            'All requirements met (success)',
            {
                'required': ['name', 'age', 'tags', 'user'],
                'properties': {
                    'name': {'type': 'string'},
                    'age': {'type': 'integer'},
                    'tags': {'type': 'array', 'items': {'type': 'string'}},
                    'user': {
                        'type': 'object',
                        'required': ['id', 'profile'],
                        'properties': {
                            'id': {'type': 'integer'},
                            'profile': {
                                'type': 'object',
                                'required': ['address'],
                                'properties': {'address': {'type': 'string'}},
                            },
                        },
                    },
                },
            },
            {
                'name': 'Alice',
                'age': 30,
                'tags': ['tag1', 'tag2'],
                'user': {'id': 101, 'profile': {'address': '123 Street'}},
            },
            True,
        ),
    ],
)
def test_validate_required_json_schema(desc: str, schema: dict[str, Any], data: dict[str, Any], expected: bool) -> None:
    result = MistralStreamedResponse._validate_required_json_schema(data, schema)  # pyright: ignore[reportPrivateUsage]
    assert result == expected, f'{desc} — expected {expected}, got {result}'


@pytest.mark.vcr()
async def test_image_as_binary_content_tool_response(
    allow_model_requests: None, mistral_api_key: str, image_content: BinaryContent
):
    m = MistralModel('pixtral-12b-latest', provider=MistralProvider(api_key=mistral_api_key))
    agent = Agent(m)

    @agent.tool_plain
    async def get_image() -> BinaryContent:
        return image_content

    result = await agent.run(['What fruit is in the image you can get from the get_image tool? Call the tool.'])
    assert result.all_messages() == snapshot(
        [
            ModelRequest(
                parts=[
                    UserPromptPart(
                        content=['What fruit is in the image you can get from the get_image tool? Call the tool.'],
                        timestamp=IsDatetime(),
                    )
                ],
                timestamp=IsNow(tz=timezone.utc),
                run_id=IsStr(),
            ),
            ModelResponse(
<<<<<<< HEAD
                parts=[ToolCallPart(tool_name='get_image', args='{}', tool_call_id='k6TCh2fdA')],
=======
                parts=[ToolCallPart(tool_name='get_image', args='{}', tool_call_id='FI5qQGzDE')],
>>>>>>> ba58e3cd
                usage=RequestUsage(input_tokens=65, output_tokens=16),
                model_name='pixtral-12b-latest',
                timestamp=IsDatetime(),
                provider_name='mistral',
                provider_url='https://api.mistral.ai',
<<<<<<< HEAD
                provider_details={
                    'finish_reason': 'tool_calls',
                    'timestamp': IsDatetime(),
                },
                provider_response_id='e52fbed4da1041fcb50b5c87400da122',
=======
                provider_details={'finish_reason': 'tool_calls', 'timestamp': IsDatetime()},
                provider_response_id='20c656d7c70e4362858160d9d241ce92',
>>>>>>> ba58e3cd
                finish_reason='tool_call',
                run_id=IsStr(),
            ),
            ModelRequest(
                parts=[
                    ToolReturnPart(
                        tool_name='get_image',
<<<<<<< HEAD
                        content='See file 1c8566',
                        tool_call_id='k6TCh2fdA',
                        timestamp=IsDatetime(),
                    ),
                    UserPromptPart(
                        content=[
                            'This is file 1c8566:',
                            image_content,
                        ],
=======
                        content='See file 241a70',
                        tool_call_id='FI5qQGzDE',
>>>>>>> ba58e3cd
                        timestamp=IsDatetime(),
                    ),
                    UserPromptPart(content=['This is file 241a70:', image_content], timestamp=IsDatetime()),
                ],
                timestamp=IsNow(tz=timezone.utc),
                run_id=IsStr(),
            ),
            ModelResponse(
                parts=[
                    TextPart(
                        content='The image shows a kiwi fruit that has been cut in half. Kiwis are small, oval-shaped fruits with a bright green flesh and tiny black seeds. They have a sweet and tangy flavor and are known for being rich in vitamin C and fiber.'
                    )
                ],
                usage=RequestUsage(input_tokens=1540, output_tokens=54),
                model_name='pixtral-12b-latest',
                timestamp=IsDatetime(),
                provider_name='mistral',
                provider_url='https://api.mistral.ai',
<<<<<<< HEAD
                provider_details={
                    'finish_reason': 'stop',
                    'timestamp': IsDatetime(),
                },
                provider_response_id='005f5f5d976e4e67a019372efa8efe05',
=======
                provider_details={'finish_reason': 'stop', 'timestamp': IsDatetime()},
                provider_response_id='b9df7d6167a74543aed6c27557ab0a29',
>>>>>>> ba58e3cd
                finish_reason='stop',
                run_id=IsStr(),
            ),
        ]
    )


async def test_image_url_input(allow_model_requests: None):
    c = completion_message(MistralAssistantMessage(content='world', role='assistant'))
    mock_client = MockMistralAI.create_mock(c)
    m = MistralModel('mistral-large-latest', provider=MistralProvider(mistral_client=mock_client))
    agent = Agent(m)

    result = await agent.run(
        [
            'hello',
            ImageUrl(url='https://t3.ftcdn.net/jpg/00/85/79/92/360_F_85799278_0BBGV9OAdQDTLnKwAPBCcg1J7QtiieJY.jpg'),
        ]
    )
    assert result.all_messages() == snapshot(
        [
            ModelRequest(
                parts=[
                    UserPromptPart(
                        content=[
                            'hello',
                            ImageUrl(
                                url='https://t3.ftcdn.net/jpg/00/85/79/92/360_F_85799278_0BBGV9OAdQDTLnKwAPBCcg1J7QtiieJY.jpg',
                                identifier='bd38f5',
                            ),
                        ],
                        timestamp=IsDatetime(),
                    )
                ],
                timestamp=IsNow(tz=timezone.utc),
                run_id=IsStr(),
            ),
            ModelResponse(
                parts=[TextPart(content='world')],
                usage=RequestUsage(input_tokens=1, output_tokens=1),
                model_name='mistral-large-123',
                timestamp=IsDatetime(),
                provider_name='mistral',
                provider_url='https://api.mistral.ai',
                provider_details={
                    'finish_reason': 'stop',
                    'timestamp': datetime(2024, 1, 1, 0, 0, tzinfo=timezone.utc),
                },
                provider_response_id='123',
                finish_reason='stop',
                run_id=IsStr(),
            ),
        ]
    )


async def test_image_as_binary_content_input(allow_model_requests: None):
    c = completion_message(MistralAssistantMessage(content='world', role='assistant'))
    mock_client = MockMistralAI.create_mock(c)
    m = MistralModel('mistral-large-latest', provider=MistralProvider(mistral_client=mock_client))
    agent = Agent(m)

    # Fake image bytes for testing
    image_bytes = b'fake image data'

    result = await agent.run(['hello', BinaryContent(data=image_bytes, media_type='image/jpeg')])
    assert result.all_messages() == snapshot(
        [
            ModelRequest(
                parts=[
                    UserPromptPart(
                        content=[
                            'hello',
                            BinaryContent(data=image_bytes, media_type='image/jpeg'),
                        ],
                        timestamp=IsDatetime(),
                    )
                ],
                timestamp=IsNow(tz=timezone.utc),
                run_id=IsStr(),
            ),
            ModelResponse(
                parts=[TextPart(content='world')],
                usage=RequestUsage(input_tokens=1, output_tokens=1),
                model_name='mistral-large-123',
                timestamp=IsDatetime(),
                provider_name='mistral',
                provider_url='https://api.mistral.ai',
                provider_details={
                    'finish_reason': 'stop',
                    'timestamp': datetime(2024, 1, 1, 0, 0, tzinfo=timezone.utc),
                },
                provider_response_id='123',
                finish_reason='stop',
                run_id=IsStr(),
            ),
        ]
    )


async def test_pdf_url_input(allow_model_requests: None):
    c = completion_message(MistralAssistantMessage(content='world', role='assistant'))
    mock_client = MockMistralAI.create_mock(c)
    m = MistralModel('mistral-large-latest', provider=MistralProvider(mistral_client=mock_client))
    agent = Agent(m)

    result = await agent.run(
        [
            'hello',
            DocumentUrl(url='https://www.w3.org/WAI/ER/tests/xhtml/testfiles/resources/pdf/dummy.pdf'),
        ]
    )
    assert result.all_messages() == snapshot(
        [
            ModelRequest(
                parts=[
                    UserPromptPart(
                        content=[
                            'hello',
                            DocumentUrl(
                                url='https://www.w3.org/WAI/ER/tests/xhtml/testfiles/resources/pdf/dummy.pdf',
                                identifier='c6720d',
                            ),
                        ],
                        timestamp=IsDatetime(),
                    )
                ],
                timestamp=IsNow(tz=timezone.utc),
                run_id=IsStr(),
            ),
            ModelResponse(
                parts=[TextPart(content='world')],
                usage=RequestUsage(input_tokens=1, output_tokens=1),
                model_name='mistral-large-123',
                timestamp=IsDatetime(),
                provider_name='mistral',
                provider_url='https://api.mistral.ai',
                provider_details={
                    'finish_reason': 'stop',
                    'timestamp': datetime(2024, 1, 1, 0, 0, tzinfo=timezone.utc),
                },
                provider_response_id='123',
                finish_reason='stop',
                run_id=IsStr(),
            ),
        ]
    )


async def test_pdf_as_binary_content_input(allow_model_requests: None):
    c = completion_message(MistralAssistantMessage(content='world', role='assistant'))
    mock_client = MockMistralAI.create_mock(c)
    m = MistralModel('mistral-large-latest', provider=MistralProvider(mistral_client=mock_client))
    agent = Agent(m)

    base64_content = b'%PDF-1.\rtrailer<</Root<</Pages<</Kids[<</MediaBox[0 0 3 3]>>>>>>>>>'

    result = await agent.run(['hello', BinaryContent(data=base64_content, media_type='application/pdf')])
    assert result.all_messages() == snapshot(
        [
            ModelRequest(
                parts=[
                    UserPromptPart(
                        content=[
                            'hello',
                            BinaryContent(data=base64_content, media_type='application/pdf', identifier='b9d976'),
                        ],
                        timestamp=IsDatetime(),
                    )
                ],
                timestamp=IsNow(tz=timezone.utc),
                run_id=IsStr(),
            ),
            ModelResponse(
                parts=[TextPart(content='world')],
                usage=RequestUsage(input_tokens=1, output_tokens=1),
                model_name='mistral-large-123',
                timestamp=IsDatetime(),
                provider_name='mistral',
                provider_url='https://api.mistral.ai',
                provider_details={
                    'finish_reason': 'stop',
                    'timestamp': datetime(2024, 1, 1, 0, 0, tzinfo=timezone.utc),
                },
                provider_response_id='123',
                finish_reason='stop',
                run_id=IsStr(),
            ),
        ]
    )


async def test_txt_url_input(allow_model_requests: None):
    c = completion_message(MistralAssistantMessage(content='world', role='assistant'))
    mock_client = MockMistralAI.create_mock(c)
    m = MistralModel('mistral-large-latest', provider=MistralProvider(mistral_client=mock_client))
    agent = Agent(m)

    with pytest.raises(RuntimeError, match='DocumentUrl other than PDF is not supported in Mistral.'):
        await agent.run(
            [
                'hello',
                DocumentUrl(url='https://examplefiles.org/files/documents/plaintext-example-file-download.txt'),
            ]
        )


async def test_audio_as_binary_content_input(allow_model_requests: None):
    c = completion_message(MistralAssistantMessage(content='world', role='assistant'))
    mock_client = MockMistralAI.create_mock(c)
    m = MistralModel('mistral-large-latest', provider=MistralProvider(mistral_client=mock_client))
    agent = Agent(m)

    base64_content = b'//uQZ'

    with pytest.raises(RuntimeError, match='BinaryContent other than image or PDF is not supported in Mistral.'):
        await agent.run(['hello', BinaryContent(data=base64_content, media_type='audio/wav')])


async def test_video_url_input(allow_model_requests: None):
    c = completion_message(MistralAssistantMessage(content='world', role='assistant'))
    mock_client = MockMistralAI.create_mock(c)
    m = MistralModel('mistral-large-latest', provider=MistralProvider(mistral_client=mock_client))
    agent = Agent(m)

    with pytest.raises(RuntimeError, match='VideoUrl is not supported in Mistral.'):
        await agent.run(['hello', VideoUrl(url='https://www.google.com')])


def test_model_status_error(allow_model_requests: None) -> None:
    mock_client = MockMistralAI.create_mock(
        SDKError(
            'test error',
            status_code=500,
            body='test error',
        )
    )
    m = MistralModel('mistral-large-latest', provider=MistralProvider(mistral_client=mock_client))
    agent = Agent(m)
    with pytest.raises(ModelHTTPError) as exc_info:
        agent.run_sync('hello')
    assert str(exc_info.value) == snapshot('status_code: 500, model_name: mistral-large-latest, body: test error')


def test_model_non_http_error(allow_model_requests: None) -> None:
    mock_client = MockMistralAI.create_mock(
        SDKError(
            'Connection error',
            status_code=300,
            body='redirect',
        )
    )
    m = MistralModel('mistral-large-latest', provider=MistralProvider(mistral_client=mock_client))
    agent = Agent(m)
    with pytest.raises(ModelAPIError) as exc_info:
        agent.run_sync('hello')
    assert exc_info.value.model_name == 'mistral-large-latest'


async def test_mistral_model_instructions(allow_model_requests: None, mistral_api_key: str):
    c = completion_message(MistralAssistantMessage(content='world', role='assistant'))
    mock_client = MockMistralAI.create_mock(c)
    m = MistralModel('mistral-large-latest', provider=MistralProvider(mistral_client=mock_client))
    agent = Agent(m, instructions='You are a helpful assistant.')

    result = await agent.run('hello')
    assert result.all_messages() == snapshot(
        [
            ModelRequest(
                parts=[UserPromptPart(content='hello', timestamp=IsDatetime())],
                timestamp=IsNow(tz=timezone.utc),
                instructions='You are a helpful assistant.',
                run_id=IsStr(),
            ),
            ModelResponse(
                parts=[TextPart(content='world')],
                usage=RequestUsage(input_tokens=1, output_tokens=1),
                model_name='mistral-large-123',
                timestamp=IsDatetime(),
                provider_name='mistral',
                provider_url='https://api.mistral.ai',
                provider_details={
                    'finish_reason': 'stop',
                    'timestamp': datetime(2024, 1, 1, 0, 0, tzinfo=timezone.utc),
                },
                provider_response_id='123',
                finish_reason='stop',
                run_id=IsStr(),
            ),
        ]
    )


@pytest.mark.vcr()
async def test_mistral_model_thinking_part(allow_model_requests: None, openai_api_key: str, mistral_api_key: str):
    openai_model = OpenAIResponsesModel('o3-mini', provider=OpenAIProvider(api_key=openai_api_key))
    settings = OpenAIResponsesModelSettings(openai_reasoning_effort='high', openai_reasoning_summary='detailed')
    agent = Agent(openai_model, model_settings=settings)

    result = await agent.run('How do I cross the street?')
    assert result.all_messages() == snapshot(
        [
            ModelRequest(
                parts=[UserPromptPart(content='How do I cross the street?', timestamp=IsDatetime())],
                timestamp=IsNow(tz=timezone.utc),
                run_id=IsStr(),
            ),
            ModelResponse(
                parts=[
                    ThinkingPart(
                        content=IsStr(),
                        id='rs_68bb645d50f48196a0c49fd603b87f4503498c8aa840cf12',
                        signature=IsStr(),
                        provider_name='openai',
                    ),
                    ThinkingPart(content=IsStr(), id='rs_68bb645d50f48196a0c49fd603b87f4503498c8aa840cf12'),
                    ThinkingPart(content=IsStr(), id='rs_68bb645d50f48196a0c49fd603b87f4503498c8aa840cf12'),
                    TextPart(content=IsStr(), id='msg_68bb64663d1c8196b9c7e78e7018cc4103498c8aa840cf12'),
                ],
                usage=RequestUsage(input_tokens=13, output_tokens=1616, details={'reasoning_tokens': 1344}),
                model_name='o3-mini-2025-01-31',
                timestamp=IsDatetime(),
                provider_name='openai',
                provider_url='https://api.openai.com/v1/',
                provider_details={
                    'finish_reason': 'completed',
                    'timestamp': datetime(2025, 9, 5, 22, 29, 38, tzinfo=timezone.utc),
                },
                provider_response_id='resp_68bb6452990081968f5aff503a55e3b903498c8aa840cf12',
                finish_reason='stop',
                run_id=IsStr(),
            ),
        ]
    )

    mistral_model = MistralModel('magistral-medium-latest', provider=MistralProvider(api_key=mistral_api_key))
    result = await agent.run(
        'Considering the way to cross the street, analogously, how do I cross the river?',
        model=mistral_model,
        message_history=result.all_messages(),
    )
    assert result.new_messages() == snapshot(
        [
            ModelRequest(
                parts=[
                    UserPromptPart(
                        content='Considering the way to cross the street, analogously, how do I cross the river?',
                        timestamp=IsDatetime(),
                    )
                ],
                timestamp=IsNow(tz=timezone.utc),
                run_id=IsStr(),
            ),
            ModelResponse(
                parts=[
                    ThinkingPart(content=IsStr()),
                    TextPart(content=IsStr()),
                ],
                usage=RequestUsage(input_tokens=664, output_tokens=747),
                model_name='magistral-medium-latest',
                timestamp=IsDatetime(),
                provider_name='mistral',
                provider_url='https://api.mistral.ai',
                provider_details={
                    'finish_reason': 'stop',
                    'timestamp': datetime(2025, 9, 5, 22, 30, tzinfo=timezone.utc),
                },
                provider_response_id='9abe8b736bff46af8e979b52334a57cd',
                finish_reason='stop',
                run_id=IsStr(),
            ),
        ]
    )


@pytest.mark.vcr()
async def test_mistral_model_thinking_part_iter(allow_model_requests: None, mistral_api_key: str):
    model = MistralModel('magistral-medium-latest', provider=MistralProvider(api_key=mistral_api_key))
    agent = Agent(model)

    async with agent.iter(user_prompt='How do I cross the street?') as agent_run:
        async for node in agent_run:
            if Agent.is_model_request_node(node) or Agent.is_call_tools_node(node):
                async with node.stream(agent_run.ctx) as request_stream:
                    async for _ in request_stream:
                        pass

    assert agent_run.result is not None
    assert agent_run.result.all_messages() == snapshot(
        [
            ModelRequest(
                parts=[
                    UserPromptPart(
                        content='How do I cross the street?',
                        timestamp=IsDatetime(),
                    )
                ],
                timestamp=IsNow(tz=timezone.utc),
                run_id=IsStr(),
            ),
            ModelResponse(
                parts=[
                    ThinkingPart(
                        content="Okay, the user is asking how to cross the street. This is a basic safety question. I should provide clear and concise instructions on how to safely cross the street. Let's recall the basic steps: first, look both ways to check for oncoming traffic; second, use a crosswalk if available; third, obey traffic signals if they are present; and finally, cross the street carefully and quickly."
                    ),
                    TextPart(
                        content="""\
To cross the street safely, follow these steps:

1. Stop at the edge of the street and look both ways to check for oncoming traffic.
2. If there is a crosswalk, use it.
3. Obey any traffic signals or signs that are present.
4. When it is safe, cross the street carefully and quickly.

Always be aware of your surroundings and make sure drivers see you before you cross.

```markdown
To cross the street safely, follow these steps:

1. Stop at the edge of the street and look both ways to check for oncoming traffic.
2. If there is a crosswalk, use it.
3. Obey any traffic signals or signs that are present.
4. When it is safe, cross the street carefully and quickly.

Always be aware of your surroundings and make sure drivers see you before you cross.
```

If you have any specific context or additional details, feel free to share!\
"""
                    ),
                ],
                usage=RequestUsage(input_tokens=10, output_tokens=275),
                model_name='magistral-medium-latest',
                timestamp=IsDatetime(),
                provider_name='mistral',
                provider_url='https://api.mistral.ai',
                provider_details={'finish_reason': 'stop', 'timestamp': IsDatetime()},
                provider_response_id='1474ffaa42904bf3b040345bc85c775b',
                finish_reason='stop',
                run_id=IsStr(),
            ),
        ]
    )


@pytest.mark.parametrize(
    'tool_choice,expected_tool_choice',
    [
        pytest.param('auto', 'auto', id='auto'),
        pytest.param('required', 'required', id='required'),
    ],
)
def test_tool_choice_string_values(tool_choice: str, expected_tool_choice: str) -> None:
    """Ensure Mistral string values pass through, returning tools and tool_choice."""
    my_tool = ToolDefinition(
        name='my_tool',
        description='Test tool',
        parameters_json_schema={'type': 'object', 'properties': {}},
    )
    mrp = ModelRequestParameters(output_mode='tool', function_tools=[my_tool], allow_text_output=True, output_tools=[])

    mock_client = MockMistralAI.create_mock(completion_message(MistralAssistantMessage(content='ok', role='assistant')))
    model = MistralModel('mistral-large-latest', provider=MistralProvider(mistral_client=mock_client))
    settings: MistralModelSettings = {'tool_choice': tool_choice}  # type: ignore[assignment]
    tools, result_tool_choice = model._get_tool_choice(mrp, settings)  # pyright: ignore[reportPrivateUsage]

    assert tools is not None
    assert len(tools) == 1
    assert tools[0].function.name == 'my_tool'
    assert result_tool_choice == expected_tool_choice


def test_tool_choice_none_sends_no_tools() -> None:
    """tool_choice='none' sends no tools to avoid garbled responses."""
    my_tool = ToolDefinition(
        name='my_tool',
        description='Test tool',
        parameters_json_schema={'type': 'object', 'properties': {}},
    )
    mrp = ModelRequestParameters(output_mode='tool', function_tools=[my_tool], allow_text_output=True, output_tools=[])

    mock_client = MockMistralAI.create_mock(completion_message(MistralAssistantMessage(content='ok', role='assistant')))
    model = MistralModel('mistral-large-latest', provider=MistralProvider(mistral_client=mock_client))
    settings: MistralModelSettings = {'tool_choice': 'none'}
    tools, result_tool_choice = model._get_tool_choice(mrp, settings)  # pyright: ignore[reportPrivateUsage]

    # Mistral returns garbled responses when tool_choice='none' with tools present
    assert tools is None
    assert result_tool_choice is None


def test_tool_choice_specific_tool_filters_to_requested() -> None:
    """Specific tool choice filters to only the requested tools."""
    tool_a = ToolDefinition(
        name='tool_a',
        description='Test tool A',
        parameters_json_schema={'type': 'object', 'properties': {}},
    )
    tool_b = ToolDefinition(
        name='tool_b',
        description='Test tool B',
        parameters_json_schema={'type': 'object', 'properties': {}},
    )
    mrp = ModelRequestParameters(
        output_mode='tool', function_tools=[tool_a, tool_b], allow_text_output=True, output_tools=[]
    )

    mock_client = MockMistralAI.create_mock(completion_message(MistralAssistantMessage(content='ok', role='assistant')))
    model = MistralModel('mistral-large-latest', provider=MistralProvider(mistral_client=mock_client))
    settings: MistralModelSettings = {'tool_choice': ['tool_a']}

    tools, result_tool_choice = model._get_tool_choice(mrp, settings)  # pyright: ignore[reportPrivateUsage]

    assert tools is not None
    assert len(tools) == 1
    assert tools[0].function.name == 'tool_a'
    assert result_tool_choice == 'required'


def test_tool_choice_auto_with_required_output() -> None:
    """When tool_choice='auto' but output is required, falls back to 'required'."""
    my_tool = ToolDefinition(
        name='my_tool',
        description='Test tool',
        parameters_json_schema={'type': 'object', 'properties': {}},
    )
    # allow_text_output=False simulates structured output requirement
    mrp = ModelRequestParameters(output_mode='tool', function_tools=[my_tool], allow_text_output=False, output_tools=[])

    mock_client = MockMistralAI.create_mock(completion_message(MistralAssistantMessage(content='ok', role='assistant')))
    model = MistralModel('mistral-large-latest', provider=MistralProvider(mistral_client=mock_client))
    settings: MistralModelSettings = {'tool_choice': 'auto'}
    tools, result_tool_choice = model._get_tool_choice(mrp, settings)  # pyright: ignore[reportPrivateUsage]

    assert tools is not None
    assert len(tools) == 1
    # With allow_text_output=False, 'auto' becomes 'required'
    assert result_tool_choice == 'required'


async def test_image_url_force_download() -> None:
    """Test that force_download=True calls download_item for ImageUrl in MistralModel."""
    from unittest.mock import AsyncMock, patch

    m = MistralModel('mistral-large-2512', provider=MistralProvider(api_key='test-key'))

    with patch('pydantic_ai.models.mistral.download_item', new_callable=AsyncMock) as mock_download:
        mock_download.return_value = {
            'data': 'data:image/png;base64,iVBORw0KGgoAAAANSUhEUgAAAAEAAAABCAYAAAAfFcSJAAAADUlEQVR42mNk+M9QDwADhgGAWjR9awAAAABJRU5ErkJggg==',
            'data_type': 'image/png',
        }

        messages = [
            ModelRequest(
                parts=[
                    UserPromptPart(
                        content=[
                            'Test image',
                            ImageUrl(
                                url='https://example.com/image.png',
                                media_type='image/png',
                                force_download=True,
                            ),
                        ]
                    )
                ]
            )
        ]

        await m._map_messages(messages, ModelRequestParameters())  # pyright: ignore[reportPrivateUsage]

        mock_download.assert_called_once()
        assert mock_download.call_args[0][0].url == 'https://example.com/image.png'
        assert mock_download.call_args[1]['data_format'] == 'base64_uri'


async def test_image_url_no_force_download() -> None:
    """Test that force_download=False does not call download_item for ImageUrl in MistralModel."""
    from unittest.mock import AsyncMock, patch

    m = MistralModel('mistral-large-2512', provider=MistralProvider(api_key='test-key'))

    with patch('pydantic_ai.models.mistral.download_item', new_callable=AsyncMock) as mock_download:
        messages = [
            ModelRequest(
                parts=[
                    UserPromptPart(
                        content=[
                            'Test image',
                            ImageUrl(
                                url='https://example.com/image.png',
                                media_type='image/png',
                                force_download=False,
                            ),
                        ]
                    )
                ]
            )
        ]

        await m._map_messages(messages, ModelRequestParameters())  # pyright: ignore[reportPrivateUsage]

        mock_download.assert_not_called()


async def test_document_url_force_download() -> None:
    """Test that force_download=True calls download_item for DocumentUrl PDF in MistralModel."""
    from unittest.mock import AsyncMock, patch

    m = MistralModel('mistral-large-2512', provider=MistralProvider(api_key='test-key'))

    with patch('pydantic_ai.models.mistral.download_item', new_callable=AsyncMock) as mock_download:
        mock_download.return_value = {
            'data': 'data:application/pdf;base64,JVBERi0xLjQKJdPr6eEKMSAwIG9iago8PC9UeXBlL',
            'data_type': 'application/pdf',
        }

        messages = [
            ModelRequest(
                parts=[
                    UserPromptPart(
                        content=[
                            'Test PDF',
                            DocumentUrl(
                                url='https://example.com/document.pdf',
                                media_type='application/pdf',
                                force_download=True,
                            ),
                        ]
                    )
                ]
            )
        ]

        await m._map_messages(messages, ModelRequestParameters())  # pyright: ignore[reportPrivateUsage]

        mock_download.assert_called_once()
        assert mock_download.call_args[0][0].url == 'https://example.com/document.pdf'
        assert mock_download.call_args[1]['data_format'] == 'base64_uri'


async def test_document_url_no_force_download() -> None:
    """Test that force_download=False does not call download_item for DocumentUrl PDF in MistralModel."""
    from unittest.mock import AsyncMock, patch

    m = MistralModel('mistral-large-2512', provider=MistralProvider(api_key='test-key'))

    with patch('pydantic_ai.models.mistral.download_item', new_callable=AsyncMock) as mock_download:
        messages = [
            ModelRequest(
                parts=[
                    UserPromptPart(
                        content=[
                            'Test PDF',
                            DocumentUrl(
                                url='https://example.com/document.pdf',
                                media_type='application/pdf',
                                force_download=False,
                            ),
                        ]
                    )
                ]
            )
        ]

        await m._map_messages(messages, ModelRequestParameters())  # pyright: ignore[reportPrivateUsage]

        mock_download.assert_not_called()<|MERGE_RESOLUTION|>--- conflicted
+++ resolved
@@ -2021,26 +2021,17 @@
                 run_id=IsStr(),
             ),
             ModelResponse(
-<<<<<<< HEAD
                 parts=[ToolCallPart(tool_name='get_image', args='{}', tool_call_id='k6TCh2fdA')],
-=======
-                parts=[ToolCallPart(tool_name='get_image', args='{}', tool_call_id='FI5qQGzDE')],
->>>>>>> ba58e3cd
                 usage=RequestUsage(input_tokens=65, output_tokens=16),
                 model_name='pixtral-12b-latest',
                 timestamp=IsDatetime(),
                 provider_name='mistral',
                 provider_url='https://api.mistral.ai',
-<<<<<<< HEAD
                 provider_details={
                     'finish_reason': 'tool_calls',
                     'timestamp': IsDatetime(),
                 },
                 provider_response_id='e52fbed4da1041fcb50b5c87400da122',
-=======
-                provider_details={'finish_reason': 'tool_calls', 'timestamp': IsDatetime()},
-                provider_response_id='20c656d7c70e4362858160d9d241ce92',
->>>>>>> ba58e3cd
                 finish_reason='tool_call',
                 run_id=IsStr(),
             ),
@@ -2048,7 +2039,6 @@
                 parts=[
                     ToolReturnPart(
                         tool_name='get_image',
-<<<<<<< HEAD
                         content='See file 1c8566',
                         tool_call_id='k6TCh2fdA',
                         timestamp=IsDatetime(),
@@ -2058,10 +2048,6 @@
                             'This is file 1c8566:',
                             image_content,
                         ],
-=======
-                        content='See file 241a70',
-                        tool_call_id='FI5qQGzDE',
->>>>>>> ba58e3cd
                         timestamp=IsDatetime(),
                     ),
                     UserPromptPart(content=['This is file 241a70:', image_content], timestamp=IsDatetime()),
@@ -2080,16 +2066,11 @@
                 timestamp=IsDatetime(),
                 provider_name='mistral',
                 provider_url='https://api.mistral.ai',
-<<<<<<< HEAD
                 provider_details={
                     'finish_reason': 'stop',
                     'timestamp': IsDatetime(),
                 },
                 provider_response_id='005f5f5d976e4e67a019372efa8efe05',
-=======
-                provider_details={'finish_reason': 'stop', 'timestamp': IsDatetime()},
-                provider_response_id='b9df7d6167a74543aed6c27557ab0a29',
->>>>>>> ba58e3cd
                 finish_reason='stop',
                 run_id=IsStr(),
             ),
