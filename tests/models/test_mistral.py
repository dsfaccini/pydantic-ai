from __future__ import annotations as _annotations

import json
from collections.abc import Sequence
from dataclasses import dataclass
from datetime import datetime, timezone
from functools import cached_property
from typing import Any, cast

import pytest
from inline_snapshot import snapshot
from pydantic import BaseModel
from typing_extensions import TypedDict

from pydantic_ai import (
    BinaryContent,
    DocumentUrl,
    ImageUrl,
    ModelRequest,
    ModelResponse,
    RetryPromptPart,
    SystemPromptPart,
    TextPart,
    ThinkingPart,
    ToolCallPart,
    ToolReturnPart,
    UserPromptPart,
    VideoUrl,
)
from pydantic_ai.agent import Agent
from pydantic_ai.exceptions import ModelAPIError, ModelHTTPError, ModelRetry
from pydantic_ai.models import ModelRequestParameters
<<<<<<< HEAD
from pydantic_ai.tools import ToolDefinition
=======
>>>>>>> c1213e4a
from pydantic_ai.usage import RequestUsage

from ..conftest import IsDatetime, IsNow, IsStr, raise_if_exception, try_import
from .mock_async_stream import MockAsyncStream

with try_import() as imports_successful:
    from mistralai import (
        AssistantMessage as MistralAssistantMessage,
        ChatCompletionChoice as MistralChatCompletionChoice,
        CompletionChunk as MistralCompletionChunk,
        CompletionResponseStreamChoice as MistralCompletionResponseStreamChoice,
        CompletionResponseStreamChoiceFinishReason as MistralCompletionResponseStreamChoiceFinishReason,
        DeltaMessage as MistralDeltaMessage,
        FunctionCall as MistralFunctionCall,
        Mistral,
        TextChunk as MistralTextChunk,
        UsageInfo as MistralUsageInfo,
    )
    from mistralai.models import (
        ChatCompletionResponse as MistralChatCompletionResponse,
        CompletionEvent as MistralCompletionEvent,
        SDKError,
        ToolCall as MistralToolCall,
    )
    from mistralai.types.basemodel import Unset as MistralUnset

    from pydantic_ai.models.mistral import MistralModel, MistralModelSettings, MistralStreamedResponse
    from pydantic_ai.models.openai import OpenAIResponsesModel, OpenAIResponsesModelSettings
    from pydantic_ai.providers.mistral import MistralProvider
    from pydantic_ai.providers.openai import OpenAIProvider

    MockChatCompletion = MistralChatCompletionResponse | Exception
    MockCompletionEvent = MistralCompletionEvent | Exception

pytestmark = [
    pytest.mark.skipif(not imports_successful(), reason='mistral or openai not installed'),
    pytest.mark.anyio,
]


@dataclass
class MockSdkConfiguration:
    def get_server_details(self) -> tuple[str, ...]:
        return ('https://api.mistral.ai',)


@dataclass
class MockMistralAI:
    completions: MockChatCompletion | Sequence[MockChatCompletion] | None = None
    stream: Sequence[MockCompletionEvent] | Sequence[Sequence[MockCompletionEvent]] | None = None
    index: int = 0

    @cached_property
    def sdk_configuration(self) -> MockSdkConfiguration:
        return MockSdkConfiguration()

    @cached_property
    def chat(self) -> Any:
        if self.stream:
            return type(
                'Chat',
                (),
                {'stream_async': self.chat_completions_create, 'complete_async': self.chat_completions_create},
            )
        else:
            return type('Chat', (), {'complete_async': self.chat_completions_create})

    @classmethod
    def create_mock(cls, completions: MockChatCompletion | Sequence[MockChatCompletion]) -> Mistral:
        return cast(Mistral, cls(completions=completions))

    @classmethod
    def create_stream_mock(
        cls, completions_streams: Sequence[MockCompletionEvent] | Sequence[Sequence[MockCompletionEvent]]
    ) -> Mistral:
        return cast(Mistral, cls(stream=completions_streams))

    async def chat_completions_create(  # pragma: lax no cover
        self, *_args: Any, stream: bool = False, **_kwargs: Any
    ) -> MistralChatCompletionResponse | MockAsyncStream[MockCompletionEvent]:
        if stream or self.stream:
            assert self.stream is not None, 'you can only use `stream=True` if `stream` is provided'
            if isinstance(self.stream[0], list):
                response = MockAsyncStream(iter(cast(list[MockCompletionEvent], self.stream[self.index])))
            else:
                response = MockAsyncStream(iter(cast(list[MockCompletionEvent], self.stream)))
        else:
            assert self.completions is not None, 'you can only use `stream=False` if `completions` are provided'
            if isinstance(self.completions, Sequence):
                raise_if_exception(self.completions[self.index])
                response = cast(MistralChatCompletionResponse, self.completions[self.index])
            else:
                raise_if_exception(self.completions)
                response = cast(MistralChatCompletionResponse, self.completions)
        self.index += 1
        return response


def completion_message(
    message: MistralAssistantMessage, *, usage: MistralUsageInfo | None = None, with_created: bool = True
) -> MistralChatCompletionResponse:
    return MistralChatCompletionResponse(
        id='123',
        choices=[MistralChatCompletionChoice(finish_reason='stop', index=0, message=message)],
        created=1704067200 if with_created else 0,  # 2024-01-01
        model='mistral-large-123',
        object='chat.completion',
        usage=usage or MistralUsageInfo(prompt_tokens=1, completion_tokens=1, total_tokens=1),
    )


def chunk(
    delta: list[MistralDeltaMessage],
    finish_reason: MistralCompletionResponseStreamChoiceFinishReason | None = None,
    with_created: bool = True,
) -> MistralCompletionEvent:
    return MistralCompletionEvent(
        data=MistralCompletionChunk(
            id='x',
            choices=[
                MistralCompletionResponseStreamChoice(index=index, delta=delta, finish_reason=finish_reason)
                for index, delta in enumerate(delta)
            ],
            created=1704067200 if with_created else 0,  # 2024-01-01
            model='gpt-4',
            object='chat.completion.chunk',
            usage=MistralUsageInfo(prompt_tokens=1, completion_tokens=1, total_tokens=1),
        )
    )


def text_chunk(
    text: str, finish_reason: MistralCompletionResponseStreamChoiceFinishReason | None = None
) -> MistralCompletionEvent:
    return chunk([MistralDeltaMessage(content=text, role='assistant')], finish_reason=finish_reason)


def text_chunkk(
    text: str, finish_reason: MistralCompletionResponseStreamChoiceFinishReason | None = None
) -> MistralCompletionEvent:
    return chunk(
        [MistralDeltaMessage(content=[MistralTextChunk(text=text)], role='assistant')], finish_reason=finish_reason
    )


def func_chunk(
    tool_calls: list[MistralToolCall], finish_reason: MistralCompletionResponseStreamChoiceFinishReason | None = None
) -> MistralCompletionEvent:
    return chunk([MistralDeltaMessage(tool_calls=tool_calls, role='assistant')], finish_reason=finish_reason)


#####################
## Init
#####################


def test_init():
    m = MistralModel('mistral-large-latest', provider=MistralProvider(api_key='foobar'))
    assert m.model_name == 'mistral-large-latest'
    assert m.base_url == 'https://api.mistral.ai'


#####################
## Completion
#####################


async def test_multiple_completions(allow_model_requests: None):
    completions = [
        # First completion: created is "now" (simulate IsNow)
        completion_message(
            MistralAssistantMessage(content='world'),
            usage=MistralUsageInfo(prompt_tokens=1, completion_tokens=1, total_tokens=1),
            with_created=False,
        ),
        # Second completion: created is fixed 2024-01-01 00:00:00 UTC
        completion_message(MistralAssistantMessage(content='hello again')),
    ]
    mock_client = MockMistralAI.create_mock(completions)
    model = MistralModel('mistral-large-latest', provider=MistralProvider(mistral_client=mock_client))
    agent = Agent(model=model)

    result = await agent.run('hello')

    assert result.output == 'world'
    assert result.usage().input_tokens == 1
    assert result.usage().output_tokens == 1

    result = await agent.run('hello again', message_history=result.new_messages())
    assert result.output == 'hello again'
    assert result.usage().input_tokens == 1
    assert result.usage().output_tokens == 1
    assert result.all_messages() == snapshot(
        [
            ModelRequest(
                parts=[UserPromptPart(content='hello', timestamp=IsNow(tz=timezone.utc))],
                run_id=IsStr(),
            ),
            ModelResponse(
                parts=[TextPart(content='world')],
                usage=RequestUsage(input_tokens=1, output_tokens=1),
                model_name='mistral-large-123',
                timestamp=IsNow(tz=timezone.utc),
                provider_name='mistral',
                provider_url='https://api.mistral.ai',
                provider_details={'finish_reason': 'stop'},
                provider_response_id='123',
                finish_reason='stop',
                run_id=IsStr(),
            ),
            ModelRequest(
                parts=[UserPromptPart(content='hello again', timestamp=IsNow(tz=timezone.utc))],
                run_id=IsStr(),
            ),
            ModelResponse(
                parts=[TextPart(content='hello again')],
                usage=RequestUsage(input_tokens=1, output_tokens=1),
                model_name='mistral-large-123',
                timestamp=datetime(2024, 1, 1, 0, 0, tzinfo=timezone.utc),
                provider_name='mistral',
                provider_url='https://api.mistral.ai',
                provider_details={'finish_reason': 'stop'},
                provider_response_id='123',
                finish_reason='stop',
                run_id=IsStr(),
            ),
        ]
    )


async def test_three_completions(allow_model_requests: None):
    completions = [
        completion_message(
            MistralAssistantMessage(content='world'),
            usage=MistralUsageInfo(prompt_tokens=1, completion_tokens=1, total_tokens=1),
        ),
        completion_message(MistralAssistantMessage(content='hello again')),
        completion_message(MistralAssistantMessage(content='final message')),
    ]
    mock_client = MockMistralAI.create_mock(completions)
    model = MistralModel('mistral-large-latest', provider=MistralProvider(mistral_client=mock_client))
    agent = Agent(model=model)

    result = await agent.run('hello')

    assert result.output == 'world'
    assert result.usage().input_tokens == 1
    assert result.usage().output_tokens == 1

    result = await agent.run('hello again', message_history=result.all_messages())
    assert result.output == 'hello again'
    assert result.usage().input_tokens == 1
    assert result.usage().output_tokens == 1

    result = await agent.run('final message', message_history=result.all_messages())
    assert result.output == 'final message'
    assert result.usage().input_tokens == 1
    assert result.usage().output_tokens == 1
    assert result.all_messages() == snapshot(
        [
            ModelRequest(
                parts=[UserPromptPart(content='hello', timestamp=IsNow(tz=timezone.utc))],
                run_id=IsStr(),
            ),
            ModelResponse(
                parts=[TextPart(content='world')],
                usage=RequestUsage(input_tokens=1, output_tokens=1),
                model_name='mistral-large-123',
                timestamp=datetime(2024, 1, 1, 0, 0, tzinfo=timezone.utc),
                provider_name='mistral',
                provider_url='https://api.mistral.ai',
                provider_details={'finish_reason': 'stop'},
                provider_response_id='123',
                finish_reason='stop',
                run_id=IsStr(),
            ),
            ModelRequest(
                parts=[UserPromptPart(content='hello again', timestamp=IsNow(tz=timezone.utc))],
                run_id=IsStr(),
            ),
            ModelResponse(
                parts=[TextPart(content='hello again')],
                usage=RequestUsage(input_tokens=1, output_tokens=1),
                model_name='mistral-large-123',
                timestamp=datetime(2024, 1, 1, 0, 0, tzinfo=timezone.utc),
                provider_name='mistral',
                provider_url='https://api.mistral.ai',
                provider_details={'finish_reason': 'stop'},
                provider_response_id='123',
                finish_reason='stop',
                run_id=IsStr(),
            ),
            ModelRequest(
                parts=[UserPromptPart(content='final message', timestamp=IsNow(tz=timezone.utc))],
                run_id=IsStr(),
            ),
            ModelResponse(
                parts=[TextPart(content='final message')],
                usage=RequestUsage(input_tokens=1, output_tokens=1),
                model_name='mistral-large-123',
                timestamp=datetime(2024, 1, 1, 0, 0, tzinfo=timezone.utc),
                provider_name='mistral',
                provider_url='https://api.mistral.ai',
                provider_details={'finish_reason': 'stop'},
                provider_response_id='123',
                finish_reason='stop',
                run_id=IsStr(),
            ),
        ]
    )


#####################
## Completion Stream
#####################


async def test_stream_text(allow_model_requests: None):
    stream = [
        text_chunk('hello '),
        text_chunk('world '),
        text_chunk('welcome '),
        text_chunkk('mistral'),
        chunk([]),
    ]
    mock_client = MockMistralAI.create_stream_mock(stream)
    model = MistralModel('mistral-large-latest', provider=MistralProvider(mistral_client=mock_client))
    agent = Agent(model=model)

    async with agent.run_stream('') as result:
        assert not result.is_complete
        assert [c async for c in result.stream_text(debounce_by=None)] == snapshot(
            ['hello ', 'hello world ', 'hello world welcome ', 'hello world welcome mistral']
        )
        assert result.is_complete
        assert result.usage().input_tokens == 5
        assert result.usage().output_tokens == 5


async def test_stream_text_finish_reason(allow_model_requests: None):
    stream = [
        text_chunk('hello '),
        text_chunkk('world'),
        text_chunk('.', finish_reason='stop'),
    ]
    mock_client = MockMistralAI.create_stream_mock(stream)
    model = MistralModel('mistral-large-latest', provider=MistralProvider(mistral_client=mock_client))
    agent = Agent(model=model)

    async with agent.run_stream('') as result:
        assert not result.is_complete
        assert [c async for c in result.stream_text(debounce_by=None)] == snapshot(
            ['hello ', 'hello world', 'hello world.']
        )
        assert result.is_complete


async def test_no_delta(allow_model_requests: None):
    stream = [
        chunk([], with_created=False),
        text_chunk('hello '),
        text_chunk('world'),
    ]
    mock_client = MockMistralAI.create_stream_mock(stream)
    model = MistralModel('mistral-large-latest', provider=MistralProvider(mistral_client=mock_client))
    agent = Agent(model=model)

    async with agent.run_stream('') as result:
        assert not result.is_complete
        assert [c async for c in result.stream_text(debounce_by=None)] == snapshot(['hello ', 'hello world'])
        assert result.is_complete
        assert result.usage().input_tokens == 3
        assert result.usage().output_tokens == 3


#####################
## Completion Model Structured
#####################


async def test_request_native_with_arguments_dict_response(allow_model_requests: None):
    class CityLocation(BaseModel):
        city: str
        country: str

    completion = completion_message(
        MistralAssistantMessage(
            content=None,
            role='assistant',
            tool_calls=[
                MistralToolCall(
                    id='123',
                    function=MistralFunctionCall(arguments={'city': 'paris', 'country': 'france'}, name='final_result'),
                    type='function',
                )
            ],
        ),
        usage=MistralUsageInfo(prompt_tokens=1, completion_tokens=2, total_tokens=3),
    )
    mock_client = MockMistralAI.create_mock(completion)
    model = MistralModel('mistral-large-latest', provider=MistralProvider(mistral_client=mock_client))
    agent = Agent(model=model, output_type=CityLocation)

    result = await agent.run('User prompt value')

    assert result.output == CityLocation(city='paris', country='france')
    assert result.usage().input_tokens == 1
    assert result.usage().output_tokens == 2
    assert result.all_messages() == snapshot(
        [
            ModelRequest(
                parts=[UserPromptPart(content='User prompt value', timestamp=IsNow(tz=timezone.utc))],
                run_id=IsStr(),
            ),
            ModelResponse(
                parts=[
                    ToolCallPart(
                        tool_name='final_result',
                        args={'city': 'paris', 'country': 'france'},
                        tool_call_id='123',
                    )
                ],
                usage=RequestUsage(input_tokens=1, output_tokens=2),
                model_name='mistral-large-123',
                timestamp=datetime(2024, 1, 1, 0, 0, tzinfo=timezone.utc),
                provider_name='mistral',
                provider_url='https://api.mistral.ai',
                provider_details={'finish_reason': 'stop'},
                provider_response_id='123',
                finish_reason='stop',
                run_id=IsStr(),
            ),
            ModelRequest(
                parts=[
                    ToolReturnPart(
                        tool_name='final_result',
                        content='Final result processed.',
                        tool_call_id='123',
                        timestamp=IsNow(tz=timezone.utc),
                    )
                ],
                run_id=IsStr(),
            ),
        ]
    )


async def test_request_native_with_arguments_str_response(allow_model_requests: None):
    class CityLocation(BaseModel):
        city: str
        country: str

    completion = completion_message(
        MistralAssistantMessage(
            content=None,
            role='assistant',
            tool_calls=[
                MistralToolCall(
                    id='123',
                    function=MistralFunctionCall(
                        arguments='{"city": "paris", "country": "france"}', name='final_result'
                    ),
                    type='function',
                )
            ],
        )
    )
    mock_client = MockMistralAI.create_mock(completion)
    model = MistralModel('mistral-large-latest', provider=MistralProvider(mistral_client=mock_client))
    agent = Agent(model=model, output_type=CityLocation)

    result = await agent.run('User prompt value')

    assert result.output == CityLocation(city='paris', country='france')
    assert result.usage().input_tokens == 1
    assert result.usage().output_tokens == 1
    assert result.usage().details == {}
    assert result.all_messages() == snapshot(
        [
            ModelRequest(
                parts=[UserPromptPart(content='User prompt value', timestamp=IsNow(tz=timezone.utc))],
                run_id=IsStr(),
            ),
            ModelResponse(
                parts=[
                    ToolCallPart(
                        tool_name='final_result',
                        args='{"city": "paris", "country": "france"}',
                        tool_call_id='123',
                    )
                ],
                usage=RequestUsage(input_tokens=1, output_tokens=1),
                model_name='mistral-large-123',
                timestamp=datetime(2024, 1, 1, 0, 0, tzinfo=timezone.utc),
                provider_name='mistral',
                provider_url='https://api.mistral.ai',
                provider_details={'finish_reason': 'stop'},
                provider_response_id='123',
                finish_reason='stop',
                run_id=IsStr(),
            ),
            ModelRequest(
                parts=[
                    ToolReturnPart(
                        tool_name='final_result',
                        content='Final result processed.',
                        tool_call_id='123',
                        timestamp=IsNow(tz=timezone.utc),
                    )
                ],
                run_id=IsStr(),
            ),
        ]
    )


async def test_request_output_type_with_arguments_str_response(allow_model_requests: None):
    completion = completion_message(
        MistralAssistantMessage(
            content=None,
            role='assistant',
            tool_calls=[
                MistralToolCall(
                    id='123',
                    function=MistralFunctionCall(arguments='{"response": 42}', name='final_result'),
                    type='function',
                )
            ],
        )
    )
    mock_client = MockMistralAI.create_mock(completion)
    model = MistralModel('mistral-large-latest', provider=MistralProvider(mistral_client=mock_client))
    agent = Agent(model=model, output_type=int, system_prompt='System prompt value')

    result = await agent.run('User prompt value')

    assert result.output == 42
    assert result.usage().input_tokens == 1
    assert result.usage().output_tokens == 1
    assert result.usage().details == {}
    assert result.all_messages() == snapshot(
        [
            ModelRequest(
                parts=[
                    SystemPromptPart(content='System prompt value', timestamp=IsNow(tz=timezone.utc)),
                    UserPromptPart(content='User prompt value', timestamp=IsNow(tz=timezone.utc)),
                ],
                run_id=IsStr(),
            ),
            ModelResponse(
                parts=[
                    ToolCallPart(
                        tool_name='final_result',
                        args='{"response": 42}',
                        tool_call_id='123',
                    )
                ],
                usage=RequestUsage(input_tokens=1, output_tokens=1),
                model_name='mistral-large-123',
                timestamp=datetime(2024, 1, 1, 0, 0, tzinfo=timezone.utc),
                provider_name='mistral',
                provider_url='https://api.mistral.ai',
                provider_details={'finish_reason': 'stop'},
                provider_response_id='123',
                finish_reason='stop',
                run_id=IsStr(),
            ),
            ModelRequest(
                parts=[
                    ToolReturnPart(
                        tool_name='final_result',
                        content='Final result processed.',
                        tool_call_id='123',
                        timestamp=IsNow(tz=timezone.utc),
                    )
                ],
                run_id=IsStr(),
            ),
        ]
    )


#####################
## Completion Model Structured Stream (JSON Mode)
#####################


async def test_stream_structured_with_all_type(allow_model_requests: None):
    class MyTypedDict(TypedDict, total=False):
        first: str
        second: int
        bool_value: bool
        nullable_value: int | None
        array_value: list[str]
        dict_value: dict[str, Any]
        dict_int_value: dict[str, int]
        dict_str_value: dict[int, str]

    stream = [
        text_chunk('{'),
        text_chunk('"first": "One'),
        text_chunk(
            '", "second": 2',
        ),
        text_chunk(
            ', "bool_value": true',
        ),
        text_chunk(
            ', "nullable_value": null',
        ),
        text_chunk(
            ', "array_value": ["A", "B", "C"]',
        ),
        text_chunk(
            ', "dict_value": {"A": "A", "B":"B"}',
        ),
        text_chunk(
            ', "dict_int_value": {"A": 1, "B":2}',
        ),
        text_chunk('}'),
        chunk([]),
    ]

    mock_client = MockMistralAI.create_stream_mock(stream)
    model = MistralModel('mistral-large-latest', provider=MistralProvider(mistral_client=mock_client))
    agent = Agent(model, output_type=MyTypedDict)

    async with agent.run_stream('User prompt value') as result:
        assert not result.is_complete
        v = [dict(c) async for c in result.stream_output(debounce_by=None)]
        assert v == snapshot(
            [
                {'first': 'One'},
                {'first': 'One', 'second': 2},
                {'first': 'One', 'second': 2, 'bool_value': True},
                {'first': 'One', 'second': 2, 'bool_value': True, 'nullable_value': None},
                {
                    'first': 'One',
                    'second': 2,
                    'bool_value': True,
                    'nullable_value': None,
                    'array_value': ['A', 'B', 'C'],
                },
                {
                    'first': 'One',
                    'second': 2,
                    'bool_value': True,
                    'nullable_value': None,
                    'array_value': ['A', 'B', 'C'],
                    'dict_value': {'A': 'A', 'B': 'B'},
                },
                {
                    'first': 'One',
                    'second': 2,
                    'bool_value': True,
                    'nullable_value': None,
                    'array_value': ['A', 'B', 'C'],
                    'dict_value': {'A': 'A', 'B': 'B'},
                    'dict_int_value': {'A': 1, 'B': 2},
                },
                {
                    'first': 'One',
                    'second': 2,
                    'bool_value': True,
                    'nullable_value': None,
                    'array_value': ['A', 'B', 'C'],
                    'dict_value': {'A': 'A', 'B': 'B'},
                    'dict_int_value': {'A': 1, 'B': 2},
                },
            ]
        )
        assert result.is_complete
        assert result.usage().input_tokens == 10
        assert result.usage().output_tokens == 10

        # double check usage matches stream count
        assert result.usage().output_tokens == len(stream)


async def test_stream_result_type_primitif_dict(allow_model_requests: None):
    """This test tests the primitif result with the pydantic ai format model response"""

    class MyTypedDict(TypedDict, total=False):
        first: str
        second: str

    stream = [
        text_chunk('{'),
        text_chunk('"'),
        text_chunk('f'),
        text_chunk('i'),
        text_chunk('r'),
        text_chunk('s'),
        text_chunk('t'),
        text_chunk('"'),
        text_chunk(':'),
        text_chunk(' '),
        text_chunk('"'),
        text_chunk('O'),
        text_chunk('n'),
        text_chunk('e'),
        text_chunk('"'),
        text_chunk(','),
        text_chunk(' '),
        text_chunk('"'),
        text_chunk('s'),
        text_chunk('e'),
        text_chunk('c'),
        text_chunk('o'),
        text_chunk('n'),
        text_chunk('d'),
        text_chunk('"'),
        text_chunk(':'),
        text_chunk(' '),
        text_chunk('"'),
        text_chunk('T'),
        text_chunk('w'),
        text_chunk('o'),
        text_chunk('"'),
        text_chunk('}'),
        chunk([]),
    ]

    mock_client = MockMistralAI.create_stream_mock(stream)
    model = MistralModel('mistral-large-latest', provider=MistralProvider(mistral_client=mock_client))
    agent = Agent(model=model, output_type=MyTypedDict)

    async with agent.run_stream('User prompt value') as result:
        assert not result.is_complete
        v = [c async for c in result.stream_output(debounce_by=None)]
        assert v == snapshot(
            [
                {'first': 'O'},
                {'first': 'On'},
                {'first': 'One'},
                {'first': 'One'},
                {'first': 'One'},
                {'first': 'One'},
                {'first': 'One'},
                {'first': 'One'},
                {'first': 'One'},
                {'first': 'One'},
                {'first': 'One'},
                {'first': 'One'},
                {'first': 'One'},
                {'first': 'One'},
                {'first': 'One'},
                {'first': 'One'},
                {'first': 'One', 'second': ''},
                {'first': 'One', 'second': 'T'},
                {'first': 'One', 'second': 'Tw'},
                {'first': 'One', 'second': 'Two'},
                {'first': 'One', 'second': 'Two'},
                {'first': 'One', 'second': 'Two'},
            ]
        )
        assert result.is_complete
        assert result.usage().input_tokens == 34
        assert result.usage().output_tokens == 34

        # double check usage matches stream count
        assert result.usage().output_tokens == len(stream)


async def test_stream_result_type_primitif_int(allow_model_requests: None):
    """This test tests the primitif result with the pydantic ai format model response"""

    stream = [
        # {'response':
        text_chunk('{'),
        text_chunk('"resp'),
        text_chunk('onse":'),
        text_chunk('1'),
        text_chunk('}'),
        chunk([]),
    ]

    mock_client = MockMistralAI.create_stream_mock(stream)
    model = MistralModel('mistral-large-latest', provider=MistralProvider(mistral_client=mock_client))
    agent = Agent(model=model, output_type=int)

    async with agent.run_stream('User prompt value') as result:
        assert not result.is_complete
        v = [c async for c in result.stream_output(debounce_by=None)]
        assert v == snapshot([1, 1])
        assert result.is_complete
        assert result.usage().input_tokens == 6
        assert result.usage().output_tokens == 6

        # double check usage matches stream count
        assert result.usage().output_tokens == len(stream)


async def test_stream_result_type_primitif_array(allow_model_requests: None):
    """This test tests the primitif result with the pydantic ai format model response"""

    stream = [
        # {'response':
        text_chunk('{'),
        text_chunk('"resp'),
        text_chunk('onse":'),
        text_chunk('['),
        text_chunk('"'),
        text_chunk('f'),
        text_chunk('i'),
        text_chunk('r'),
        text_chunk('s'),
        text_chunk('t'),
        text_chunk('"'),
        text_chunk(','),
        text_chunk('"'),
        text_chunk('O'),
        text_chunk('n'),
        text_chunk('e'),
        text_chunk('"'),
        text_chunk(','),
        text_chunk('"'),
        text_chunk('s'),
        text_chunk('e'),
        text_chunk('c'),
        text_chunk('o'),
        text_chunk('n'),
        text_chunk('d'),
        text_chunk('"'),
        text_chunk(','),
        text_chunk('"'),
        text_chunk('T'),
        text_chunk('w'),
        text_chunk('o'),
        text_chunk('"'),
        text_chunk(']'),
        text_chunk('}'),
        chunk([]),
    ]

    mock_client = MockMistralAI.create_stream_mock(stream)
    model = MistralModel('mistral-large-latest', provider=MistralProvider(mistral_client=mock_client))
    agent = Agent(model, output_type=list[str])

    async with agent.run_stream('User prompt value') as result:
        assert not result.is_complete
        v = [c async for c in result.stream_output(debounce_by=None)]
        assert v == snapshot(
            [
                [''],
                ['f'],
                ['fi'],
                ['fir'],
                ['firs'],
                ['first'],
                ['first'],
                ['first'],
                ['first', ''],
                ['first', 'O'],
                ['first', 'On'],
                ['first', 'One'],
                ['first', 'One'],
                ['first', 'One'],
                ['first', 'One', ''],
                ['first', 'One', 's'],
                ['first', 'One', 'se'],
                ['first', 'One', 'sec'],
                ['first', 'One', 'seco'],
                ['first', 'One', 'secon'],
                ['first', 'One', 'second'],
                ['first', 'One', 'second'],
                ['first', 'One', 'second'],
                ['first', 'One', 'second', ''],
                ['first', 'One', 'second', 'T'],
                ['first', 'One', 'second', 'Tw'],
                ['first', 'One', 'second', 'Two'],
                ['first', 'One', 'second', 'Two'],
                ['first', 'One', 'second', 'Two'],
                ['first', 'One', 'second', 'Two'],
            ]
        )
        assert result.is_complete
        assert result.usage().input_tokens == 35
        assert result.usage().output_tokens == 35

        # double check usage matches stream count
        assert result.usage().output_tokens == len(stream)


async def test_stream_result_type_basemodel_with_default_params(allow_model_requests: None):
    class MyTypedBaseModel(BaseModel):
        first: str = ''  # Note: Default, set value.
        second: str = ''  # Note: Default, set value.

    stream = [
        text_chunk('{'),
        text_chunk('"'),
        text_chunk('f'),
        text_chunk('i'),
        text_chunk('r'),
        text_chunk('s'),
        text_chunk('t'),
        text_chunk('"'),
        text_chunk(':'),
        text_chunk(' '),
        text_chunk('"'),
        text_chunk('O'),
        text_chunk('n'),
        text_chunk('e'),
        text_chunk('"'),
        text_chunk(','),
        text_chunk(' '),
        text_chunk('"'),
        text_chunk('s'),
        text_chunk('e'),
        text_chunk('c'),
        text_chunk('o'),
        text_chunk('n'),
        text_chunk('d'),
        text_chunk('"'),
        text_chunk(':'),
        text_chunk(' '),
        text_chunk('"'),
        text_chunk('T'),
        text_chunk('w'),
        text_chunk('o'),
        text_chunk('"'),
        text_chunk('}'),
        chunk([]),
    ]

    mock_client = MockMistralAI.create_stream_mock(stream)
    model = MistralModel('mistral-large-latest', provider=MistralProvider(mistral_client=mock_client))
    agent = Agent(model=model, output_type=MyTypedBaseModel)

    async with agent.run_stream('User prompt value') as result:
        assert not result.is_complete
        v = [c async for c in result.stream_output(debounce_by=None)]
        assert v == snapshot(
            [
                MyTypedBaseModel(first='O', second=''),
                MyTypedBaseModel(first='On', second=''),
                MyTypedBaseModel(first='One', second=''),
                MyTypedBaseModel(first='One', second=''),
                MyTypedBaseModel(first='One', second=''),
                MyTypedBaseModel(first='One', second=''),
                MyTypedBaseModel(first='One', second=''),
                MyTypedBaseModel(first='One', second=''),
                MyTypedBaseModel(first='One', second=''),
                MyTypedBaseModel(first='One', second=''),
                MyTypedBaseModel(first='One', second=''),
                MyTypedBaseModel(first='One', second=''),
                MyTypedBaseModel(first='One', second=''),
                MyTypedBaseModel(first='One', second=''),
                MyTypedBaseModel(first='One', second=''),
                MyTypedBaseModel(first='One', second=''),
                MyTypedBaseModel(first='One', second=''),
                MyTypedBaseModel(first='One', second='T'),
                MyTypedBaseModel(first='One', second='Tw'),
                MyTypedBaseModel(first='One', second='Two'),
                MyTypedBaseModel(first='One', second='Two'),
                MyTypedBaseModel(first='One', second='Two'),
            ]
        )
        assert result.is_complete
        assert result.usage().input_tokens == 34
        assert result.usage().output_tokens == 34

        # double check usage matches stream count
        assert result.usage().output_tokens == len(stream)


async def test_stream_result_type_basemodel_with_required_params(allow_model_requests: None):
    class MyTypedBaseModel(BaseModel):
        first: str  # Note: Required params
        second: str  # Note: Required params

    stream = [
        text_chunk('{'),
        text_chunk('"'),
        text_chunk('f'),
        text_chunk('i'),
        text_chunk('r'),
        text_chunk('s'),
        text_chunk('t'),
        text_chunk('"'),
        text_chunk(':'),
        text_chunk(' '),
        text_chunk('"'),
        text_chunk('O'),
        text_chunk('n'),
        text_chunk('e'),
        text_chunk('"'),
        text_chunk(','),
        text_chunk(' '),
        text_chunk('"'),
        text_chunk('s'),
        text_chunk('e'),
        text_chunk('c'),
        text_chunk('o'),
        text_chunk('n'),
        text_chunk('d'),
        text_chunk('"'),
        text_chunk(':'),
        text_chunk(' '),
        text_chunk('"'),
        text_chunk('T'),
        text_chunk('w'),
        text_chunk('o'),
        text_chunk('"'),
        text_chunk('}'),
        chunk([]),
    ]

    mock_client = MockMistralAI.create_stream_mock(stream)
    model = MistralModel('mistral-large-latest', provider=MistralProvider(mistral_client=mock_client))
    agent = Agent(model=model, output_type=MyTypedBaseModel)

    async with agent.run_stream('User prompt value') as result:
        assert not result.is_complete
        v = [c async for c in result.stream_output(debounce_by=None)]
        assert v == snapshot(
            [
                MyTypedBaseModel(first='One', second=''),
                MyTypedBaseModel(first='One', second='T'),
                MyTypedBaseModel(first='One', second='Tw'),
                MyTypedBaseModel(first='One', second='Two'),
                MyTypedBaseModel(first='One', second='Two'),
                MyTypedBaseModel(first='One', second='Two'),
            ]
        )
        assert result.is_complete
        assert result.usage().input_tokens == 34
        assert result.usage().output_tokens == 34

        # double check cost matches stream count
        assert result.usage().output_tokens == len(stream)


#####################
## Completion Function call
#####################


async def test_request_tool_call(allow_model_requests: None):
    completion = [
        completion_message(
            MistralAssistantMessage(
                content=None,
                role='assistant',
                tool_calls=[
                    MistralToolCall(
                        id='1',
                        function=MistralFunctionCall(arguments='{"loc_name": "San Fransisco"}', name='get_location'),
                        type='function',
                    )
                ],
            ),
            usage=MistralUsageInfo(
                completion_tokens=1,
                prompt_tokens=2,
                total_tokens=3,
            ),
        ),
        completion_message(
            MistralAssistantMessage(
                content=None,
                role='assistant',
                tool_calls=[
                    MistralToolCall(
                        id='2',
                        function=MistralFunctionCall(arguments='{"loc_name": "London"}', name='get_location'),
                        type='function',
                    )
                ],
            ),
            usage=MistralUsageInfo(
                completion_tokens=2,
                prompt_tokens=3,
                total_tokens=6,
            ),
        ),
        completion_message(MistralAssistantMessage(content='final response', role='assistant')),
    ]
    mock_client = MockMistralAI.create_mock(completion)
    model = MistralModel('mistral-large-latest', provider=MistralProvider(mistral_client=mock_client))
    agent = Agent(model, system_prompt='this is the system prompt')

    @agent.tool_plain
    async def get_location(loc_name: str) -> str:
        if loc_name == 'London':
            return json.dumps({'lat': 51, 'lng': 0})
        else:
            raise ModelRetry('Wrong location, please try again')

    result = await agent.run('Hello')

    assert result.output == 'final response'
    assert result.usage().input_tokens == 6
    assert result.usage().output_tokens == 4
    assert result.usage().total_tokens == 10
    assert result.all_messages() == snapshot(
        [
            ModelRequest(
                parts=[
                    SystemPromptPart(content='this is the system prompt', timestamp=IsNow(tz=timezone.utc)),
                    UserPromptPart(content='Hello', timestamp=IsNow(tz=timezone.utc)),
                ],
                run_id=IsStr(),
            ),
            ModelResponse(
                parts=[
                    ToolCallPart(
                        tool_name='get_location',
                        args='{"loc_name": "San Fransisco"}',
                        tool_call_id='1',
                    )
                ],
                usage=RequestUsage(input_tokens=2, output_tokens=1),
                model_name='mistral-large-123',
                timestamp=datetime(2024, 1, 1, 0, 0, tzinfo=timezone.utc),
                provider_name='mistral',
                provider_url='https://api.mistral.ai',
                provider_details={'finish_reason': 'stop'},
                provider_response_id='123',
                finish_reason='stop',
                run_id=IsStr(),
            ),
            ModelRequest(
                parts=[
                    RetryPromptPart(
                        content='Wrong location, please try again',
                        tool_name='get_location',
                        tool_call_id='1',
                        timestamp=IsNow(tz=timezone.utc),
                    )
                ],
                run_id=IsStr(),
            ),
            ModelResponse(
                parts=[
                    ToolCallPart(
                        tool_name='get_location',
                        args='{"loc_name": "London"}',
                        tool_call_id='2',
                    )
                ],
                usage=RequestUsage(input_tokens=3, output_tokens=2),
                model_name='mistral-large-123',
                timestamp=datetime(2024, 1, 1, 0, 0, tzinfo=timezone.utc),
                provider_name='mistral',
                provider_url='https://api.mistral.ai',
                provider_details={'finish_reason': 'stop'},
                provider_response_id='123',
                finish_reason='stop',
                run_id=IsStr(),
            ),
            ModelRequest(
                parts=[
                    ToolReturnPart(
                        tool_name='get_location',
                        content='{"lat": 51, "lng": 0}',
                        tool_call_id='2',
                        timestamp=IsNow(tz=timezone.utc),
                    )
                ],
                run_id=IsStr(),
            ),
            ModelResponse(
                parts=[TextPart(content='final response')],
                usage=RequestUsage(input_tokens=1, output_tokens=1),
                model_name='mistral-large-123',
                timestamp=datetime(2024, 1, 1, 0, 0, tzinfo=timezone.utc),
                provider_name='mistral',
                provider_url='https://api.mistral.ai',
                provider_details={'finish_reason': 'stop'},
                provider_response_id='123',
                finish_reason='stop',
                run_id=IsStr(),
            ),
        ]
    )


async def test_request_tool_call_with_result_type(allow_model_requests: None):
    class MyTypedDict(TypedDict, total=False):
        lat: int
        lng: int

    completion = [
        completion_message(
            MistralAssistantMessage(
                content=None,
                role='assistant',
                tool_calls=[
                    MistralToolCall(
                        id='1',
                        function=MistralFunctionCall(arguments='{"loc_name": "San Fransisco"}', name='get_location'),
                        type='function',
                    )
                ],
            ),
            usage=MistralUsageInfo(
                completion_tokens=1,
                prompt_tokens=2,
                total_tokens=3,
            ),
        ),
        completion_message(
            MistralAssistantMessage(
                content=None,
                role='assistant',
                tool_calls=[
                    MistralToolCall(
                        id='2',
                        function=MistralFunctionCall(arguments='{"loc_name": "London"}', name='get_location'),
                        type='function',
                    )
                ],
            ),
            usage=MistralUsageInfo(
                completion_tokens=2,
                prompt_tokens=3,
                total_tokens=6,
            ),
        ),
        completion_message(
            MistralAssistantMessage(
                content=None,
                role='assistant',
                tool_calls=[
                    MistralToolCall(
                        id='1',
                        function=MistralFunctionCall(arguments='{"lat": 51, "lng": 0}', name='final_result'),
                        type='function',
                    )
                ],
            ),
            usage=MistralUsageInfo(
                completion_tokens=1,
                prompt_tokens=2,
                total_tokens=3,
            ),
        ),
    ]
    mock_client = MockMistralAI.create_mock(completion)
    model = MistralModel('mistral-large-latest', provider=MistralProvider(mistral_client=mock_client))
    agent = Agent(model, system_prompt='this is the system prompt', output_type=MyTypedDict)

    @agent.tool_plain
    async def get_location(loc_name: str) -> str:
        if loc_name == 'London':
            return json.dumps({'lat': 51, 'lng': 0})
        else:
            raise ModelRetry('Wrong location, please try again')

    result = await agent.run('Hello')

    assert result.output == {'lat': 51, 'lng': 0}
    assert result.usage().input_tokens == 7
    assert result.usage().output_tokens == 4
    assert result.all_messages() == snapshot(
        [
            ModelRequest(
                parts=[
                    SystemPromptPart(content='this is the system prompt', timestamp=IsNow(tz=timezone.utc)),
                    UserPromptPart(content='Hello', timestamp=IsNow(tz=timezone.utc)),
                ],
                run_id=IsStr(),
            ),
            ModelResponse(
                parts=[
                    ToolCallPart(
                        tool_name='get_location',
                        args='{"loc_name": "San Fransisco"}',
                        tool_call_id='1',
                    )
                ],
                usage=RequestUsage(input_tokens=2, output_tokens=1),
                model_name='mistral-large-123',
                timestamp=datetime(2024, 1, 1, 0, 0, tzinfo=timezone.utc),
                provider_name='mistral',
                provider_url='https://api.mistral.ai',
                provider_details={'finish_reason': 'stop'},
                provider_response_id='123',
                finish_reason='stop',
                run_id=IsStr(),
            ),
            ModelRequest(
                parts=[
                    RetryPromptPart(
                        content='Wrong location, please try again',
                        tool_name='get_location',
                        tool_call_id='1',
                        timestamp=IsNow(tz=timezone.utc),
                    )
                ],
                run_id=IsStr(),
            ),
            ModelResponse(
                parts=[
                    ToolCallPart(
                        tool_name='get_location',
                        args='{"loc_name": "London"}',
                        tool_call_id='2',
                    )
                ],
                usage=RequestUsage(input_tokens=3, output_tokens=2),
                model_name='mistral-large-123',
                timestamp=datetime(2024, 1, 1, 0, 0, tzinfo=timezone.utc),
                provider_name='mistral',
                provider_url='https://api.mistral.ai',
                provider_details={'finish_reason': 'stop'},
                provider_response_id='123',
                finish_reason='stop',
                run_id=IsStr(),
            ),
            ModelRequest(
                parts=[
                    ToolReturnPart(
                        tool_name='get_location',
                        content='{"lat": 51, "lng": 0}',
                        tool_call_id='2',
                        timestamp=IsNow(tz=timezone.utc),
                    )
                ],
                run_id=IsStr(),
            ),
            ModelResponse(
                parts=[
                    ToolCallPart(
                        tool_name='final_result',
                        args='{"lat": 51, "lng": 0}',
                        tool_call_id='1',
                    )
                ],
                usage=RequestUsage(input_tokens=2, output_tokens=1),
                model_name='mistral-large-123',
                timestamp=datetime(2024, 1, 1, 0, 0, tzinfo=timezone.utc),
                provider_name='mistral',
                provider_url='https://api.mistral.ai',
                provider_details={'finish_reason': 'stop'},
                provider_response_id='123',
                finish_reason='stop',
                run_id=IsStr(),
            ),
            ModelRequest(
                parts=[
                    ToolReturnPart(
                        tool_name='final_result',
                        content='Final result processed.',
                        tool_call_id='1',
                        timestamp=IsNow(tz=timezone.utc),
                    )
                ],
                run_id=IsStr(),
            ),
        ]
    )


#####################
## Completion Function call Stream
#####################


async def test_stream_tool_call_with_return_type(allow_model_requests: None):
    class MyTypedDict(TypedDict, total=False):
        won: bool

    completion = [
        [
            chunk(
                delta=[MistralDeltaMessage(role=MistralUnset(), content='', tool_calls=MistralUnset())],
                finish_reason='tool_calls',
            ),
            func_chunk(
                tool_calls=[
                    MistralToolCall(
                        id='1',
                        function=MistralFunctionCall(arguments='{"loc_name": "San Fransisco"}', name='get_location'),
                        type='function',
                    )
                ],
                finish_reason='tool_calls',
            ),
        ],
        [
            chunk(
                delta=[MistralDeltaMessage(role=MistralUnset(), content='', tool_calls=MistralUnset())],
                finish_reason='tool_calls',
            ),
            func_chunk(
                tool_calls=[
                    MistralToolCall(
                        id='1',
                        function=MistralFunctionCall(arguments='{"won": true}', name='final_result'),
                        type=None,
                    )
                ],
                finish_reason='tool_calls',
            ),
        ],
    ]

    mock_client = MockMistralAI.create_stream_mock(completion)
    model = MistralModel('mistral-large-latest', provider=MistralProvider(mistral_client=mock_client))
    agent = Agent(model, system_prompt='this is the system prompt', output_type=MyTypedDict)

    @agent.tool_plain
    async def get_location(loc_name: str) -> str:
        return json.dumps({'lat': 51, 'lng': 0})

    async with agent.run_stream('User prompt value') as result:
        assert not result.is_complete
        v = [c async for c in result.stream_output(debounce_by=None)]
        assert v == snapshot([{'won': True}])
        assert result.is_complete
        assert result.timestamp() == datetime(2024, 1, 1, 0, 0, tzinfo=timezone.utc)
        assert result.usage().input_tokens == 4
        assert result.usage().output_tokens == 4

        # double check usage matches stream count
        assert result.usage().output_tokens == 4

    assert result.all_messages() == snapshot(
        [
            ModelRequest(
                parts=[
                    SystemPromptPart(content='this is the system prompt', timestamp=IsNow(tz=timezone.utc)),
                    UserPromptPart(content='User prompt value', timestamp=IsNow(tz=timezone.utc)),
                ],
                run_id=IsStr(),
            ),
            ModelResponse(
                parts=[
                    ToolCallPart(
                        tool_name='get_location',
                        args='{"loc_name": "San Fransisco"}',
                        tool_call_id='1',
                    )
                ],
                usage=RequestUsage(input_tokens=2, output_tokens=2),
                model_name='gpt-4',
                timestamp=datetime(2024, 1, 1, 0, 0, tzinfo=timezone.utc),
                provider_name='mistral',
                provider_url='https://api.mistral.ai',
                provider_details={'finish_reason': 'tool_calls'},
                provider_response_id='x',
                finish_reason='tool_call',
                run_id=IsStr(),
            ),
            ModelRequest(
                parts=[
                    ToolReturnPart(
                        tool_name='get_location',
                        content='{"lat": 51, "lng": 0}',
                        tool_call_id='1',
                        timestamp=IsNow(tz=timezone.utc),
                    )
                ],
                run_id=IsStr(),
            ),
            ModelResponse(
                parts=[ToolCallPart(tool_name='final_result', args='{"won": true}', tool_call_id='1')],
                usage=RequestUsage(input_tokens=2, output_tokens=2),
                model_name='gpt-4',
                timestamp=datetime(2024, 1, 1, 0, 0, tzinfo=timezone.utc),
                provider_name='mistral',
                provider_url='https://api.mistral.ai',
                provider_details={'finish_reason': 'tool_calls'},
                provider_response_id='x',
                finish_reason='tool_call',
                run_id=IsStr(),
            ),
            ModelRequest(
                parts=[
                    ToolReturnPart(
                        tool_name='final_result',
                        content='Final result processed.',
                        tool_call_id='1',
                        timestamp=IsNow(tz=timezone.utc),
                    )
                ],
                run_id=IsStr(),
            ),
        ]
    )

    assert await result.get_output() == {'won': True}


async def test_stream_tool_call(allow_model_requests: None):
    completion = [
        [
            chunk(
                delta=[MistralDeltaMessage(role=MistralUnset(), content='', tool_calls=MistralUnset())],
                finish_reason='tool_calls',
            ),
            func_chunk(
                tool_calls=[
                    MistralToolCall(
                        id='1',
                        function=MistralFunctionCall(arguments='{"loc_name": "San Fransisco"}', name='get_location'),
                        type='function',
                    )
                ],
                finish_reason='tool_calls',
            ),
        ],
        [
            chunk(delta=[MistralDeltaMessage(role='assistant', content='', tool_calls=MistralUnset())]),
            chunk(delta=[MistralDeltaMessage(role=MistralUnset(), content='final ', tool_calls=MistralUnset())]),
            chunk(delta=[MistralDeltaMessage(role=MistralUnset(), content='response', tool_calls=MistralUnset())]),
            chunk(
                delta=[MistralDeltaMessage(role=MistralUnset(), content='', tool_calls=MistralUnset())],
                finish_reason='stop',
            ),
        ],
    ]

    mock_client = MockMistralAI.create_stream_mock(completion)
    model = MistralModel('mistral-large-latest', provider=MistralProvider(mistral_client=mock_client))
    agent = Agent(model, system_prompt='this is the system prompt')

    @agent.tool_plain
    async def get_location(loc_name: str) -> str:
        return json.dumps({'lat': 51, 'lng': 0})

    async with agent.run_stream('User prompt value') as result:
        assert not result.is_complete
        v = [c async for c in result.stream_output(debounce_by=None)]
        assert v == snapshot(['final ', 'final response'])
        assert result.is_complete
        assert result.timestamp() == datetime(2024, 1, 1, 0, 0, tzinfo=timezone.utc)
        assert result.usage().input_tokens == 6
        assert result.usage().output_tokens == 6

        # double check usage matches stream count
        assert result.usage().output_tokens == 6

    assert result.all_messages() == snapshot(
        [
            ModelRequest(
                parts=[
                    SystemPromptPart(content='this is the system prompt', timestamp=IsNow(tz=timezone.utc)),
                    UserPromptPart(content='User prompt value', timestamp=IsNow(tz=timezone.utc)),
                ],
                run_id=IsStr(),
            ),
            ModelResponse(
                parts=[
                    ToolCallPart(
                        tool_name='get_location',
                        args='{"loc_name": "San Fransisco"}',
                        tool_call_id='1',
                    )
                ],
                usage=RequestUsage(input_tokens=2, output_tokens=2),
                model_name='gpt-4',
                timestamp=datetime(2024, 1, 1, 0, 0, tzinfo=timezone.utc),
                provider_name='mistral',
                provider_url='https://api.mistral.ai',
                provider_details={'finish_reason': 'tool_calls'},
                provider_response_id='x',
                finish_reason='tool_call',
                run_id=IsStr(),
            ),
            ModelRequest(
                parts=[
                    ToolReturnPart(
                        tool_name='get_location',
                        content='{"lat": 51, "lng": 0}',
                        tool_call_id='1',
                        timestamp=IsNow(tz=timezone.utc),
                    )
                ],
                run_id=IsStr(),
            ),
            ModelResponse(
                parts=[TextPart(content='final response')],
                usage=RequestUsage(input_tokens=4, output_tokens=4),
                model_name='gpt-4',
                timestamp=datetime(2024, 1, 1, 0, 0, tzinfo=timezone.utc),
                provider_name='mistral',
                provider_url='https://api.mistral.ai',
                provider_details={'finish_reason': 'stop'},
                provider_response_id='x',
                finish_reason='stop',
                run_id=IsStr(),
            ),
        ]
    )


async def test_stream_tool_call_with_retry(allow_model_requests: None):
    completion = [
        [
            chunk(
                delta=[MistralDeltaMessage(role=MistralUnset(), content='', tool_calls=MistralUnset())],
                finish_reason='tool_calls',
            ),
            func_chunk(
                tool_calls=[
                    MistralToolCall(
                        id='1',
                        function=MistralFunctionCall(arguments='{"loc_name": "San Fransisco"}', name='get_location'),
                        type='function',
                    )
                ],
                finish_reason='tool_calls',
            ),
        ],
        [
            func_chunk(
                tool_calls=[
                    MistralToolCall(
                        id='2',
                        function=MistralFunctionCall(arguments='{"loc_name": "London"}', name='get_location'),
                        type='function',
                    )
                ],
                finish_reason='tool_calls',
            ),
        ],
        [
            chunk(delta=[MistralDeltaMessage(role='assistant', content='', tool_calls=MistralUnset())]),
            chunk(delta=[MistralDeltaMessage(role=MistralUnset(), content='final ', tool_calls=MistralUnset())]),
            chunk(delta=[MistralDeltaMessage(role=MistralUnset(), content='response', tool_calls=MistralUnset())]),
            chunk(
                delta=[MistralDeltaMessage(role=MistralUnset(), content='', tool_calls=MistralUnset())],
                finish_reason='stop',
            ),
        ],
    ]

    mock_client = MockMistralAI.create_stream_mock(completion)
    model = MistralModel('mistral-large-latest', provider=MistralProvider(mistral_client=mock_client))
    agent = Agent(model, system_prompt='this is the system prompt')

    @agent.tool_plain
    async def get_location(loc_name: str) -> str:
        if loc_name == 'London':
            return json.dumps({'lat': 51, 'lng': 0})
        else:
            raise ModelRetry('Wrong location, please try again')

    async with agent.run_stream('User prompt value') as result:
        assert not result.is_complete
        v = [c async for c in result.stream_text(debounce_by=None)]
        assert v == snapshot(['final ', 'final response'])
        assert result.is_complete
        assert result.timestamp() == datetime(2024, 1, 1, 0, 0, tzinfo=timezone.utc)
        assert result.usage().input_tokens == 7
        assert result.usage().output_tokens == 7

        # double check usage matches stream count
        assert result.usage().output_tokens == 7

    assert result.all_messages() == snapshot(
        [
            ModelRequest(
                parts=[
                    SystemPromptPart(content='this is the system prompt', timestamp=IsNow(tz=timezone.utc)),
                    UserPromptPart(content='User prompt value', timestamp=IsNow(tz=timezone.utc)),
                ],
                run_id=IsStr(),
            ),
            ModelResponse(
                parts=[
                    ToolCallPart(
                        tool_name='get_location',
                        args='{"loc_name": "San Fransisco"}',
                        tool_call_id='1',
                    )
                ],
                usage=RequestUsage(input_tokens=2, output_tokens=2),
                model_name='gpt-4',
                timestamp=datetime(2024, 1, 1, 0, 0, tzinfo=timezone.utc),
                provider_name='mistral',
                provider_url='https://api.mistral.ai',
                provider_details={'finish_reason': 'tool_calls'},
                provider_response_id='x',
                finish_reason='tool_call',
                run_id=IsStr(),
            ),
            ModelRequest(
                parts=[
                    RetryPromptPart(
                        content='Wrong location, please try again',
                        tool_name='get_location',
                        tool_call_id='1',
                        timestamp=IsNow(tz=timezone.utc),
                    )
                ],
                run_id=IsStr(),
            ),
            ModelResponse(
                parts=[
                    ToolCallPart(
                        tool_name='get_location',
                        args='{"loc_name": "London"}',
                        tool_call_id='2',
                    )
                ],
                usage=RequestUsage(input_tokens=1, output_tokens=1),
                model_name='gpt-4',
                timestamp=datetime(2024, 1, 1, 0, 0, tzinfo=timezone.utc),
                provider_name='mistral',
                provider_url='https://api.mistral.ai',
                provider_details={'finish_reason': 'tool_calls'},
                provider_response_id='x',
                finish_reason='tool_call',
                run_id=IsStr(),
            ),
            ModelRequest(
                parts=[
                    ToolReturnPart(
                        tool_name='get_location',
                        content='{"lat": 51, "lng": 0}',
                        tool_call_id='2',
                        timestamp=IsNow(tz=timezone.utc),
                    )
                ],
                run_id=IsStr(),
            ),
            ModelResponse(
                parts=[TextPart(content='final response')],
                usage=RequestUsage(input_tokens=4, output_tokens=4),
                model_name='gpt-4',
                timestamp=datetime(2024, 1, 1, 0, 0, tzinfo=timezone.utc),
                provider_name='mistral',
                provider_url='https://api.mistral.ai',
                provider_details={'finish_reason': 'stop'},
                provider_response_id='x',
                finish_reason='stop',
                run_id=IsStr(),
            ),
        ]
    )


#####################
## Test methods
#####################


def test_generate_user_output_format_complex(mistral_api_key: str):
    """
    Single test that includes properties exercising every branch
    in _get_python_type (anyOf, arrays, objects with additionalProperties, etc.).
    """
    schema = {
        'properties': {
            'prop_anyOf': {'anyOf': [{'type': 'string'}, {'type': 'integer'}]},
            'prop_no_type': {
                # no 'type' key
            },
            'prop_simple_string': {'type': 'string'},
            'prop_array_booleans': {'type': 'array', 'items': {'type': 'boolean'}},
            'prop_object_simple': {'type': 'object', 'additionalProperties': {'type': 'boolean'}},
            'prop_object_array': {
                'type': 'object',
                'additionalProperties': {'type': 'array', 'items': {'type': 'integer'}},
            },
            'prop_object_object': {'type': 'object', 'additionalProperties': {'type': 'object'}},
            'prop_object_unknown': {'type': 'object', 'additionalProperties': {'type': 'someUnknownType'}},
            'prop_unrecognized_type': {'type': 'customSomething'},
        }
    }
    m = MistralModel('', json_mode_schema_prompt='{schema}', provider=MistralProvider(api_key=mistral_api_key))
    result = m._generate_user_output_format([schema])  # pyright: ignore[reportPrivateUsage]
    assert result.content == (
        "{'prop_anyOf': 'Optional[str]', "
        "'prop_no_type': 'Any', "
        "'prop_simple_string': 'str', "
        "'prop_array_booleans': 'list[bool]', "
        "'prop_object_simple': 'dict[str, bool]', "
        "'prop_object_array': 'dict[str, list[int]]', "
        "'prop_object_object': 'dict[str, dict[str, Any]]', "
        "'prop_object_unknown': 'dict[str, Any]', "
        "'prop_unrecognized_type': 'Any'}"
    )


def test_generate_user_output_format_multiple(mistral_api_key: str):
    schema = {'properties': {'prop_anyOf': {'anyOf': [{'type': 'string'}, {'type': 'integer'}]}}}
    m = MistralModel('', json_mode_schema_prompt='{schema}', provider=MistralProvider(api_key=mistral_api_key))
    result = m._generate_user_output_format([schema, schema])  # pyright: ignore[reportPrivateUsage]
    assert result.content == "[{'prop_anyOf': 'Optional[str]'}, {'prop_anyOf': 'Optional[str]'}]"


@pytest.mark.parametrize(
    'desc, schema, data, expected',
    [
        (
            'Missing required parameter',
            {
                'required': ['name', 'age'],
                'properties': {
                    'name': {'type': 'string'},
                    'age': {'type': 'integer'},
                },
            },
            {'name': 'Alice'},  # Missing "age"
            False,
        ),
        (
            'Type mismatch (expected string, got int)',
            {'required': ['name'], 'properties': {'name': {'type': 'string'}}},
            {'name': 123},  # Should be a string, got int
            False,
        ),
        (
            'Array parameter check (param not a list)',
            {'required': ['tags'], 'properties': {'tags': {'type': 'array', 'items': {'type': 'string'}}}},
            {'tags': 'not a list'},  # Not a list
            False,
        ),
        (
            'Array item type mismatch',
            {'required': ['tags'], 'properties': {'tags': {'type': 'array', 'items': {'type': 'string'}}}},
            {'tags': ['ok', 123, 'still ok']},  # One item is int, not str
            False,
        ),
        (
            'Nested object fails',
            {
                'required': ['user'],
                'properties': {
                    'user': {
                        'type': 'object',
                        'required': ['id', 'profile'],
                        'properties': {
                            'id': {'type': 'integer'},
                            'profile': {
                                'type': 'object',
                                'required': ['address'],
                                'properties': {'address': {'type': 'string'}},
                            },
                        },
                    }
                },
            },
            {'user': {'id': 101, 'profile': {}}},  # Missing "address" in the nested profile
            False,
        ),
        (
            'All requirements met (success)',
            {
                'required': ['name', 'age', 'tags', 'user'],
                'properties': {
                    'name': {'type': 'string'},
                    'age': {'type': 'integer'},
                    'tags': {'type': 'array', 'items': {'type': 'string'}},
                    'user': {
                        'type': 'object',
                        'required': ['id', 'profile'],
                        'properties': {
                            'id': {'type': 'integer'},
                            'profile': {
                                'type': 'object',
                                'required': ['address'],
                                'properties': {'address': {'type': 'string'}},
                            },
                        },
                    },
                },
            },
            {
                'name': 'Alice',
                'age': 30,
                'tags': ['tag1', 'tag2'],
                'user': {'id': 101, 'profile': {'address': '123 Street'}},
            },
            True,
        ),
    ],
)
def test_validate_required_json_schema(desc: str, schema: dict[str, Any], data: dict[str, Any], expected: bool) -> None:
    result = MistralStreamedResponse._validate_required_json_schema(data, schema)  # pyright: ignore[reportPrivateUsage]
    assert result == expected, f'{desc} — expected {expected}, got {result}'


@pytest.mark.vcr()
async def test_image_as_binary_content_tool_response(
    allow_model_requests: None, mistral_api_key: str, image_content: BinaryContent
):
    m = MistralModel('pixtral-12b-latest', provider=MistralProvider(api_key=mistral_api_key))
    agent = Agent(m)

    @agent.tool_plain
    async def get_image() -> BinaryContent:
        return image_content

    result = await agent.run(['What fruit is in the image you can get from the get_image tool? Call the tool.'])
    assert result.all_messages() == snapshot(
        [
            ModelRequest(
                parts=[
                    UserPromptPart(
                        content=['What fruit is in the image you can get from the get_image tool? Call the tool.'],
                        timestamp=IsDatetime(),
                    )
                ],
                run_id=IsStr(),
            ),
            ModelResponse(
                parts=[ToolCallPart(tool_name='get_image', args='{}', tool_call_id='GJYBCIkcS')],
                usage=RequestUsage(input_tokens=65, output_tokens=16),
                model_name='pixtral-12b-latest',
                timestamp=IsDatetime(),
                provider_name='mistral',
                provider_url='https://api.mistral.ai',
                provider_details={'finish_reason': 'tool_calls'},
                provider_response_id='412174432ea945889703eac58b44ae35',
                finish_reason='tool_call',
                run_id=IsStr(),
            ),
            ModelRequest(
                parts=[
                    ToolReturnPart(
                        tool_name='get_image',
                        content='See file 1c8566',
                        tool_call_id='GJYBCIkcS',
                        timestamp=IsDatetime(),
                    ),
                    UserPromptPart(
                        content=[
                            'This is file 1c8566:',
                            image_content,
                        ],
                        timestamp=IsDatetime(),
                    ),
                ],
                run_id=IsStr(),
            ),
            ModelResponse(
                parts=[
                    TextPart(
                        content='The image you\'re referring to, labeled as "file 1c8566," shows a kiwi fruit that has been cut in half. The kiwi is known for its bright green flesh with tiny black seeds and a central white core. It is a popular fruit known for its sweet taste and nutritional benefits.'
                    )
                ],
                usage=RequestUsage(input_tokens=2931, output_tokens=66),
                model_name='pixtral-12b-latest',
                timestamp=IsDatetime(),
                provider_name='mistral',
                provider_url='https://api.mistral.ai',
                provider_details={'finish_reason': 'stop'},
                provider_response_id='049b5c7704554d3396e727a95cb6d947',
                finish_reason='stop',
                run_id=IsStr(),
            ),
        ]
    )


async def test_image_url_input(allow_model_requests: None):
    c = completion_message(MistralAssistantMessage(content='world', role='assistant'))
    mock_client = MockMistralAI.create_mock(c)
    m = MistralModel('mistral-large-latest', provider=MistralProvider(mistral_client=mock_client))
    agent = Agent(m)

    result = await agent.run(
        [
            'hello',
            ImageUrl(url='https://t3.ftcdn.net/jpg/00/85/79/92/360_F_85799278_0BBGV9OAdQDTLnKwAPBCcg1J7QtiieJY.jpg'),
        ]
    )
    assert result.all_messages() == snapshot(
        [
            ModelRequest(
                parts=[
                    UserPromptPart(
                        content=[
                            'hello',
                            ImageUrl(
                                url='https://t3.ftcdn.net/jpg/00/85/79/92/360_F_85799278_0BBGV9OAdQDTLnKwAPBCcg1J7QtiieJY.jpg',
                                identifier='bd38f5',
                            ),
                        ],
                        timestamp=IsDatetime(),
                    )
                ],
                run_id=IsStr(),
            ),
            ModelResponse(
                parts=[TextPart(content='world')],
                usage=RequestUsage(input_tokens=1, output_tokens=1),
                model_name='mistral-large-123',
                timestamp=IsDatetime(),
                provider_name='mistral',
                provider_url='https://api.mistral.ai',
                provider_details={'finish_reason': 'stop'},
                provider_response_id='123',
                finish_reason='stop',
                run_id=IsStr(),
            ),
        ]
    )


async def test_image_as_binary_content_input(allow_model_requests: None):
    c = completion_message(MistralAssistantMessage(content='world', role='assistant'))
    mock_client = MockMistralAI.create_mock(c)
    m = MistralModel('mistral-large-latest', provider=MistralProvider(mistral_client=mock_client))
    agent = Agent(m)

    # Fake image bytes for testing
    image_bytes = b'fake image data'

    result = await agent.run(['hello', BinaryContent(data=image_bytes, media_type='image/jpeg')])
    assert result.all_messages() == snapshot(
        [
            ModelRequest(
                parts=[
                    UserPromptPart(
                        content=[
                            'hello',
                            BinaryContent(data=image_bytes, media_type='image/jpeg'),
                        ],
                        timestamp=IsDatetime(),
                    )
                ],
                run_id=IsStr(),
            ),
            ModelResponse(
                parts=[TextPart(content='world')],
                usage=RequestUsage(input_tokens=1, output_tokens=1),
                model_name='mistral-large-123',
                timestamp=IsDatetime(),
                provider_name='mistral',
                provider_url='https://api.mistral.ai',
                provider_details={'finish_reason': 'stop'},
                provider_response_id='123',
                finish_reason='stop',
                run_id=IsStr(),
            ),
        ]
    )


async def test_pdf_url_input(allow_model_requests: None):
    c = completion_message(MistralAssistantMessage(content='world', role='assistant'))
    mock_client = MockMistralAI.create_mock(c)
    m = MistralModel('mistral-large-latest', provider=MistralProvider(mistral_client=mock_client))
    agent = Agent(m)

    result = await agent.run(
        [
            'hello',
            DocumentUrl(url='https://www.w3.org/WAI/ER/tests/xhtml/testfiles/resources/pdf/dummy.pdf'),
        ]
    )
    assert result.all_messages() == snapshot(
        [
            ModelRequest(
                parts=[
                    UserPromptPart(
                        content=[
                            'hello',
                            DocumentUrl(
                                url='https://www.w3.org/WAI/ER/tests/xhtml/testfiles/resources/pdf/dummy.pdf',
                                identifier='c6720d',
                            ),
                        ],
                        timestamp=IsDatetime(),
                    )
                ],
                run_id=IsStr(),
            ),
            ModelResponse(
                parts=[TextPart(content='world')],
                usage=RequestUsage(input_tokens=1, output_tokens=1),
                model_name='mistral-large-123',
                timestamp=IsDatetime(),
                provider_name='mistral',
                provider_url='https://api.mistral.ai',
                provider_details={'finish_reason': 'stop'},
                provider_response_id='123',
                finish_reason='stop',
                run_id=IsStr(),
            ),
        ]
    )


async def test_pdf_as_binary_content_input(allow_model_requests: None):
    c = completion_message(MistralAssistantMessage(content='world', role='assistant'))
    mock_client = MockMistralAI.create_mock(c)
    m = MistralModel('mistral-large-latest', provider=MistralProvider(mistral_client=mock_client))
    agent = Agent(m)

    base64_content = b'%PDF-1.\rtrailer<</Root<</Pages<</Kids[<</MediaBox[0 0 3 3]>>>>>>>>>'

    result = await agent.run(['hello', BinaryContent(data=base64_content, media_type='application/pdf')])
    assert result.all_messages() == snapshot(
        [
            ModelRequest(
                parts=[
                    UserPromptPart(
                        content=[
                            'hello',
                            BinaryContent(data=base64_content, media_type='application/pdf', identifier='b9d976'),
                        ],
                        timestamp=IsDatetime(),
                    )
                ],
                run_id=IsStr(),
            ),
            ModelResponse(
                parts=[TextPart(content='world')],
                usage=RequestUsage(input_tokens=1, output_tokens=1),
                model_name='mistral-large-123',
                timestamp=IsDatetime(),
                provider_name='mistral',
                provider_url='https://api.mistral.ai',
                provider_details={'finish_reason': 'stop'},
                provider_response_id='123',
                finish_reason='stop',
                run_id=IsStr(),
            ),
        ]
    )


async def test_txt_url_input(allow_model_requests: None):
    c = completion_message(MistralAssistantMessage(content='world', role='assistant'))
    mock_client = MockMistralAI.create_mock(c)
    m = MistralModel('mistral-large-latest', provider=MistralProvider(mistral_client=mock_client))
    agent = Agent(m)

    with pytest.raises(RuntimeError, match='DocumentUrl other than PDF is not supported in Mistral.'):
        await agent.run(
            [
                'hello',
                DocumentUrl(url='https://examplefiles.org/files/documents/plaintext-example-file-download.txt'),
            ]
        )


async def test_audio_as_binary_content_input(allow_model_requests: None):
    c = completion_message(MistralAssistantMessage(content='world', role='assistant'))
    mock_client = MockMistralAI.create_mock(c)
    m = MistralModel('mistral-large-latest', provider=MistralProvider(mistral_client=mock_client))
    agent = Agent(m)

    base64_content = b'//uQZ'

    with pytest.raises(RuntimeError, match='BinaryContent other than image or PDF is not supported in Mistral.'):
        await agent.run(['hello', BinaryContent(data=base64_content, media_type='audio/wav')])


async def test_video_url_input(allow_model_requests: None):
    c = completion_message(MistralAssistantMessage(content='world', role='assistant'))
    mock_client = MockMistralAI.create_mock(c)
    m = MistralModel('mistral-large-latest', provider=MistralProvider(mistral_client=mock_client))
    agent = Agent(m)

    with pytest.raises(RuntimeError, match='VideoUrl is not supported in Mistral.'):
        await agent.run(['hello', VideoUrl(url='https://www.google.com')])


def test_model_status_error(allow_model_requests: None) -> None:
    mock_client = MockMistralAI.create_mock(
        SDKError(
            'test error',
            status_code=500,
            body='test error',
        )
    )
    m = MistralModel('mistral-large-latest', provider=MistralProvider(mistral_client=mock_client))
    agent = Agent(m)
    with pytest.raises(ModelHTTPError) as exc_info:
        agent.run_sync('hello')
    assert str(exc_info.value) == snapshot('status_code: 500, model_name: mistral-large-latest, body: test error')


def test_model_non_http_error(allow_model_requests: None) -> None:
    mock_client = MockMistralAI.create_mock(
        SDKError(
            'Connection error',
            status_code=300,
            body='redirect',
        )
    )
    m = MistralModel('mistral-large-latest', provider=MistralProvider(mistral_client=mock_client))
    agent = Agent(m)
    with pytest.raises(ModelAPIError) as exc_info:
        agent.run_sync('hello')
    assert exc_info.value.model_name == 'mistral-large-latest'


async def test_mistral_model_instructions(allow_model_requests: None, mistral_api_key: str):
    c = completion_message(MistralAssistantMessage(content='world', role='assistant'))
    mock_client = MockMistralAI.create_mock(c)
    m = MistralModel('mistral-large-latest', provider=MistralProvider(mistral_client=mock_client))
    agent = Agent(m, instructions='You are a helpful assistant.')

    result = await agent.run('hello')
    assert result.all_messages() == snapshot(
        [
            ModelRequest(
                parts=[UserPromptPart(content='hello', timestamp=IsDatetime())],
                instructions='You are a helpful assistant.',
                run_id=IsStr(),
            ),
            ModelResponse(
                parts=[TextPart(content='world')],
                usage=RequestUsage(input_tokens=1, output_tokens=1),
                model_name='mistral-large-123',
                timestamp=IsDatetime(),
                provider_name='mistral',
                provider_url='https://api.mistral.ai',
                provider_details={'finish_reason': 'stop'},
                provider_response_id='123',
                finish_reason='stop',
                run_id=IsStr(),
            ),
        ]
    )


@pytest.mark.vcr()
async def test_mistral_model_thinking_part(allow_model_requests: None, openai_api_key: str, mistral_api_key: str):
    openai_model = OpenAIResponsesModel('o3-mini', provider=OpenAIProvider(api_key=openai_api_key))
    settings = OpenAIResponsesModelSettings(openai_reasoning_effort='high', openai_reasoning_summary='detailed')
    agent = Agent(openai_model, model_settings=settings)

    result = await agent.run('How do I cross the street?')
    assert result.all_messages() == snapshot(
        [
            ModelRequest(
                parts=[UserPromptPart(content='How do I cross the street?', timestamp=IsDatetime())],
                run_id=IsStr(),
            ),
            ModelResponse(
                parts=[
                    ThinkingPart(
                        content=IsStr(),
                        id='rs_68bb645d50f48196a0c49fd603b87f4503498c8aa840cf12',
                        signature=IsStr(),
                        provider_name='openai',
                    ),
                    ThinkingPart(content=IsStr(), id='rs_68bb645d50f48196a0c49fd603b87f4503498c8aa840cf12'),
                    ThinkingPart(content=IsStr(), id='rs_68bb645d50f48196a0c49fd603b87f4503498c8aa840cf12'),
                    TextPart(content=IsStr(), id='msg_68bb64663d1c8196b9c7e78e7018cc4103498c8aa840cf12'),
                ],
                usage=RequestUsage(input_tokens=13, output_tokens=1616, details={'reasoning_tokens': 1344}),
                model_name='o3-mini-2025-01-31',
                timestamp=IsDatetime(),
                provider_name='openai',
                provider_url='https://api.openai.com/v1/',
                provider_details={'finish_reason': 'completed'},
                provider_response_id='resp_68bb6452990081968f5aff503a55e3b903498c8aa840cf12',
                finish_reason='stop',
                run_id=IsStr(),
            ),
        ]
    )

    mistral_model = MistralModel('magistral-medium-latest', provider=MistralProvider(api_key=mistral_api_key))
    result = await agent.run(
        'Considering the way to cross the street, analogously, how do I cross the river?',
        model=mistral_model,
        message_history=result.all_messages(),
    )
    assert result.new_messages() == snapshot(
        [
            ModelRequest(
                parts=[
                    UserPromptPart(
                        content='Considering the way to cross the street, analogously, how do I cross the river?',
                        timestamp=IsDatetime(),
                    )
                ],
                run_id=IsStr(),
            ),
            ModelResponse(
                parts=[
                    ThinkingPart(content=IsStr()),
                    TextPart(content=IsStr()),
                ],
                usage=RequestUsage(input_tokens=664, output_tokens=747),
                model_name='magistral-medium-latest',
                timestamp=IsDatetime(),
                provider_name='mistral',
                provider_url='https://api.mistral.ai',
                provider_details={'finish_reason': 'stop'},
                provider_response_id='9abe8b736bff46af8e979b52334a57cd',
                finish_reason='stop',
                run_id=IsStr(),
            ),
        ]
    )


@pytest.mark.vcr()
async def test_mistral_model_thinking_part_iter(allow_model_requests: None, mistral_api_key: str):
    model = MistralModel('magistral-medium-latest', provider=MistralProvider(api_key=mistral_api_key))
    agent = Agent(model)

    async with agent.iter(user_prompt='How do I cross the street?') as agent_run:
        async for node in agent_run:
            if Agent.is_model_request_node(node) or Agent.is_call_tools_node(node):
                async with node.stream(agent_run.ctx) as request_stream:
                    async for _ in request_stream:
                        pass

    assert agent_run.result is not None
    assert agent_run.result.all_messages() == snapshot(
        [
            ModelRequest(
                parts=[
                    UserPromptPart(
                        content='How do I cross the street?',
                        timestamp=IsDatetime(),
                    )
                ],
                run_id=IsStr(),
            ),
            ModelResponse(
                parts=[
                    ThinkingPart(
                        content='Okay, the user is asking how to cross the street. I know that crossing the street safely involves a few key steps: first, look both ways to check for oncoming traffic; second, use a crosswalk if one is available; third, obey any traffic signals or signs that may be present; and finally, proceed with caution until you have safely reached the other side. Let me compile this information into a clear and concise response.'
                    ),
                    TextPart(
                        content="""\
To cross the street safely, follow these steps:

1. Look both ways to check for oncoming traffic.
2. Use a crosswalk if one is available.
3. Obey any traffic signals or signs that may be present.
4. Proceed with caution until you have safely reached the other side.

```markdown
To cross the street safely, follow these steps:

1. Look both ways to check for oncoming traffic.
2. Use a crosswalk if one is available.
3. Obey any traffic signals or signs that may be present.
4. Proceed with caution until you have safely reached the other side.
```

By following these steps, you can ensure a safe crossing.\
"""
                    ),
                ],
                usage=RequestUsage(input_tokens=10, output_tokens=232),
                model_name='magistral-medium-latest',
                timestamp=IsDatetime(),
                provider_name='mistral',
                provider_url='https://api.mistral.ai',
                provider_details={'finish_reason': 'stop'},
                provider_response_id='9f9d90210f194076abeee223863eaaf0',
                finish_reason='stop',
                run_id=IsStr(),
            ),
        ]
    )


<<<<<<< HEAD
@pytest.mark.parametrize(
    'tool_choice,expected_tool_choice',
    [
        pytest.param('auto', 'auto', id='auto'),
        pytest.param('required', 'required', id='required'),
    ],
)
def test_tool_choice_string_values(tool_choice: str, expected_tool_choice: str) -> None:
    """Ensure Mistral string values pass through, returning tools and tool_choice."""
    my_tool = ToolDefinition(
        name='my_tool',
        description='Test tool',
        parameters_json_schema={'type': 'object', 'properties': {}},
    )
    mrp = ModelRequestParameters(output_mode='tool', function_tools=[my_tool], allow_text_output=True, output_tools=[])

    mock_client = MockMistralAI.create_mock(completion_message(MistralAssistantMessage(content='ok', role='assistant')))
    model = MistralModel('mistral-large-latest', provider=MistralProvider(mistral_client=mock_client))
    settings: MistralModelSettings = {'tool_choice': tool_choice}  # type: ignore[assignment]
    tools, result_tool_choice = model._get_tool_choice(mrp, settings)  # pyright: ignore[reportPrivateUsage]

    assert tools is not None
    assert len(tools) == 1
    assert tools[0].function.name == 'my_tool'
    assert result_tool_choice == expected_tool_choice


def test_tool_choice_none_filters_to_empty() -> None:
    """tool_choice='none' filters out function tools, returns None if no output tools."""
    my_tool = ToolDefinition(
        name='my_tool',
        description='Test tool',
        parameters_json_schema={'type': 'object', 'properties': {}},
    )
    mrp = ModelRequestParameters(output_mode='tool', function_tools=[my_tool], allow_text_output=True, output_tools=[])

    mock_client = MockMistralAI.create_mock(completion_message(MistralAssistantMessage(content='ok', role='assistant')))
    model = MistralModel('mistral-large-latest', provider=MistralProvider(mistral_client=mock_client))
    settings: MistralModelSettings = {'tool_choice': 'none'}
    tools, result_tool_choice = model._get_tool_choice(mrp, settings)  # pyright: ignore[reportPrivateUsage]

    assert tools is None
    assert result_tool_choice is None


def test_tool_choice_specific_tool_filters_to_requested() -> None:
    """Specific tool choice filters to only the requested tools."""
    tool_a = ToolDefinition(
        name='tool_a',
        description='Test tool A',
        parameters_json_schema={'type': 'object', 'properties': {}},
    )
    tool_b = ToolDefinition(
        name='tool_b',
        description='Test tool B',
        parameters_json_schema={'type': 'object', 'properties': {}},
    )
    mrp = ModelRequestParameters(
        output_mode='tool', function_tools=[tool_a, tool_b], allow_text_output=True, output_tools=[]
    )

    mock_client = MockMistralAI.create_mock(completion_message(MistralAssistantMessage(content='ok', role='assistant')))
    model = MistralModel('mistral-large-latest', provider=MistralProvider(mistral_client=mock_client))
    settings: MistralModelSettings = {'tool_choice': ['tool_a']}

    tools, result_tool_choice = model._get_tool_choice(mrp, settings)  # pyright: ignore[reportPrivateUsage]

    assert tools is not None
    assert len(tools) == 1
    assert tools[0].function.name == 'tool_a'
    assert result_tool_choice == 'required'


def test_tool_choice_none_with_output_tools_keeps_output_tools() -> None:
    """tool_choice='none' filters out function tools but keeps output tools."""
    func_tool = ToolDefinition(
        name='func_tool',
        description='Function tool',
        parameters_json_schema={'type': 'object', 'properties': {}},
    )
    output_tool = ToolDefinition(
        name='output_tool',
        description='Output tool',
        parameters_json_schema={'type': 'object', 'properties': {}},
    )
    mrp = ModelRequestParameters(
        output_mode='tool', function_tools=[func_tool], allow_text_output=False, output_tools=[output_tool]
    )

    mock_client = MockMistralAI.create_mock(completion_message(MistralAssistantMessage(content='ok', role='assistant')))
    model = MistralModel('mistral-large-latest', provider=MistralProvider(mistral_client=mock_client))
    settings: MistralModelSettings = {'tool_choice': 'none'}

    tools, result_tool_choice = model._get_tool_choice(mrp, settings)  # pyright: ignore[reportPrivateUsage]

    assert tools is not None
    assert len(tools) == 1
    assert tools[0].function.name == 'output_tool'
    assert result_tool_choice == 'required'


def test_tool_choice_auto_with_required_output() -> None:
    """When tool_choice='auto' but output is required, falls back to 'required'."""
    my_tool = ToolDefinition(
        name='my_tool',
        description='Test tool',
        parameters_json_schema={'type': 'object', 'properties': {}},
    )
    # allow_text_output=False simulates structured output requirement
    mrp = ModelRequestParameters(output_mode='tool', function_tools=[my_tool], allow_text_output=False, output_tools=[])

    mock_client = MockMistralAI.create_mock(completion_message(MistralAssistantMessage(content='ok', role='assistant')))
    model = MistralModel('mistral-large-latest', provider=MistralProvider(mistral_client=mock_client))
    settings: MistralModelSettings = {'tool_choice': 'auto'}
    tools, result_tool_choice = model._get_tool_choice(mrp, settings)  # pyright: ignore[reportPrivateUsage]

    assert tools is not None
    assert len(tools) == 1
    # With allow_text_output=False, 'auto' becomes 'required'
    assert result_tool_choice == 'required'
=======
async def test_image_url_force_download() -> None:
    """Test that force_download=True calls download_item for ImageUrl in MistralModel."""
    from unittest.mock import AsyncMock, patch

    m = MistralModel('mistral-large-2512', provider=MistralProvider(api_key='test-key'))

    with patch('pydantic_ai.models.mistral.download_item', new_callable=AsyncMock) as mock_download:
        mock_download.return_value = {
            'data': 'data:image/png;base64,iVBORw0KGgoAAAANSUhEUgAAAAEAAAABCAYAAAAfFcSJAAAADUlEQVR42mNk+M9QDwADhgGAWjR9awAAAABJRU5ErkJggg==',
            'data_type': 'image/png',
        }

        messages = [
            ModelRequest(
                parts=[
                    UserPromptPart(
                        content=[
                            'Test image',
                            ImageUrl(
                                url='https://example.com/image.png',
                                media_type='image/png',
                                force_download=True,
                            ),
                        ]
                    )
                ]
            )
        ]

        await m._map_messages(messages, ModelRequestParameters())  # pyright: ignore[reportPrivateUsage]

        mock_download.assert_called_once()
        assert mock_download.call_args[0][0].url == 'https://example.com/image.png'
        assert mock_download.call_args[1]['data_format'] == 'base64_uri'


async def test_image_url_no_force_download() -> None:
    """Test that force_download=False does not call download_item for ImageUrl in MistralModel."""
    from unittest.mock import AsyncMock, patch

    m = MistralModel('mistral-large-2512', provider=MistralProvider(api_key='test-key'))

    with patch('pydantic_ai.models.mistral.download_item', new_callable=AsyncMock) as mock_download:
        messages = [
            ModelRequest(
                parts=[
                    UserPromptPart(
                        content=[
                            'Test image',
                            ImageUrl(
                                url='https://example.com/image.png',
                                media_type='image/png',
                                force_download=False,
                            ),
                        ]
                    )
                ]
            )
        ]

        await m._map_messages(messages, ModelRequestParameters())  # pyright: ignore[reportPrivateUsage]

        mock_download.assert_not_called()


async def test_document_url_force_download() -> None:
    """Test that force_download=True calls download_item for DocumentUrl PDF in MistralModel."""
    from unittest.mock import AsyncMock, patch

    m = MistralModel('mistral-large-2512', provider=MistralProvider(api_key='test-key'))

    with patch('pydantic_ai.models.mistral.download_item', new_callable=AsyncMock) as mock_download:
        mock_download.return_value = {
            'data': 'data:application/pdf;base64,JVBERi0xLjQKJdPr6eEKMSAwIG9iago8PC9UeXBlL',
            'data_type': 'application/pdf',
        }

        messages = [
            ModelRequest(
                parts=[
                    UserPromptPart(
                        content=[
                            'Test PDF',
                            DocumentUrl(
                                url='https://example.com/document.pdf',
                                media_type='application/pdf',
                                force_download=True,
                            ),
                        ]
                    )
                ]
            )
        ]

        await m._map_messages(messages, ModelRequestParameters())  # pyright: ignore[reportPrivateUsage]

        mock_download.assert_called_once()
        assert mock_download.call_args[0][0].url == 'https://example.com/document.pdf'
        assert mock_download.call_args[1]['data_format'] == 'base64_uri'


async def test_document_url_no_force_download() -> None:
    """Test that force_download=False does not call download_item for DocumentUrl PDF in MistralModel."""
    from unittest.mock import AsyncMock, patch

    m = MistralModel('mistral-large-2512', provider=MistralProvider(api_key='test-key'))

    with patch('pydantic_ai.models.mistral.download_item', new_callable=AsyncMock) as mock_download:
        messages = [
            ModelRequest(
                parts=[
                    UserPromptPart(
                        content=[
                            'Test PDF',
                            DocumentUrl(
                                url='https://example.com/document.pdf',
                                media_type='application/pdf',
                                force_download=False,
                            ),
                        ]
                    )
                ]
            )
        ]

        await m._map_messages(messages, ModelRequestParameters())  # pyright: ignore[reportPrivateUsage]

        mock_download.assert_not_called()
>>>>>>> c1213e4a
<|MERGE_RESOLUTION|>--- conflicted
+++ resolved
@@ -30,10 +30,7 @@
 from pydantic_ai.agent import Agent
 from pydantic_ai.exceptions import ModelAPIError, ModelHTTPError, ModelRetry
 from pydantic_ai.models import ModelRequestParameters
-<<<<<<< HEAD
 from pydantic_ai.tools import ToolDefinition
-=======
->>>>>>> c1213e4a
 from pydantic_ai.usage import RequestUsage
 
 from ..conftest import IsDatetime, IsNow, IsStr, raise_if_exception, try_import
@@ -2391,7 +2388,6 @@
     )
 
 
-<<<<<<< HEAD
 @pytest.mark.parametrize(
     'tool_choice,expected_tool_choice',
     [
@@ -2512,7 +2508,8 @@
     assert len(tools) == 1
     # With allow_text_output=False, 'auto' becomes 'required'
     assert result_tool_choice == 'required'
-=======
+
+
 async def test_image_url_force_download() -> None:
     """Test that force_download=True calls download_item for ImageUrl in MistralModel."""
     from unittest.mock import AsyncMock, patch
@@ -2640,5 +2637,4 @@
 
         await m._map_messages(messages, ModelRequestParameters())  # pyright: ignore[reportPrivateUsage]
 
-        mock_download.assert_not_called()
->>>>>>> c1213e4a
+        mock_download.assert_not_called()