--- conflicted
+++ resolved
@@ -182,17 +182,16 @@
         self.index += 1
         return response
 
-<<<<<<< HEAD
+
     async def messages_count_tokens(self, *_args: Any, **kwargs: Any) -> BetaMessageTokensCount:
-        self.chat_completion_kwargs.append({k: v for k, v in kwargs.items() if v is not NOT_GIVEN})
-        # Return a mock token count
-        return BetaMessageTokensCount(input_tokens=10)
-=======
-    async def messages_count_tokens(self, *_args: Any, **_kwargs: Any) -> Any:
+        # check if we are configured to raise an exception
         if self.messages_ is not None:
             raise_if_exception(self.messages_ if not isinstance(self.messages_, Sequence) else self.messages_[0])
-        return None  # pragma: no cover
->>>>>>> 5544e9fe
+
+        # record the kwargs used
+        self.chat_completion_kwargs.append({k: v for k, v in kwargs.items() if v is not NOT_GIVEN})
+
+        return BetaMessageTokensCount(input_tokens=10)
 
 
 def completion_message(content: list[BetaContentBlock], usage: BetaUsage) -> BetaMessage:
