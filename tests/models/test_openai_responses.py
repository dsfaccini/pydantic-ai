import json
from dataclasses import replace
from typing import Any, cast

import pytest
from dirty_equals import IsListOrTuple
from inline_snapshot import snapshot
from pydantic import BaseModel
from typing_extensions import TypedDict

from pydantic_ai.agent import Agent
from pydantic_ai.builtin_tools import CodeExecutionTool, WebSearchTool
from pydantic_ai.exceptions import ModelHTTPError, ModelRetry
from pydantic_ai.messages import (
    BinaryContent,
    DocumentUrl,
    FinalResultEvent,
    ImageUrl,
    ModelRequest,
    ModelResponse,
    PartDeltaEvent,
    PartStartEvent,
    RetryPromptPart,
    TextPart,
    TextPartDelta,
    ThinkingPart,
    ThinkingPartDelta,
    ToolCallPart,
    ToolReturnPart,
    UserPromptPart,
)
from pydantic_ai.output import NativeOutput, PromptedOutput, TextOutput, ToolOutput
from pydantic_ai.profiles.openai import openai_model_profile
from pydantic_ai.tools import FunctionTextFormat, ToolDefinition
from pydantic_ai.usage import RequestUsage, RunUsage

from ..conftest import IsDatetime, IsInstance, IsStr, TestEnv, try_import
from ..parts_from_messages import part_types_from_messages
from .mock_openai import MockOpenAIResponses, response_message

with try_import() as imports_successful:
    from openai.types.responses.response_output_message import Content, ResponseOutputMessage, ResponseOutputText
    from openai.types.responses.response_usage import ResponseUsage

    from pydantic_ai.models.openai import OpenAIResponsesModel, OpenAIResponsesModelSettings
    from pydantic_ai.providers.openai import OpenAIProvider

pytestmark = [
    pytest.mark.skipif(not imports_successful(), reason='openai not installed'),
    pytest.mark.anyio,
    pytest.mark.vcr,
]


def test_openai_responses_model(env: TestEnv):
    env.set('OPENAI_API_KEY', 'test')
    model = OpenAIResponsesModel('gpt-4o')
    assert model.model_name == 'gpt-4o'
    assert model.system == 'openai'


async def test_openai_responses_model_simple_response(allow_model_requests: None, openai_api_key: str):
    model = OpenAIResponsesModel('gpt-4o', provider=OpenAIProvider(api_key=openai_api_key))
    agent = Agent(model=model)
    result = await agent.run('What is the capital of France?')
    assert result.output == snapshot('The capital of France is Paris.')


async def test_openai_responses_model_simple_response_with_tool_call(allow_model_requests: None, openai_api_key: str):
    model = OpenAIResponsesModel('gpt-4o', provider=OpenAIProvider(api_key=openai_api_key))

    agent = Agent(model=model)

    @agent.tool_plain
    async def get_capital(country: str) -> str:
        return 'Potato City'

    result = await agent.run('What is the capital of PotatoLand?')
    assert result.output == snapshot('The capital of PotatoLand is Potato City.')


async def test_openai_responses_output_type(allow_model_requests: None, openai_api_key: str):
    model = OpenAIResponsesModel('gpt-4o', provider=OpenAIProvider(api_key=openai_api_key))

    class MyOutput(TypedDict):
        name: str
        age: int

    agent = Agent(model=model, output_type=MyOutput)
    result = await agent.run('Give me the name and age of Brazil, Argentina, and Chile.')
    assert result.output == snapshot({'name': 'Brazil', 'age': 2023})


async def test_openai_responses_reasoning_effort(allow_model_requests: None, openai_api_key: str):
    model = OpenAIResponsesModel('o3-mini', provider=OpenAIProvider(api_key=openai_api_key))
    agent = Agent(model=model, model_settings=OpenAIResponsesModelSettings(openai_reasoning_effort='low'))
    result = await agent.run(
        'Explain me how to cook uruguayan alfajor. Do not send whitespaces at the end of the lines.'
    )
    assert [line.strip() for line in result.output.splitlines()] == snapshot(
        [
            'Ingredients for the dough:',
            '• 300 g cornstarch',
            '• 200 g flour',
            '• 150 g powdered sugar',
            '• 200 g unsalted butter',
            '• 3 egg yolks',
            '• Zest of 1 lemon',
            '• 1 teaspoon vanilla extract',
            '• A pinch of salt',
            '',
            'Ingredients for the filling (dulce de leche):',
            '• 400 g dulce de leche',
            '',
            'Optional coating:',
            '• Powdered sugar for dusting',
            '• Grated coconut',
            '• Crushed peanuts or walnuts',
            '• Melted chocolate',
            '',
            'Steps:',
            '1. In a bowl, mix together the cornstarch, flour, powdered sugar, and salt.',
            '2. Add the unsalted butter cut into small pieces. Work it into the dry ingredients until the mixture resembles coarse breadcrumbs.',
            '3. Incorporate the egg yolks, lemon zest, and vanilla extract. Mix until you obtain a smooth and homogeneous dough.',
            '4. Wrap the dough in plastic wrap and let it rest in the refrigerator for at least one hour.',
            '5. Meanwhile, prepare a clean workspace by lightly dusting it with flour.',
            '6. Roll out the dough on the working surface until it is about 0.5 cm thick.',
            '7. Use a round cutter (approximately 3-4 cm in diameter) to cut out circles. Re-roll any scraps to maximize the number of cookies.',
            '8. Arrange the circles on a baking sheet lined with parchment paper.',
            '9. Preheat the oven to 180°C (350°F) and bake the cookies for about 10-12 minutes until they are lightly golden at the edges. They should remain soft.',
            '10. Remove the cookies from the oven and allow them to cool completely on a rack.',
            '11. Once the cookies are cool, spread dulce de leche on the flat side of one cookie and sandwich it with another.',
            '12. If desired, roll the edges of the alfajores in powdered sugar, grated coconut, crushed nuts, or dip them in melted chocolate.',
            '13. Allow any coatings to set before serving.',
            '',
            'Enjoy your homemade Uruguayan alfajores!',
        ]
    )


async def test_openai_responses_reasoning_generate_summary(allow_model_requests: None, openai_api_key: str):
    model = OpenAIResponsesModel('computer-use-preview', provider=OpenAIProvider(api_key=openai_api_key))
    agent = Agent(
        model=model,
        model_settings=OpenAIResponsesModelSettings(
            openai_reasoning_summary='concise',
            openai_truncation='auto',
        ),
    )
    result = await agent.run('What should I do to cross the street?')
    assert result.output == snapshot("""\
To cross the street safely, follow these steps:

1. **Use a Crosswalk**: Always use a designated crosswalk or pedestrian crossing whenever available.
2. **Press the Button**: If there is a pedestrian signal button, press it and wait for the signal.
3. **Look Both Ways**: Look left, right, and left again before stepping off the curb.
4. **Wait for the Signal**: Cross only when the pedestrian signal indicates it is safe to do so or when there is a clear gap in traffic.
5. **Stay Alert**: Be mindful of turning vehicles and stay attentive while crossing.
6. **Walk, Don't Run**: Walk across the street; running can increase the risk of falling or not noticing an oncoming vehicle.

Always follow local traffic rules and be cautious, even when crossing at a crosswalk. Safety is the priority.\
""")


async def test_openai_responses_system_prompt(allow_model_requests: None, openai_api_key: str):
    model = OpenAIResponsesModel('gpt-4o', provider=OpenAIProvider(api_key=openai_api_key))
    agent = Agent(model=model, system_prompt='You are a helpful assistant.')
    result = await agent.run('What is the capital of France?')
    assert result.output == snapshot('The capital of France is Paris.')


async def test_openai_responses_model_retry(allow_model_requests: None, openai_api_key: str):
    model = OpenAIResponsesModel('gpt-4o', provider=OpenAIProvider(api_key=openai_api_key))
    agent = Agent(model=model)

    @agent.tool_plain
    async def get_location(loc_name: str) -> str:
        if loc_name == 'London':
            return json.dumps({'lat': 51, 'lng': 0})
        else:
            raise ModelRetry('Wrong location, I only know about "London".')

    result = await agent.run('What is the location of Londos and London?')
    assert result.all_messages() == snapshot(
        [
            ModelRequest(
                parts=[
                    UserPromptPart(
                        content='What is the location of Londos and London?',
                        timestamp=IsDatetime(),
                    )
                ]
            ),
            ModelResponse(
                parts=[
                    ToolCallPart(
                        tool_name='get_location',
                        args='{"loc_name":"Londos"}',
                        tool_call_id=IsStr(),
                    ),
                    ToolCallPart(
                        tool_name='get_location',
                        args='{"loc_name":"London"}',
                        tool_call_id=IsStr(),
                    ),
                ],
                usage=RequestUsage(details={'reasoning_tokens': 0}),
                model_name='gpt-4o-2024-08-06',
                timestamp=IsDatetime(),
                provider_name='openai',
                provider_response_id='resp_67e547c48c9481918c5c4394464ce0c60ae6111e84dd5c08',
            ),
            ModelRequest(
                parts=[
                    RetryPromptPart(
                        content='Wrong location, I only know about "London".',
                        tool_name='get_location',
                        tool_call_id=IsStr(),
                        timestamp=IsDatetime(),
                    ),
                    ToolReturnPart(
                        tool_name='get_location',
                        content='{"lat": 51, "lng": 0}',
                        tool_call_id=IsStr(),
                        timestamp=IsDatetime(),
                    ),
                ]
            ),
            ModelResponse(
                parts=[
                    TextPart(
                        content="""\
It seems "Londos" might be incorrect or unknown. If you meant something else, please clarify.

For **London**, it's located at approximately latitude 51° N and longitude 0° W.\
"""
                    )
                ],
                usage=RequestUsage(input_tokens=335, output_tokens=44, details={'reasoning_tokens': 0}),
                model_name='gpt-4o-2024-08-06',
                timestamp=IsDatetime(),
                provider_name='openai',
                provider_response_id='resp_67e547c5a2f08191802a1f43620f348503a2086afed73b47',
            ),
        ]
    )


@pytest.mark.vcr()
async def test_image_as_binary_content_tool_response(
    allow_model_requests: None, image_content: BinaryContent, openai_api_key: str
):
    m = OpenAIResponsesModel('gpt-4o', provider=OpenAIProvider(api_key=openai_api_key))
    agent = Agent(m)

    @agent.tool_plain
    async def get_image() -> BinaryContent:
        return image_content

    result = await agent.run(['What fruit is in the image you can get from the get_image tool?'])
    assert result.all_messages() == snapshot(
        [
            ModelRequest(
                parts=[
                    UserPromptPart(
                        content=['What fruit is in the image you can get from the get_image tool?'],
                        timestamp=IsDatetime(),
                    )
                ]
            ),
            ModelResponse(
                parts=[ToolCallPart(tool_name='get_image', args='{}', tool_call_id=IsStr())],
                usage=RequestUsage(input_tokens=40, output_tokens=11, details={'reasoning_tokens': 0}),
                model_name='gpt-4o-2024-08-06',
                timestamp=IsDatetime(),
                provider_name='openai',
                provider_response_id='resp_681134d3aa3481919ca581a267db1e510fe7a5a4e2123dc3',
            ),
            ModelRequest(
                parts=[
                    ToolReturnPart(
                        tool_name='get_image',
                        content='See file 1c8566',
                        tool_call_id='call_FLm3B1f8QAan0KpbUXhNY8bA',
                        timestamp=IsDatetime(),
                    ),
                    UserPromptPart(
                        content=[
                            'This is file 1c8566:',
                            image_content,
                        ],
                        timestamp=IsDatetime(),
                    ),
                ]
            ),
            ModelResponse(
                parts=[TextPart(content='The fruit in the image is a kiwi.')],
                usage=RequestUsage(input_tokens=1185, output_tokens=11, details={'reasoning_tokens': 0}),
                model_name='gpt-4o-2024-08-06',
                timestamp=IsDatetime(),
                provider_name='openai',
                provider_response_id='resp_681134d53c48819198ce7b89db78dffd02cbfeaababb040c',
            ),
        ]
    )


async def test_image_as_binary_content_input(
    allow_model_requests: None, image_content: BinaryContent, openai_api_key: str
):
    m = OpenAIResponsesModel('gpt-4o', provider=OpenAIProvider(api_key=openai_api_key))
    agent = Agent(m)

    result = await agent.run(['What fruit is in the image?', image_content])
    assert result.output == snapshot('The fruit in the image is a kiwi.')


async def test_openai_responses_audio_as_binary_content_input(
    allow_model_requests: None, audio_content: BinaryContent, openai_api_key: str
):
    m = OpenAIResponsesModel('gpt-4o', provider=OpenAIProvider(api_key=openai_api_key))
    agent = Agent(m)

    with pytest.raises(NotImplementedError):
        await agent.run(['Whose name is mentioned in the audio?', audio_content])


async def test_openai_responses_document_as_binary_content_input(
    allow_model_requests: None, document_content: BinaryContent, openai_api_key: str
):
    m = OpenAIResponsesModel('gpt-4o', provider=OpenAIProvider(api_key=openai_api_key))
    agent = Agent(m)

    result = await agent.run(['What is in the document?', document_content])
    assert result.output == snapshot('The document contains the text "Dummy PDF file."')


async def test_openai_responses_document_url_input(allow_model_requests: None, openai_api_key: str):
    m = OpenAIResponsesModel('gpt-4o', provider=OpenAIProvider(api_key=openai_api_key))
    agent = Agent(m)

    document_url = DocumentUrl(url='https://www.w3.org/WAI/ER/tests/xhtml/testfiles/resources/pdf/dummy.pdf')

    result = await agent.run(['What is the main content on this document?', document_url])
    assert result.output == snapshot(
        'The main content of this document is a simple text placeholder: "Dummy PDF file."'
    )


async def test_openai_responses_text_document_url_input(allow_model_requests: None, openai_api_key: str):
    m = OpenAIResponsesModel('gpt-4o', provider=OpenAIProvider(api_key=openai_api_key))
    agent = Agent(m)

    text_document_url = DocumentUrl(url='https://example-files.online-convert.com/document/txt/example.txt')

    result = await agent.run(['What is the main content on this document?', text_document_url])
    assert result.output == snapshot(
        'The main content of this document is an example of a TXT file type, with an explanation of the use of placeholder names like "John Doe" and "Jane Doe" in legal, medical, and other contexts. It discusses the practice in the U.S. and Canada, mentions equivalent practices in other English-speaking countries, and touches on cultural references. The document also notes that it\'s an example file created by an online conversion tool, with content sourced from Wikipedia under a Creative Commons license.'
    )


async def test_openai_responses_image_url_input(allow_model_requests: None, openai_api_key: str):
    m = OpenAIResponsesModel('gpt-4o', provider=OpenAIProvider(api_key=openai_api_key))
    agent = Agent(m)

    result = await agent.run(
        [
            'hello',
            ImageUrl(url='https://t3.ftcdn.net/jpg/00/85/79/92/360_F_85799278_0BBGV9OAdQDTLnKwAPBCcg1J7QtiieJY.jpg'),
        ]
    )
    assert result.output == snapshot("Hello! I see you've shared an image of a potato. How can I assist you today?")


async def test_openai_responses_stream(allow_model_requests: None, openai_api_key: str):
    model = OpenAIResponsesModel('gpt-4o', provider=OpenAIProvider(api_key=openai_api_key))
    agent = Agent(model=model)

    @agent.tool_plain
    async def get_capital(country: str) -> str:
        return 'Paris'

    output_text: list[str] = []
    async with agent.run_stream('What is the capital of France?') as result:
        async for output in result.stream_text():
            output_text.append(output)

    assert output_text == snapshot(['The capital of France is Paris.'])


async def test_openai_responses_model_http_error(allow_model_requests: None, openai_api_key: str):
    """Set temperature to -1 to trigger an error, given only values between 0 and 1 are allowed."""
    model = OpenAIResponsesModel('gpt-4o', provider=OpenAIProvider(api_key=openai_api_key))
    agent = Agent(model=model, model_settings=OpenAIResponsesModelSettings(temperature=-1))

    with pytest.raises(ModelHTTPError):
        async with agent.run_stream('What is the capital of France?'):
            ...  # pragma: lax no cover


async def test_openai_responses_model_builtin_tools(allow_model_requests: None, openai_api_key: str):
    model = OpenAIResponsesModel('gpt-4o', provider=OpenAIProvider(api_key=openai_api_key))
    settings = OpenAIResponsesModelSettings(openai_builtin_tools=[{'type': 'web_search_preview'}])
    agent = Agent(model=model, model_settings=settings)
    result = await agent.run('Give me the best news about LLMs from the last 24 hours. Be short.')

    # NOTE: We don't have the tool call because OpenAI calls the tool internally.
    assert result.all_messages() == snapshot(
        [
            ModelRequest(
                parts=[
                    UserPromptPart(
                        content='Give me the best news about LLMs from the last 24 hours. Be short.',
                        timestamp=IsDatetime(),
                    )
                ]
            ),
            ModelResponse(
                parts=[
                    TextPart(
                        content="""\
OpenAI's recent launch of GPT-5 has faced mixed reactions. Despite strong benchmark performance and early praise, users have reported issues like errors in basic math and geography. CEO Sam Altman has acknowledged these concerns and assured that improvements are underway. ([axios.com](https://www.axios.com/2025/08/12/gpt-5-bumpy-launch-openai?utm_source=openai))


## OpenAI's GPT-5 Launch Faces Mixed Reactions:
- [OpenAI's big GPT-5 launch gets bumpy](https://www.axios.com/2025/08/12/gpt-5-bumpy-launch-openai?utm_source=openai) \
"""
                    )
                ],
                usage=RequestUsage(input_tokens=320, output_tokens=159, details={'reasoning_tokens': 0}),
                model_name='gpt-4o-2024-08-06',
                timestamp=IsDatetime(),
                provider_name='openai',
                provider_response_id='resp_689b7c90010c8196ac0efd68b021490f07450cfc2d48b975',
            ),
        ]
    )


@pytest.mark.vcr()
async def test_openai_responses_model_instructions(allow_model_requests: None, openai_api_key: str):
    m = OpenAIResponsesModel('gpt-4o', provider=OpenAIProvider(api_key=openai_api_key))
    agent = Agent(m, instructions='You are a helpful assistant.')

    result = await agent.run('What is the capital of France?')
    assert result.all_messages() == snapshot(
        [
            ModelRequest(
                parts=[UserPromptPart(content='What is the capital of France?', timestamp=IsDatetime())],
                instructions='You are a helpful assistant.',
            ),
            ModelResponse(
                parts=[TextPart(content='The capital of France is Paris.')],
                usage=RequestUsage(input_tokens=24, output_tokens=8, details={'reasoning_tokens': 0}),
                model_name='gpt-4o-2024-08-06',
                timestamp=IsDatetime(),
                provider_name='openai',
                provider_response_id='resp_67f3fdfd9fa08191a3d5825db81b8df6003bc73febb56d77',
            ),
        ]
    )


async def test_openai_responses_model_web_search_tool(allow_model_requests: None, openai_api_key: str):
    m = OpenAIResponsesModel('gpt-4o', provider=OpenAIProvider(api_key=openai_api_key))
    agent = Agent(m, instructions='You are a helpful assistant.', builtin_tools=[WebSearchTool()])

    result = await agent.run('What day is it today?')
    assert result.output == snapshot("""\
Today is Wednesday, May 14, 2025.

## Weather for San Francisco, CA:
Current Conditions: Mostly clear, 50°F (10°C)

Daily Forecast:
* Wednesday, May 14: Low: 51°F (10°C), High: 65°F (18°C), Description: Areas of low clouds early; otherwise, mostly sunny
* Thursday, May 15: Low: 53°F (12°C), High: 66°F (19°C), Description: Areas of low clouds, then sun
* Friday, May 16: Low: 53°F (12°C), High: 64°F (18°C), Description: Partly sunny
* Saturday, May 17: Low: 52°F (11°C), High: 63°F (17°C), Description: Low clouds breaking for some sun; breezy in the afternoon
* Sunday, May 18: Low: 51°F (10°C), High: 68°F (20°C), Description: Clouds yielding to sun
* Monday, May 19: Low: 53°F (12°C), High: 68°F (20°C), Description: Sunny
* Tuesday, May 20: Low: 52°F (11°C), High: 70°F (21°C), Description: Mostly sunny
 \
""")


async def test_openai_responses_model_web_search_tool_with_user_location(
    allow_model_requests: None, openai_api_key: str
):
    m = OpenAIResponsesModel('gpt-4o', provider=OpenAIProvider(api_key=openai_api_key))
    agent = Agent(
        m,
        instructions='You are a helpful assistant.',
        builtin_tools=[WebSearchTool(user_location={'city': 'Utrecht', 'region': 'NL'})],
    )

    result = await agent.run('What is the current temperature?')
    assert result.output == snapshot("""\
As of 12:58 PM on Wednesday, May 14, 2025, in Utrecht, Netherlands, the weather is sunny with a temperature of 22°C (71°F).

## Weather for Utrecht, Netherlands:
Current Conditions: Sunny, 71°F (22°C)

Daily Forecast:
* Wednesday, May 14: Low: 48°F (9°C), High: 71°F (22°C), Description: Clouds yielding to sun
* Thursday, May 15: Low: 43°F (6°C), High: 67°F (20°C), Description: After a cloudy start, sun returns
* Friday, May 16: Low: 45°F (7°C), High: 64°F (18°C), Description: Mostly sunny
* Saturday, May 17: Low: 47°F (9°C), High: 68°F (20°C), Description: Mostly sunny
* Sunday, May 18: Low: 47°F (8°C), High: 68°F (20°C), Description: Some sun
* Monday, May 19: Low: 49°F (9°C), High: 70°F (21°C), Description: Delightful with partial sunshine
* Tuesday, May 20: Low: 49°F (10°C), High: 72°F (22°C), Description: Warm with sunshine and a few clouds
 \
""")


async def test_openai_responses_model_web_search_tool_with_invalid_region(
    allow_model_requests: None, openai_api_key: str
):
    m = OpenAIResponsesModel('gpt-4o', provider=OpenAIProvider(api_key=openai_api_key))
    agent = Agent(
        m,
        instructions='You are a helpful assistant.',
        builtin_tools=[WebSearchTool(user_location={'city': 'Salvador', 'region': 'BRLO'})],
    )

    result = await agent.run('What is the current temperature?')
    assert result.output == snapshot("""\
As of 12:15 PM on Thursday, August 7, 2025, in Salvador, Brazil, the current weather conditions are:

- **Temperature:** 84°F (29°C)
- **Feels Like:** 88°F (31°C)
- **Condition:** Sunny
- **Wind:** East at 16 mph (25 km/h)
- **Humidity:** 65%
- **Dew Point:** 71°F (22°C)
- **Pressure:** 29.88 in (1012 mb)
- **Visibility:** 8 miles (13 km)

([aerisweather.com](https://www.aerisweather.com/weather/local/br/salvador?utm_source=openai))

The forecast for today indicates partly cloudy skies with temperatures remaining around 84°F (29°C) this afternoon. \
""")


async def test_openai_responses_model_web_search_tool_stream(allow_model_requests: None, openai_api_key: str):
    m = OpenAIResponsesModel('gpt-4o', provider=OpenAIProvider(api_key=openai_api_key))
    agent = Agent(m, instructions='You are a helpful assistant.', builtin_tools=[WebSearchTool()])

    event_parts: list[Any] = []
    async with agent.iter(user_prompt='Give me the top 3 news in the world today.') as agent_run:
        async for node in agent_run:
            if Agent.is_model_request_node(node) or Agent.is_call_tools_node(node):
                async with node.stream(agent_run.ctx) as request_stream:
                    async for event in request_stream:
                        event_parts.append(event)

    assert event_parts.pop(0) == snapshot(PartStartEvent(index=0, part=TextPart(content='Here')))
    assert event_parts.pop(0) == snapshot(FinalResultEvent(tool_name=None, tool_call_id=None))
    assert ''.join(event.delta.content_delta for event in event_parts) == snapshot("""\
 are the top three news stories from around the world as of August 7, 2025:

1. **U.S. Imposes New Tariffs Amid Market Optimism**

   The United States has implemented new tariffs ranging from 10% to 50% on imports from multiple countries. Despite this, global markets have shown resilience, buoyed by expectations of interest rate cuts and positive earnings reports. Notably, exemptions were granted to Taiwan and South Korea, shielding major chipmakers like TSMC, Samsung, and SK Hynix from the highest levies. ([reuters.com](https://www.reuters.com/business/finance/global-markets-view-usa-2025-08-07/?utm_source=openai))

2. **Ghanaian Ministers Killed in Helicopter Crash**

   Ghana's Defence Minister Edward Omane Boamah and Environment Minister Ibrahim Murtala Muhammed, along with six others, have died in a military helicopter crash in the Ashanti region. The incident has been described as a "national tragedy" by Chief of Staff Julius Debrah. ([anewz.tv](https://anewz.tv/world/world-news/11722/anewz-morning-brief-7th-august-2025/news?utm_source=openai))

3. **Massive Wildfire in France Claims Lives**

   A significant wildfire in southern France's Aude region has resulted in at least one death and nine injuries. The fire, which began on August 6, has destroyed or damaged 25 homes, with over 1,800 firefighters working to control the blaze. ([anewz.tv](https://anewz.tv/world/world-news/11722/anewz-morning-brief-7th-august-2025/news?utm_source=openai))

Please note that news developments are continually evolving. For the most current information, refer to reputable news sources. \
""")


async def test_openai_responses_code_execution_tool(allow_model_requests: None, openai_api_key: str):
    m = OpenAIResponsesModel('gpt-4o', provider=OpenAIProvider(api_key=openai_api_key))
    agent = Agent(m, instructions='You are a helpful assistant.', builtin_tools=[CodeExecutionTool()])

    result = await agent.run('What is 3 * 12390?')
    # NOTE: OpenAI doesn't return neither the `BuiltinToolCallPart` nor the `BuiltinToolReturnPart`.
    assert part_types_from_messages(result.all_messages()) == snapshot([[UserPromptPart], [TextPart]])


async def test_openai_responses_code_execution_tool_stream(allow_model_requests: None, openai_api_key: str):
    m = OpenAIResponsesModel('gpt-4o', provider=OpenAIProvider(api_key=openai_api_key))
    agent = Agent(m, instructions='You are a helpful assistant.', builtin_tools=[CodeExecutionTool()])

    event_parts: list[Any] = []
    async with agent.iter(user_prompt='What is 3 * 12390?') as agent_run:
        async for node in agent_run:
            if Agent.is_model_request_node(node) or Agent.is_call_tools_node(node):
                async with node.stream(agent_run.ctx) as request_stream:
                    async for event in request_stream:
                        event_parts.append(event)

    assert event_parts == snapshot(
        [
            PartStartEvent(index=0, part=TextPart(content='\\(')),
            FinalResultEvent(tool_name=None, tool_call_id=None),
            PartDeltaEvent(index=0, delta=TextPartDelta(content_delta='3')),
            PartDeltaEvent(index=0, delta=TextPartDelta(content_delta=' \\')),
            PartDeltaEvent(index=0, delta=TextPartDelta(content_delta='times')),
            PartDeltaEvent(index=0, delta=TextPartDelta(content_delta=' ')),
            PartDeltaEvent(index=0, delta=TextPartDelta(content_delta='123')),
            PartDeltaEvent(index=0, delta=TextPartDelta(content_delta='90')),
            PartDeltaEvent(index=0, delta=TextPartDelta(content_delta=' =')),
            PartDeltaEvent(index=0, delta=TextPartDelta(content_delta=' ')),
            PartDeltaEvent(index=0, delta=TextPartDelta(content_delta='371')),
            PartDeltaEvent(index=0, delta=TextPartDelta(content_delta='70')),
            PartDeltaEvent(index=0, delta=TextPartDelta(content_delta='\\')),
            PartDeltaEvent(index=0, delta=TextPartDelta(content_delta=').')),
        ]
    )


def test_model_profile_strict_not_supported():
    my_tool = ToolDefinition(
        name='my_tool',
        description='This is my tool',
        parameters_json_schema={'type': 'object', 'title': 'Result', 'properties': {'spam': {'type': 'number'}}},
        strict=True,
    )

    m = OpenAIResponsesModel('gpt-4o', provider=OpenAIProvider(api_key='foobar'))
    tool_param = m._map_tool_definition(my_tool)  # type: ignore[reportPrivateUsage]

    assert tool_param == snapshot(
        {
            'name': 'my_tool',
            'parameters': {'type': 'object', 'title': 'Result', 'properties': {'spam': {'type': 'number'}}},
            'type': 'function',
            'description': 'This is my tool',
            'strict': True,
        }
    )

    # Some models don't support strict tool definitions
    m = OpenAIResponsesModel(
        'gpt-4o',
        provider=OpenAIProvider(api_key='foobar'),
        profile=replace(openai_model_profile('gpt-4o'), openai_supports_strict_tool_definition=False),
    )
    tool_param = m._map_tool_definition(my_tool)  # type: ignore[reportPrivateUsage]

    assert tool_param == snapshot(
        {
            'name': 'my_tool',
            'parameters': {'type': 'object', 'title': 'Result', 'properties': {'spam': {'type': 'number'}}},
            'type': 'function',
            'description': 'This is my tool',
            'strict': False,
        }
    )


@pytest.mark.vcr()
async def test_reasoning_model_with_temperature(allow_model_requests: None, openai_api_key: str):
    m = OpenAIResponsesModel('o3-mini', provider=OpenAIProvider(api_key=openai_api_key))
    agent = Agent(m, model_settings=OpenAIResponsesModelSettings(temperature=0.5))
    result = await agent.run('What is the capital of Mexico?')
    assert result.output == snapshot(
        'The capital of Mexico is Mexico City. It serves as the political, cultural, and economic heart of the country and is one of the largest metropolitan areas in the world.'
    )


@pytest.mark.vcr()
async def test_tool_output(allow_model_requests: None, openai_api_key: str):
    m = OpenAIResponsesModel('gpt-4o', provider=OpenAIProvider(api_key=openai_api_key))

    class CityLocation(BaseModel):
        city: str
        country: str

    agent = Agent(m, output_type=ToolOutput(CityLocation))

    @agent.tool_plain
    async def get_user_country() -> str:
        return 'Mexico'

    result = await agent.run('What is the largest city in the user country?')
    assert result.output == snapshot(CityLocation(city='Mexico City', country='Mexico'))

    assert result.all_messages() == snapshot(
        [
            ModelRequest(
                parts=[
                    UserPromptPart(
                        content='What is the largest city in the user country?',
                        timestamp=IsDatetime(),
                    )
                ]
            ),
            ModelResponse(
                parts=[ToolCallPart(tool_name='get_user_country', args='{}', tool_call_id=IsStr())],
                usage=RequestUsage(input_tokens=62, output_tokens=12, details={'reasoning_tokens': 0}),
                model_name='gpt-4o-2024-08-06',
                timestamp=IsDatetime(),
                provider_name='openai',
                provider_response_id='resp_68477f0b40a8819cb8d55594bc2c232a001fd29e2d5573f7',
            ),
            ModelRequest(
                parts=[
                    ToolReturnPart(
                        tool_name='get_user_country',
                        content='Mexico',
                        tool_call_id='call_ZWkVhdUjupo528U9dqgFeRkH',
                        timestamp=IsDatetime(),
                    )
                ]
            ),
            ModelResponse(
                parts=[
                    ToolCallPart(
                        tool_name='final_result',
                        args='{"city":"Mexico City","country":"Mexico"}',
                        tool_call_id='call_iFBd0zULhSZRR908DfH73VwN',
                    )
                ],
                usage=RequestUsage(input_tokens=85, output_tokens=20, details={'reasoning_tokens': 0}),
                model_name='gpt-4o-2024-08-06',
                timestamp=IsDatetime(),
                provider_name='openai',
                provider_response_id='resp_68477f0bfda8819ea65458cd7cc389b801dc81d4bc91f560',
            ),
            ModelRequest(
                parts=[
                    ToolReturnPart(
                        tool_name='final_result',
                        content='Final result processed.',
                        tool_call_id='call_iFBd0zULhSZRR908DfH73VwN',
                        timestamp=IsDatetime(),
                    )
                ]
            ),
        ]
    )


@pytest.mark.vcr()
async def test_text_output_function(allow_model_requests: None, openai_api_key: str):
    m = OpenAIResponsesModel('gpt-4o', provider=OpenAIProvider(api_key=openai_api_key))

    def upcase(text: str) -> str:
        return text.upper()

    agent = Agent(m, output_type=TextOutput(upcase))

    @agent.tool_plain
    async def get_user_country() -> str:
        return 'Mexico'

    result = await agent.run('What is the largest city in the user country?')
    assert result.output == snapshot('THE LARGEST CITY IN MEXICO IS MEXICO CITY.')

    assert result.all_messages() == snapshot(
        [
            ModelRequest(
                parts=[
                    UserPromptPart(
                        content='What is the largest city in the user country?',
                        timestamp=IsDatetime(),
                    )
                ]
            ),
            ModelResponse(
                parts=[
                    ToolCallPart(tool_name='get_user_country', args='{}', tool_call_id='call_aTJhYjzmixZaVGqwl5gn2Ncr')
                ],
                usage=RequestUsage(input_tokens=36, output_tokens=12, details={'reasoning_tokens': 0}),
                model_name='gpt-4o-2024-08-06',
                timestamp=IsDatetime(),
                provider_name='openai',
                provider_response_id='resp_68477f0d9494819ea4f123bba707c9ee0356a60c98816d6a',
            ),
            ModelRequest(
                parts=[
                    ToolReturnPart(
                        tool_name='get_user_country',
                        content='Mexico',
                        tool_call_id='call_aTJhYjzmixZaVGqwl5gn2Ncr',
                        timestamp=IsDatetime(),
                    )
                ]
            ),
            ModelResponse(
                parts=[TextPart(content='The largest city in Mexico is Mexico City.')],
                usage=RequestUsage(input_tokens=59, output_tokens=11, details={'reasoning_tokens': 0}),
                model_name='gpt-4o-2024-08-06',
                timestamp=IsDatetime(),
                provider_name='openai',
                provider_response_id='resp_68477f0e2b28819d9c828ef4ee526d6a03434b607c02582d',
            ),
        ]
    )


@pytest.mark.vcr()
async def test_native_output(allow_model_requests: None, openai_api_key: str):
    m = OpenAIResponsesModel('gpt-4o', provider=OpenAIProvider(api_key=openai_api_key))

    class CityLocation(BaseModel):
        """A city and its country."""

        city: str
        country: str

    agent = Agent(m, output_type=NativeOutput(CityLocation))

    @agent.tool_plain
    async def get_user_country() -> str:
        return 'Mexico'

    result = await agent.run('What is the largest city in the user country?')
    assert result.output == snapshot(CityLocation(city='Mexico City', country='Mexico'))

    assert result.all_messages() == snapshot(
        [
            ModelRequest(
                parts=[
                    UserPromptPart(
                        content='What is the largest city in the user country?',
                        timestamp=IsDatetime(),
                    )
                ]
            ),
            ModelResponse(
                parts=[ToolCallPart(tool_name='get_user_country', args='{}', tool_call_id=IsStr())],
                usage=RequestUsage(input_tokens=66, output_tokens=12, details={'reasoning_tokens': 0}),
                model_name='gpt-4o-2024-08-06',
                timestamp=IsDatetime(),
                provider_name='openai',
                provider_response_id='resp_68477f0f220081a1a621d6bcdc7f31a50b8591d9001d2329',
            ),
            ModelRequest(
                parts=[
                    ToolReturnPart(
                        tool_name='get_user_country',
                        content='Mexico',
                        tool_call_id='call_tTAThu8l2S9hNky2krdwijGP',
                        timestamp=IsDatetime(),
                    )
                ]
            ),
            ModelResponse(
                parts=[TextPart(content='{"city":"Mexico City","country":"Mexico"}')],
                usage=RequestUsage(input_tokens=89, output_tokens=16, details={'reasoning_tokens': 0}),
                model_name='gpt-4o-2024-08-06',
                timestamp=IsDatetime(),
                provider_name='openai',
                provider_response_id='resp_68477f0fde708192989000a62809c6e5020197534e39cc1f',
            ),
        ]
    )


@pytest.mark.vcr()
async def test_native_output_multiple(allow_model_requests: None, openai_api_key: str):
    m = OpenAIResponsesModel('gpt-4o', provider=OpenAIProvider(api_key=openai_api_key))

    class CityLocation(BaseModel):
        city: str
        country: str

    class CountryLanguage(BaseModel):
        country: str
        language: str

    agent = Agent(m, output_type=NativeOutput([CityLocation, CountryLanguage]))

    @agent.tool_plain
    async def get_user_country() -> str:
        return 'Mexico'

    result = await agent.run('What is the largest city in the user country?')
    assert result.output == snapshot(CityLocation(city='Mexico City', country='Mexico'))

    assert result.all_messages() == snapshot(
        [
            ModelRequest(
                parts=[
                    UserPromptPart(
                        content='What is the largest city in the user country?',
                        timestamp=IsDatetime(),
                    )
                ]
            ),
            ModelResponse(
                parts=[ToolCallPart(tool_name='get_user_country', args='{}', tool_call_id=IsStr())],
                usage=RequestUsage(input_tokens=153, output_tokens=12, details={'reasoning_tokens': 0}),
                model_name='gpt-4o-2024-08-06',
                timestamp=IsDatetime(),
                provider_name='openai',
                provider_response_id='resp_68477f10f2d081a39b3438f413b3bafc0dd57d732903c563',
            ),
            ModelRequest(
                parts=[
                    ToolReturnPart(
                        tool_name='get_user_country',
                        content='Mexico',
                        tool_call_id='call_UaLahjOtaM2tTyYZLxTCbOaP',
                        timestamp=IsDatetime(),
                    )
                ]
            ),
            ModelResponse(
                parts=[
                    TextPart(
                        content='{"result":{"kind":"CityLocation","data":{"city":"Mexico City","country":"Mexico"}}}'
                    )
                ],
                usage=RequestUsage(input_tokens=176, output_tokens=26, details={'reasoning_tokens': 0}),
                model_name='gpt-4o-2024-08-06',
                timestamp=IsDatetime(),
                provider_name='openai',
                provider_response_id='resp_68477f119830819da162aa6e10552035061ad97e2eef7871',
            ),
        ]
    )


@pytest.mark.vcr()
async def test_prompted_output(allow_model_requests: None, openai_api_key: str):
    m = OpenAIResponsesModel('gpt-4o', provider=OpenAIProvider(api_key=openai_api_key))

    class CityLocation(BaseModel):
        city: str
        country: str

    agent = Agent(m, output_type=PromptedOutput(CityLocation))

    @agent.tool_plain
    async def get_user_country() -> str:
        return 'Mexico'

    result = await agent.run('What is the largest city in the user country?')
    assert result.output == snapshot(CityLocation(city='Mexico City', country='Mexico'))

    assert result.all_messages() == snapshot(
        [
            ModelRequest(
                parts=[
                    UserPromptPart(
                        content='What is the largest city in the user country?',
                        timestamp=IsDatetime(),
                    )
                ],
                instructions="""\
Always respond with a JSON object that's compatible with this schema:

{"properties": {"city": {"type": "string"}, "country": {"type": "string"}}, "required": ["city", "country"], "title": "CityLocation", "type": "object"}

Don't include any text or Markdown fencing before or after.\
""",
            ),
            ModelResponse(
                parts=[ToolCallPart(tool_name='get_user_country', args='{}', tool_call_id=IsStr())],
                usage=RequestUsage(input_tokens=107, output_tokens=12, details={'reasoning_tokens': 0}),
                model_name='gpt-4o-2024-08-06',
                timestamp=IsDatetime(),
                provider_name='openai',
                provider_response_id='resp_68482f12d63881a1830201ed101ecfbf02f8ef7f2fb42b50',
            ),
            ModelRequest(
                parts=[
                    ToolReturnPart(
                        tool_name='get_user_country',
                        content='Mexico',
                        tool_call_id='call_FrlL4M0CbAy8Dhv4VqF1Shom',
                        timestamp=IsDatetime(),
                    )
                ],
                instructions="""\
Always respond with a JSON object that's compatible with this schema:

{"properties": {"city": {"type": "string"}, "country": {"type": "string"}}, "required": ["city", "country"], "title": "CityLocation", "type": "object"}

Don't include any text or Markdown fencing before or after.\
""",
            ),
            ModelResponse(
                parts=[TextPart(content='{"city":"Mexico City","country":"Mexico"}')],
                usage=RequestUsage(input_tokens=130, output_tokens=12, details={'reasoning_tokens': 0}),
                model_name='gpt-4o-2024-08-06',
                timestamp=IsDatetime(),
                provider_name='openai',
                provider_response_id='resp_68482f1b556081918d64c9088a470bf0044fdb7d019d4115',
            ),
        ]
    )


@pytest.mark.vcr()
async def test_prompted_output_multiple(allow_model_requests: None, openai_api_key: str):
    m = OpenAIResponsesModel('gpt-4o', provider=OpenAIProvider(api_key=openai_api_key))

    class CityLocation(BaseModel):
        city: str
        country: str

    class CountryLanguage(BaseModel):
        country: str
        language: str

    agent = Agent(m, output_type=PromptedOutput([CityLocation, CountryLanguage]))

    @agent.tool_plain
    async def get_user_country() -> str:
        return 'Mexico'

    result = await agent.run('What is the largest city in the user country?')
    assert result.output == snapshot(CityLocation(city='Mexico City', country='Mexico'))

    assert result.all_messages() == snapshot(
        [
            ModelRequest(
                parts=[
                    UserPromptPart(
                        content='What is the largest city in the user country?',
                        timestamp=IsDatetime(),
                    )
                ],
                instructions="""\
Always respond with a JSON object that's compatible with this schema:

{"type": "object", "properties": {"result": {"anyOf": [{"type": "object", "properties": {"kind": {"type": "string", "const": "CityLocation"}, "data": {"properties": {"city": {"type": "string"}, "country": {"type": "string"}}, "required": ["city", "country"], "type": "object"}}, "required": ["kind", "data"], "additionalProperties": false, "title": "CityLocation"}, {"type": "object", "properties": {"kind": {"type": "string", "const": "CountryLanguage"}, "data": {"properties": {"country": {"type": "string"}, "language": {"type": "string"}}, "required": ["country", "language"], "type": "object"}}, "required": ["kind", "data"], "additionalProperties": false, "title": "CountryLanguage"}]}}, "required": ["result"], "additionalProperties": false}

Don't include any text or Markdown fencing before or after.\
""",
            ),
            ModelResponse(
                parts=[ToolCallPart(tool_name='get_user_country', args='{}', tool_call_id=IsStr())],
                usage=RequestUsage(input_tokens=283, output_tokens=12, details={'reasoning_tokens': 0}),
                model_name='gpt-4o-2024-08-06',
                timestamp=IsDatetime(),
                provider_name='openai',
                provider_response_id='resp_68482f1d38e081a1ac828acda978aa6b08e79646fe74d5ee',
            ),
            ModelRequest(
                parts=[
                    ToolReturnPart(
                        tool_name='get_user_country',
                        content='Mexico',
                        tool_call_id='call_my4OyoVXRT0m7bLWmsxcaCQI',
                        timestamp=IsDatetime(),
                    )
                ],
                instructions="""\
Always respond with a JSON object that's compatible with this schema:

{"type": "object", "properties": {"result": {"anyOf": [{"type": "object", "properties": {"kind": {"type": "string", "const": "CityLocation"}, "data": {"properties": {"city": {"type": "string"}, "country": {"type": "string"}}, "required": ["city", "country"], "type": "object"}}, "required": ["kind", "data"], "additionalProperties": false, "title": "CityLocation"}, {"type": "object", "properties": {"kind": {"type": "string", "const": "CountryLanguage"}, "data": {"properties": {"country": {"type": "string"}, "language": {"type": "string"}}, "required": ["country", "language"], "type": "object"}}, "required": ["kind", "data"], "additionalProperties": false, "title": "CountryLanguage"}]}}, "required": ["result"], "additionalProperties": false}

Don't include any text or Markdown fencing before or after.\
""",
            ),
            ModelResponse(
                parts=[
                    TextPart(
                        content='{"result":{"kind":"CityLocation","data":{"city":"Mexico City","country":"Mexico"}}}'
                    )
                ],
                usage=RequestUsage(input_tokens=306, output_tokens=22, details={'reasoning_tokens': 0}),
                model_name='gpt-4o-2024-08-06',
                timestamp=IsDatetime(),
                provider_name='openai',
                provider_response_id='resp_68482f28c1b081a1ae73cbbee012ee4906b4ab2d00d03024',
            ),
        ]
    )


@pytest.mark.vcr()
async def test_openai_responses_verbosity(allow_model_requests: None, openai_api_key: str):
    """Test that verbosity setting is properly passed to the OpenAI API"""
    # Following GPT-5 + verbosity documentation pattern
    provider = OpenAIProvider(
        api_key=openai_api_key,
        base_url='https://api.openai.com/v1',  # Explicitly set base URL
    )
    model = OpenAIResponsesModel('gpt-5', provider=provider)
    agent = Agent(model=model, model_settings=OpenAIResponsesModelSettings(openai_text_verbosity='low'))
    result = await agent.run('What is 2+2?')
    assert result.output == snapshot('4')


async def test_openai_responses_usage_without_tokens_details(allow_model_requests: None):
    c = response_message(
        [
            ResponseOutputMessage(
                id='123',
                content=cast(list[Content], [ResponseOutputText(text='4', type='output_text', annotations=[])]),
                role='assistant',
                status='completed',
                type='message',
            )
        ],
        # Intentionally use model_construct so that input_tokens_details and output_tokens_details will not be set.
        usage=ResponseUsage.model_construct(input_tokens=14, output_tokens=1, total_tokens=15),
    )
    mock_client = MockOpenAIResponses.create_mock(c)
    model = OpenAIResponsesModel('gpt-4o', provider=OpenAIProvider(openai_client=mock_client))

    agent = Agent(model=model)
    result = await agent.run('What is 2+2?')
    assert result.all_messages() == snapshot(
        [
            ModelRequest(
                parts=[
                    UserPromptPart(
                        content='What is 2+2?',
                        timestamp=IsDatetime(),
                    )
                ]
            ),
            ModelResponse(
                parts=[TextPart(content='4')],
                usage=RequestUsage(input_tokens=14, output_tokens=1, details={'reasoning_tokens': 0}),
                model_name='gpt-4o-123',
                timestamp=IsDatetime(),
                provider_name='openai',
                provider_response_id='123',
            ),
        ]
    )

    assert result.usage() == snapshot(
        RunUsage(input_tokens=14, output_tokens=1, details={'reasoning_tokens': 0}, requests=1)
    )


<<<<<<< HEAD
def test_openai_responses_model_tool_mapping_with_freeform_text_mode():
    """Test that OpenAI Responses model maps tools with text_format='text' to custom tool params."""
    my_tool = ToolDefinition(
        name='analyze_content',
        description='Analyze the provided content',
        parameters_json_schema={
            'type': 'object',
            'properties': {'content': {'type': 'string'}},
            'required': ['content'],
            'additionalProperties': False,
        },
        text_format='text',
    )

    # Test with gpt-5 (supports freeform)
    m = OpenAIResponsesModel('gpt-5', provider=OpenAIProvider(api_key='foobar'))
    tool_param = m._map_tool_definition(my_tool)  # type: ignore[reportPrivateUsage]

    assert tool_param == snapshot(
        {
            'name': 'analyze_content',
            'type': 'custom',
            'description': 'Analyze the provided content',
            'format': {'type': 'text'},
        }
    )


def test_openai_responses_model_tool_mapping_with_freeform_lark_grammar():
    """Test that OpenAI Responses model maps tools with lark CFG to custom tool params."""
    my_tool = ToolDefinition(
        name='parse_structure',
        description='Parse structured content',
        parameters_json_schema={
            'type': 'object',
            'properties': {'data': {'type': 'string'}},
            'required': ['data'],
            'additionalProperties': False,
        },
        text_format=FunctionTextFormat(syntax='lark', grammar='start: word+\nword: /\\w+/'),
    )

    m = OpenAIResponsesModel('gpt-5', provider=OpenAIProvider(api_key='foobar'))
    tool_param = m._map_tool_definition(my_tool)  # type: ignore[reportPrivateUsage]

    assert tool_param == snapshot(
        {
            'name': 'parse_structure',
            'type': 'custom',
            'description': 'Parse structured content',
            'format': {
                'type': 'grammar',
                'syntax': 'lark',
                'definition': 'start: word+\nword: /\\w+/',
            },
        }
    )


def test_openai_responses_model_tool_mapping_with_freeform_regex():
    """Test that OpenAI Responses model maps tools with regex CFG to custom tool params."""
    my_tool = ToolDefinition(
        name='extract_dates',
        description='Extract dates matching pattern',
        parameters_json_schema={
            'type': 'object',
            'properties': {'text': {'type': 'string'}},
            'required': ['text'],
            'additionalProperties': False,
        },
        text_format=FunctionTextFormat(syntax='regex', grammar=r'\d{4}-\d{2}-\d{2}'),
    )

    m = OpenAIResponsesModel('gpt-5', provider=OpenAIProvider(api_key='foobar'))
    tool_param = m._map_tool_definition(my_tool)  # type: ignore[reportPrivateUsage]

    assert tool_param == snapshot(
        {
            'name': 'extract_dates',
            'type': 'custom',
            'description': 'Extract dates matching pattern',
            'format': {
                'type': 'grammar',
                'syntax': 'regex',
                'definition': r'\d{4}-\d{2}-\d{2}',
            },
        }
    )


def test_openai_responses_model_parallel_tool_calling_disabled_with_freeform():
    """Test that OpenAI Responses model disables parallel tool calling with freeform tools."""
    from pydantic_ai.models import ModelRequestParameters

    # Tool with freeform text format
    freeform_tool = ToolDefinition(
        name='freeform_analyzer',
        description='A freeform analyzer',
        parameters_json_schema={
            'type': 'object',
            'properties': {'content': {'type': 'string'}},
            'required': ['content'],
        },
        text_format='text',
    )

    # Regular tool
    regular_tool = ToolDefinition(
        name='regular_function',
        description='A regular function',
        parameters_json_schema={
            'type': 'object',
            'properties': {'param': {'type': 'string'}},
            'required': ['param'],
        },
    )

    m = OpenAIResponsesModel('gpt-5', provider=OpenAIProvider(api_key='foobar'))

    # With freeform tool - parallel calling should be disabled
    params_with_freeform = ModelRequestParameters(function_tools=[freeform_tool])
    parallel_calling = m._get_parallel_tool_calling({}, params_with_freeform)  # type: ignore[reportPrivateUsage]
    assert parallel_calling is False

    # With only regular tools - should use model settings default
    params_regular_only = ModelRequestParameters(function_tools=[regular_tool])
    parallel_calling = m._get_parallel_tool_calling({}, params_regular_only)  # type: ignore[reportPrivateUsage]
    # Should return NOT_GIVEN since no model settings provided
    from openai import NOT_GIVEN

    assert parallel_calling is NOT_GIVEN


def test_openai_responses_model_freeform_function_unsupported_model_error():
    """Test that OpenAI Responses model raises error for freeform functions on unsupported models."""
    from pydantic_ai import UserError

    freeform_tool = ToolDefinition(
        name='freeform_analyzer',
        description='A freeform analyzer',
        parameters_json_schema={
            'type': 'object',
            'properties': {'content': {'type': 'string'}},
            'required': ['content'],
        },
        text_format='text',
    )

    # GPT-4 doesn't support freeform function calling
    m = OpenAIResponsesModel('gpt-4o', provider=OpenAIProvider(api_key='foobar'))

    with pytest.raises(UserError, match='uses free-form function calling but gpt-4o does not support'):
        m._map_tool_definition(freeform_tool)  # type: ignore[reportPrivateUsage]


def test_openai_responses_model_freeform_function_invalid_signature_error():
    """Test that OpenAI Responses model raises error for freeform functions with invalid signatures."""
    from pydantic_ai import UserError

    # Tool with multiple parameters - invalid for freeform
    multi_param_tool = ToolDefinition(
        name='multi_param_analyzer',
        description='Tool with multiple params',
        parameters_json_schema={
            'type': 'object',
            'properties': {
                'param1': {'type': 'string'},
                'param2': {'type': 'string'},
            },
            'required': ['param1', 'param2'],
        },
        text_format='text',
    )

    m = OpenAIResponsesModel('gpt-5', provider=OpenAIProvider(api_key='foobar'))

    with pytest.raises(UserError, match='does not take a single string argument'):
        m._map_tool_definition(multi_param_tool)  # type: ignore[reportPrivateUsage]


async def test_openai_responses_model_custom_tool_call_response_processing(allow_model_requests: None):
    """Test that OpenAI Responses model processes custom_tool_call responses correctly."""
    from pydantic_ai.models import ModelRequestParameters

    # Mock a custom tool call response using responses format
    content_data = [
        {
            'type': 'custom_tool_call',
            'name': 'analyze_content',
            'call_id': 'call_custom_456',
            'input': 'This is the raw content input',
        }
    ]

    mock_response = response_message(content_data)
    mock_client = MockOpenAIResponses.create_mock(mock_response)
    m = OpenAIResponsesModel('gpt-5', provider=OpenAIProvider(openai_client=mock_client))

    # Create the tool definition
    freeform_tool = ToolDefinition(
        name='analyze_content',
        description='Analyze content',
        parameters_json_schema={
            'type': 'object',
            'properties': {'content': {'type': 'string'}},
            'required': ['content'],
        },
        text_format='text',
    )

    params = ModelRequestParameters(function_tools=[freeform_tool])

    # Process the response
    response = m._process_response(mock_response, params)  # type: ignore[reportPrivateUsage]

    # Should convert custom tool call to regular ToolCallPart with correct argument structure
    assert len(response.parts) == 1
    tool_call_part = response.parts[0]
    assert isinstance(tool_call_part, ToolCallPart)
    assert tool_call_part.tool_name == 'analyze_content'
    assert tool_call_part.args == {'content': 'This is the raw content input'}
    assert tool_call_part.tool_call_id == 'call_custom_456'


async def test_openai_responses_model_custom_tool_call_unknown_tool_error(allow_model_requests: None):
    """Test that OpenAI Responses model raises error for custom tool calls to unknown tools."""
    from pydantic_ai.models import ModelRequestParameters

    # Mock a custom tool call to unknown tool
    content_data = [
        {
            'type': 'custom_tool_call',
            'name': 'unknown_analyzer',
            'call_id': 'call_unknown_456',
            'input': 'Some content',
        }
    ]

    mock_response = response_message(content_data)
    mock_client = MockOpenAIResponses.create_mock(mock_response)
    m = OpenAIResponsesModel('gpt-5', provider=OpenAIProvider(openai_client=mock_client))

    params = ModelRequestParameters()  # No tools defined

    from pydantic_ai import UnexpectedModelBehavior

    with pytest.raises(UnexpectedModelBehavior, match='Unknown tool called: unknown_analyzer'):
        m._process_response(mock_response, params)  # type: ignore[reportPrivateUsage]


async def test_openai_responses_model_custom_tool_call_invalid_signature_error(allow_model_requests: None):
    """Test that OpenAI Responses model raises error for custom tool calls to tools with invalid signatures."""
    from pydantic_ai.models import ModelRequestParameters

    # Mock a custom tool call
    content_data = [
        {
            'type': 'custom_tool_call',
            'name': 'invalid_analyzer',
            'call_id': 'call_invalid_456',
            'input': 'Some content',
        }
    ]

    mock_response = response_message(content_data)
    mock_client = MockOpenAIResponses.create_mock(mock_response)
    m = OpenAIResponsesModel('gpt-5', provider=OpenAIProvider(openai_client=mock_client))

    # Tool with multiple parameters - not valid for freeform
    invalid_tool = ToolDefinition(
        name='invalid_analyzer',
        description='Tool with invalid signature',
        parameters_json_schema={
            'type': 'object',
            'properties': {
                'param1': {'type': 'string'},
                'param2': {'type': 'string'},
            },
            'required': ['param1', 'param2'],
        },
    )

    params = ModelRequestParameters(function_tools=[invalid_tool])

    from pydantic_ai import UnexpectedModelBehavior

    with pytest.raises(UnexpectedModelBehavior, match='has unexpected arguments'):
        m._process_response(mock_response, params)  # type: ignore[reportPrivateUsage]
=======
async def test_openai_responses_model_thinking_part(allow_model_requests: None, openai_api_key: str):
    m = OpenAIResponsesModel('o3-mini', provider=OpenAIProvider(api_key=openai_api_key))
    settings = OpenAIResponsesModelSettings(openai_reasoning_effort='high', openai_reasoning_summary='detailed')
    agent = Agent(m, model_settings=settings)

    result = await agent.run('How do I cross the street?')
    assert result.all_messages() == snapshot(
        [
            ModelRequest(parts=[UserPromptPart(content='How do I cross the street?', timestamp=IsDatetime())]),
            ModelResponse(
                parts=[
                    ThinkingPart(content=IsStr(), id='rs_68034841ab2881918a8c210e3d988b9208c845d2be9bcdd8'),
                    ThinkingPart(content=IsStr(), id='rs_68034841ab2881918a8c210e3d988b9208c845d2be9bcdd8'),
                    ThinkingPart(content=IsStr(), id='rs_68034841ab2881918a8c210e3d988b9208c845d2be9bcdd8'),
                    ThinkingPart(content=IsStr(), id='rs_68034841ab2881918a8c210e3d988b9208c845d2be9bcdd8'),
                    IsInstance(TextPart),
                ],
                usage=RequestUsage(input_tokens=13, output_tokens=2050, details={'reasoning_tokens': 1664}),
                model_name='o3-mini-2025-01-31',
                timestamp=IsDatetime(),
                provider_name='openai',
                provider_response_id='resp_68034835d12481919c80a7fd8dbe6f7e08c845d2be9bcdd8',
            ),
        ]
    )

    result = await agent.run(
        'Considering the way to cross the street, analogously, how do I cross the river?',
        message_history=result.all_messages(),
    )
    assert result.all_messages() == snapshot(
        [
            ModelRequest(parts=[UserPromptPart(content='How do I cross the street?', timestamp=IsDatetime())]),
            ModelResponse(
                parts=[
                    ThinkingPart(content=IsStr(), id='rs_68034841ab2881918a8c210e3d988b9208c845d2be9bcdd8'),
                    ThinkingPart(content=IsStr(), id='rs_68034841ab2881918a8c210e3d988b9208c845d2be9bcdd8'),
                    ThinkingPart(content=IsStr(), id='rs_68034841ab2881918a8c210e3d988b9208c845d2be9bcdd8'),
                    ThinkingPart(content=IsStr(), id='rs_68034841ab2881918a8c210e3d988b9208c845d2be9bcdd8'),
                    IsInstance(TextPart),
                ],
                usage=RequestUsage(input_tokens=13, output_tokens=2050, details={'reasoning_tokens': 1664}),
                model_name='o3-mini-2025-01-31',
                timestamp=IsDatetime(),
                provider_name='openai',
                provider_response_id='resp_68034835d12481919c80a7fd8dbe6f7e08c845d2be9bcdd8',
            ),
            ModelRequest(
                parts=[
                    UserPromptPart(
                        content='Considering the way to cross the street, analogously, how do I cross the river?',
                        timestamp=IsDatetime(),
                    )
                ]
            ),
            ModelResponse(
                parts=[
                    ThinkingPart(content=IsStr(), id='rs_68034858dc588191bc3a6801c23e728f08c845d2be9bcdd8'),
                    ThinkingPart(content=IsStr(), id='rs_68034858dc588191bc3a6801c23e728f08c845d2be9bcdd8'),
                    ThinkingPart(content=IsStr(), id='rs_68034858dc588191bc3a6801c23e728f08c845d2be9bcdd8'),
                    IsInstance(TextPart),
                ],
                usage=RequestUsage(input_tokens=424, output_tokens=2033, details={'reasoning_tokens': 1408}),
                model_name='o3-mini-2025-01-31',
                timestamp=IsDatetime(),
                provider_name='openai',
                provider_response_id='resp_6803484f19a88191b9ea975d7cfbbe8408c845d2be9bcdd8',
            ),
        ]
    )


async def test_openai_responses_thinking_part_iter(allow_model_requests: None, openai_api_key: str):
    provider = OpenAIProvider(api_key=openai_api_key)
    responses_model = OpenAIResponsesModel('o3-mini', provider=provider)
    settings = OpenAIResponsesModelSettings(openai_reasoning_effort='high', openai_reasoning_summary='detailed')
    agent = Agent(responses_model, model_settings=settings)

    event_parts: list[Any] = []
    async with agent.iter(user_prompt='How do I cross the street?') as agent_run:
        async for node in agent_run:
            if Agent.is_model_request_node(node) or Agent.is_call_tools_node(node):
                async with node.stream(agent_run.ctx) as request_stream:
                    async for event in request_stream:
                        event_parts.append(event)

    assert event_parts == IsListOrTuple(
        positions={
            0: PartStartEvent(index=0, part=ThinkingPart(content='', id=IsStr())),
            1: PartDeltaEvent(index=0, delta=IsInstance(ThinkingPartDelta)),
            84: PartStartEvent(index=1, part=ThinkingPart(content='', id=IsStr())),
            85: PartDeltaEvent(index=1, delta=IsInstance(ThinkingPartDelta)),
            186: PartStartEvent(index=2, part=ThinkingPart(content='', id=IsStr())),
            187: PartDeltaEvent(index=2, delta=IsInstance(ThinkingPartDelta)),
            280: PartStartEvent(index=3, part=TextPart(content='I')),
            281: FinalResultEvent(tool_name=None, tool_call_id=None),
            282: PartDeltaEvent(index=3, delta=IsInstance(TextPartDelta)),
        },
        length=631,
    )
>>>>>>> 3b7f299f
<|MERGE_RESOLUTION|>--- conflicted
+++ resolved
@@ -1130,7 +1130,6 @@
     )
 
 
-<<<<<<< HEAD
 def test_openai_responses_model_tool_mapping_with_freeform_text_mode():
     """Test that OpenAI Responses model maps tools with text_format='text' to custom tool params."""
     my_tool = ToolDefinition(
@@ -1419,7 +1418,8 @@
 
     with pytest.raises(UnexpectedModelBehavior, match='has unexpected arguments'):
         m._process_response(mock_response, params)  # type: ignore[reportPrivateUsage]
-=======
+
+
 async def test_openai_responses_model_thinking_part(allow_model_requests: None, openai_api_key: str):
     m = OpenAIResponsesModel('o3-mini', provider=OpenAIProvider(api_key=openai_api_key))
     settings = OpenAIResponsesModelSettings(openai_reasoning_effort='high', openai_reasoning_summary='detailed')
@@ -1519,5 +1519,4 @@
             282: PartDeltaEvent(index=3, delta=IsInstance(TextPartDelta)),
         },
         length=631,
-    )
->>>>>>> 3b7f299f
+    )