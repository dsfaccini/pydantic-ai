from __future__ import annotations as _annotations

import json
import os
import re
import shutil
import ssl
import sys
from collections.abc import AsyncIterator, Iterable, Sequence
from dataclasses import dataclass, field
from inspect import FrameInfo
from pathlib import Path
from typing import Any

import httpx
import pytest
from _pytest.mark import ParameterSet
from devtools import debug
from pytest_examples import CodeExample, EvalExample, find_examples
from pytest_examples.config import ExamplesConfig as BaseExamplesConfig
from pytest_mock import MockerFixture

from pydantic_ai import (
    AbstractToolset,
    BinaryImage,
    BuiltinToolCallPart,
    BuiltinToolReturnPart,
    FilePart,
    ModelHTTPError,
    ModelMessage,
    ModelResponse,
    RetryPromptPart,
    TextPart,
    ToolCallPart,
    ToolReturnPart,
    ToolsetTool,
    UserPromptPart,
)
from pydantic_ai._run_context import RunContext
from pydantic_ai._utils import group_by_temporal
from pydantic_ai.embeddings import EmbeddingModel, infer_embedding_model
from pydantic_ai.embeddings.test import TestEmbeddingModel
from pydantic_ai.exceptions import UnexpectedModelBehavior
from pydantic_ai.models import KnownModelName, Model, infer_model
from pydantic_ai.models.fallback import FallbackModel
from pydantic_ai.models.function import AgentInfo, DeltaToolCall, DeltaToolCalls, FunctionModel
from pydantic_ai.models.test import TestModel

from .conftest import ClientWithHandler, TestEnv, try_import

with try_import() as imports_successful:
    # We check whether pydantic_ai_examples is importable as a proxy for whether all extras are installed, as some docs examples require them
    import pydantic_ai_examples  # pyright: ignore[reportUnusedImport] # noqa: F401

    from pydantic_evals.reporting import EvaluationReport


pytestmark = [
    pytest.mark.skipif(not imports_successful(), reason='extras not installed'),
]
code_examples: dict[str, CodeExample] = {}


@dataclass
class ExamplesConfig(BaseExamplesConfig):
    known_first_party: list[str] = field(default_factory=list)
    known_local_folder: list[str] = field(default_factory=list)

    def ruff_config(self) -> tuple[str, ...]:
        config = super().ruff_config()
        if self.known_first_party:  # pragma: no branch
            config = (*config, '--config', f'lint.isort.known-first-party = {self.known_first_party}')
        if self.known_local_folder:
            config = (*config, '--config', f'lint.isort.known-local-folder = {self.known_local_folder}')
        return config


def find_filter_examples() -> Iterable[ParameterSet]:
    # Ensure this is run from the package root regardless of where/how the tests are run
    root_dir = Path(__file__).parent.parent
    os.chdir(root_dir)

    for ex in find_examples('docs', 'pydantic_ai_slim', 'pydantic_graph', 'pydantic_evals'):
        if ex.path.name != '_utils.py':
            try:
                path = ex.path.relative_to(root_dir)
            except ValueError:
                path = ex.path
            test_id = f'{path}:{ex.start_line}'
            prefix_settings = ex.prefix_settings()
            if title := prefix_settings.get('title'):
                if title.endswith('.py'):
                    code_examples[title] = ex
                test_id += f':{title}'
            yield pytest.param(ex, id=test_id)


@pytest.fixture
def tmp_path_cwd(tmp_path: Path):
    cwd = os.getcwd()

    root_dir = Path(__file__).parent.parent
    for file in (root_dir / 'tests' / 'example_modules').glob('*.py'):
        shutil.copy(file, tmp_path)
    sys.path.append(str(tmp_path))
    os.chdir(tmp_path)

    try:
        yield tmp_path
    finally:
        os.chdir(cwd)
        sys.path.remove(str(tmp_path))


@pytest.mark.xdist_group(name='doc_tests')
@pytest.mark.filterwarnings(  # TODO (v2): Remove this once we drop the deprecated events
    'ignore:`BuiltinToolCallEvent` is deprecated', 'ignore:`BuiltinToolResultEvent` is deprecated'
)
@pytest.mark.parametrize('example', find_filter_examples())
def test_docs_examples(
    example: CodeExample,
    eval_example: EvalExample,
    mocker: MockerFixture,
    client_with_handler: ClientWithHandler,
    allow_model_requests: None,
    env: TestEnv,
    tmp_path_cwd: Path,
    vertex_provider_auth: None,
):
    mocker.patch('pydantic_ai.agent.models.infer_model', side_effect=mock_infer_model)
    mocker.patch('pydantic_ai.embeddings.infer_embedding_model', side_effect=mock_infer_embedding_model)
    mocker.patch('pydantic_ai._utils.group_by_temporal', side_effect=mock_group_by_temporal)
    mocker.patch('pydantic_evals.reporting.render_numbers._render_duration', side_effect=mock_render_duration)

    mocker.patch('httpx.Client.get', side_effect=http_request)
    mocker.patch('httpx.Client.post', side_effect=http_request)
    mocker.patch('httpx.AsyncClient.get', side_effect=async_http_request)
    mocker.patch('httpx.AsyncClient.post', side_effect=async_http_request)
    mocker.patch('random.randint', return_value=4)
    mocker.patch('rich.prompt.Prompt.ask', side_effect=rich_prompt_ask)

    # Avoid filesystem access when examples call ssl.create_default_context(cafile=...) with non-existent paths
    mocker.patch('ssl.create_default_context', return_value=ssl.SSLContext(ssl.PROTOCOL_TLS_CLIENT))
    mocker.patch('ssl.SSLContext.load_cert_chain', return_value=None)

    class CustomEvaluationReport(EvaluationReport):
        def print(self, *args: Any, **kwargs: Any) -> None:
            kwargs['width'] = 150
            super().print(*args, **kwargs)

    mocker.patch('pydantic_evals.dataset.EvaluationReport', side_effect=CustomEvaluationReport)

    mocker.patch('pydantic_ai.mcp.MCPServerSSE', return_value=MockMCPServer())
    mocker.patch('pydantic_ai.mcp.MCPServerStreamableHTTP', return_value=MockMCPServer())
    mocker.patch('pydantic_ai.toolsets.fastmcp.FastMCPToolset', return_value=MockMCPServer())
    mocker.patch('mcp.server.fastmcp.FastMCP')

    env.set('OPENAI_API_KEY', 'testing')
    env.set('GEMINI_API_KEY', 'testing')
    env.set('GOOGLE_API_KEY', 'testing')
    env.set('GROQ_API_KEY', 'testing')
    env.set('CO_API_KEY', 'testing')
    env.set('MISTRAL_API_KEY', 'testing')
    env.set('ANTHROPIC_API_KEY', 'testing')
    env.set('HF_TOKEN', 'hf_testing')
    env.set('AWS_ACCESS_KEY_ID', 'testing')
    env.set('AWS_SECRET_ACCESS_KEY', 'testing')
    env.set('AWS_DEFAULT_REGION', 'us-east-1')
    env.set('VERCEL_AI_GATEWAY_API_KEY', 'testing')
    env.set('CEREBRAS_API_KEY', 'testing')
    env.set('NEBIUS_API_KEY', 'testing')
    env.set('HEROKU_INFERENCE_KEY', 'testing')
    env.set('FIREWORKS_API_KEY', 'testing')
    env.set('TOGETHER_API_KEY', 'testing')
    env.set('OLLAMA_API_KEY', 'testing')
    env.set('OLLAMA_BASE_URL', 'http://localhost:11434/v1')
    env.set('AZURE_OPENAI_API_KEY', 'testing')
    env.set('AZURE_OPENAI_ENDPOINT', 'https://your-azure-endpoint.openai.azure.com')
    env.set('OPENAI_API_VERSION', '2024-05-01')
    env.set('OPENROUTER_API_KEY', 'testing')
    env.set('GITHUB_API_KEY', 'testing')
    env.set('GROK_API_KEY', 'testing')
    env.set('MOONSHOTAI_API_KEY', 'testing')
    env.set('DEEPSEEK_API_KEY', 'testing')
    env.set('OVHCLOUD_API_KEY', 'testing')
    env.set('ALIBABA_API_KEY', 'testing')
    env.set('PYDANTIC_AI_GATEWAY_API_KEY', 'testing')

    prefix_settings = example.prefix_settings()
    opt_test = prefix_settings.get('test', '')
    opt_lint = prefix_settings.get('lint', '')
    noqa = prefix_settings.get('noqa', '')
    python_version = prefix_settings.get('py')
    dunder_name = prefix_settings.get('dunder_name', '__main__')
    requires = prefix_settings.get('requires')

    ruff_target_version: str = 'py310'
    if python_version:
        python_version_info = tuple(int(v) for v in python_version.split('.'))
        if sys.version_info < python_version_info:
            pytest.skip(f'Python version {python_version} required')  # pragma: lax no cover

        ruff_target_version = f'py{python_version_info[0]}{python_version_info[1]}'

    if opt_test.startswith('skip') and opt_lint.startswith('skip'):
        pytest.skip('both running code and lint skipped')

    known_local_folder: list[str] = []
    if requires:
        for req in requires.split(','):
            known_local_folder.append(Path(req).stem)
            if ex := code_examples.get(req):
                (tmp_path_cwd / req).write_text(ex.source, encoding='utf-8')
            else:  # pragma: no cover
                raise KeyError(f'Example {req} not found, check the `requires` header of this example.')

    ruff_ignore: list[str] = ['D', 'Q001']
    # `from bank_database import DatabaseConn` wrongly sorted in imports
    # waiting for https://github.com/pydantic/pytest-examples/issues/43
    # and https://github.com/pydantic/pytest-examples/issues/46
    if 'import DatabaseConn' in example.source:
        ruff_ignore.append('I001')

    if noqa:
        ruff_ignore.extend(noqa.upper().split())

    line_length = int(prefix_settings.get('line_length', '88'))

    eval_example.config = ExamplesConfig(
        ruff_ignore=ruff_ignore,
        target_version=ruff_target_version,  # type: ignore[reportArgumentType]
        line_length=line_length,
        isort=True,
        upgrade=True,
        quotes='single',
        known_first_party=['pydantic_ai', 'pydantic_evals', 'pydantic_graph'],
        known_local_folder=known_local_folder,
    )
    eval_example.print_callback = print_callback
    eval_example.include_print = custom_include_print

    call_name = prefix_settings.get('call_name', 'main')

    if not opt_lint.startswith('skip'):
        # ruff and seem to black disagree here, not sure if that's easily fixable
        if eval_example.update_examples:  # pragma: lax no cover
            eval_example.format_ruff(example)
        else:
            eval_example.lint_ruff(example)

    if opt_test.startswith('skip'):
        pytest.skip(opt_test[4:].lstrip(' -') or 'running code skipped')
    elif opt_test.startswith('ci_only') and os.getenv('GITHUB_ACTIONS', '').lower() != 'true':
        pytest.skip(opt_test[7:].lstrip(' -') or 'running code skipped in local tests')  # pragma: lax no cover
    else:
        test_globals: dict[str, str] = {'__name__': dunder_name}

        if eval_example.update_examples:  # pragma: lax no cover
            eval_example.run_print_update(example, call=call_name, module_globals=test_globals)
        else:
            eval_example.run_print_check(example, call=call_name, module_globals=test_globals)


def print_callback(s: str) -> str:
    s = re.sub(r'datetime\.datetime\(.+?\)', 'datetime.datetime(...)', s, flags=re.DOTALL)
    s = re.sub(r'\d\.\d{4,}e-0\d', '0.0...', s)
    s = re.sub(r'datetime.date\(', 'date(', s)
    s = re.sub(r"run_id='.+?'", "run_id='...'", s)
    return s


def mock_render_duration(seconds: float, force_signed: bool) -> str:
    return '10ms'


def custom_include_print(path: Path, frame: FrameInfo, args: Sequence[Any]) -> bool:
    return path.samefile(frame.filename) or frame.filename.endswith('test_examples.py')


def http_request(url: str, **kwargs: Any) -> httpx.Response:
    # sys.stdout.write(f'GET {args=} {kwargs=}\n')
    request = httpx.Request('GET', url, **kwargs)
    return httpx.Response(status_code=202, content='', request=request)


async def async_http_request(url: str, **kwargs: Any) -> httpx.Response:
    return http_request(url, **kwargs)


def rich_prompt_ask(prompt: str, *_args: Any, **_kwargs: Any) -> str:
    if prompt == 'Where would you like to fly from and to?':
        return 'SFO to ANC'
    elif prompt == 'What seat would you like?':
        return 'window seat with leg room'
    if prompt == 'Insert coins':
        return '1'
    elif prompt == 'Select product':
        return 'crisps'
    elif prompt == 'What is the capital of France?':  # pragma: no cover
        return 'Vichy'
    elif prompt == 'what is 1 + 1?':  # pragma: no cover
        return '2'
    else:  # pragma: no cover
        raise ValueError(f'Unexpected prompt: {prompt}')


class MockMCPServer(AbstractToolset[Any]):
    def __init__(self, *args: Any, **kwargs: Any) -> None:
        pass

    @property
    def id(self) -> str | None:
        return None  # pragma: no cover

    @property
    def instructions(self) -> str | None:
        return None

    async def __aenter__(self) -> MockMCPServer:
        return self

    async def __aexit__(self, *args: Any) -> None:
        pass

    async def get_tools(self, ctx: RunContext[Any]) -> dict[str, ToolsetTool[Any]]:
        return {}

    async def call_tool(
        self, name: str, tool_args: dict[str, Any], ctx: RunContext[Any], tool: ToolsetTool[Any]
    ) -> Any:
        return None  # pragma: lax no cover


text_responses: dict[str, str | ToolCallPart | Sequence[ToolCallPart]] = {
    'Use the web to get the current time.': "In San Francisco, it's 8:21:41 pm PDT on Wednesday, August 6, 2025.",
    'Give me a sentence with the biggest news in AI this week.': 'Scientists have developed a universal AI detector that can identify deepfake videos.',
    'How many days between 2000-01-01 and 2025-03-18?': 'There are 9,208 days between January 1, 2000, and March 18, 2025.',
    'What is 7 plus 5?': 'The answer is 12.',
    'What is the weather like?': "It's currently raining in London.",
    'What is the weather like in West London and in Wiltshire?': (
        'The weather in West London is raining, while in Wiltshire it is sunny.'
    ),
    'What will the weather be like in Paris on Tuesday?': ToolCallPart(
        tool_name='weather_forecast', args={'location': 'Paris', 'forecast_date': '2030-01-01'}, tool_call_id='0001'
    ),
    'What is the weather in Paris?': ToolCallPart(
        tool_name='get_weather_forecast', args={'location': 'Paris'}, tool_call_id='0001'
    ),
    'Tell me a joke.': 'Did you hear about the toothpaste scandal? They called it Colgate.',
    'Tell me a different joke.': 'No.',
    'Explain?': 'This is an excellent joke invented by Samuel Colvin, it needs no explanation.',
    'What is the weather in Tokyo?': 'As of 7:48 AM on Wednesday, April 2, 2025, in Tokyo, Japan, the weather is cloudy with a temperature of 53°F (12°C).',
    'What is the capital of France?': 'The capital of France is Paris.',
    'What is the capital of Italy?': 'The capital of Italy is Rome.',
    'What is the capital of the UK?': 'The capital of the UK is London.',
    'What is the capital of Mexico?': 'The capital of Mexico is Mexico City.',
    'Who was Albert Einstein?': 'Albert Einstein was a German-born theoretical physicist.',
    'What was his most famous equation?': "Albert Einstein's most famous equation is (E = mc^2).",
    'What is the date?': 'Hello Frank, the date today is 2032-01-02.',
    'What is this? https://ai.pydantic.dev': 'A Python agent framework for building Generative AI applications.',
    'Compare the documentation at https://ai.pydantic.dev and https://docs.pydantic.dev': (
        'Both sites provide comprehensive documentation for Pydantic projects. '
        'ai.pydantic.dev focuses on PydanticAI, a framework for building AI agents, '
        'while docs.pydantic.dev covers Pydantic, the data validation library. '
        'They share similar documentation styles and both emphasize type safety and developer experience.'
    ),
    'Give me some examples of my products.': 'Here are some examples of my data: Pen, Paper, Pencil.',
    'Put my money on square eighteen': ToolCallPart(
        tool_name='roulette_wheel', args={'square': 18}, tool_call_id='pyd_ai_tool_call_id'
    ),
    'I bet five is the winner': ToolCallPart(
        tool_name='roulette_wheel', args={'square': 5}, tool_call_id='pyd_ai_tool_call_id'
    ),
    'My guess is 6': ToolCallPart(tool_name='roll_dice', args={}, tool_call_id='pyd_ai_tool_call_id'),
    'My guess is 4': ToolCallPart(tool_name='roll_dice', args={}, tool_call_id='pyd_ai_tool_call_id'),
    'Send a message to John Doe asking for coffee next week': ToolCallPart(
        tool_name='get_user_by_name', args={'name': 'John'}
    ),
    'Please get me the volume of a box with size 6.': ToolCallPart(
        tool_name='calc_volume', args={'size': 6}, tool_call_id='pyd_ai_tool_call_id'
    ),
    'Where does "hello world" come from?': (
        'The first known use of "hello, world" was in a 1974 textbook about the C programming language.'
    ),
    'What is my balance?': ToolCallPart(tool_name='customer_balance', args={'include_pending': True}),
    'I just lost my card!': ToolCallPart(
        tool_name='final_result',
        args={
            'support_advice': (
                "I'm sorry to hear that, John. "
                'We are temporarily blocking your card to prevent unauthorized transactions.'
            ),
            'block_card': True,
            'risk': 8,
        },
    ),
    'Where were the olympics held in 2012?': ToolCallPart(
        tool_name='final_result',
        args={'city': 'London', 'country': 'United Kingdom'},
    ),
    'The box is 10x20x30': 'Please provide the units for the dimensions (e.g., cm, in, m).',
    'The box is 10x20x30 cm': ToolCallPart(
        tool_name='final_result',
        args={'width': 10, 'height': 20, 'depth': 30, 'units': 'cm'},
    ),
    'red square, blue circle, green triangle': ToolCallPart(
        tool_name='final_result_list',
        args={'response': ['red', 'blue', 'green']},
    ),
    'square size 10, circle size 20, triangle size 30': ToolCallPart(
        tool_name='final_result_list_2',
        args={'response': [10, 20, 30]},
    ),
    'get me users who were last active yesterday.': ToolCallPart(
        tool_name='final_result_Success',
        args={'sql_query': 'SELECT * FROM users WHERE last_active::date = today() - interval 1 day'},
    ),
    'My name is Ben, I was born on January 28th 1990, I like the chain the dog and the pyramid.': ToolCallPart(
        tool_name='final_result',
        args={
            'name': 'Ben',
            'dob': '1990-01-28',
            'bio': 'Likes the chain the dog and the pyramid',
        },
        tool_call_id='pyd_ai_tool_call_id',
    ),
    'What is the capital of Italy? Answer with just the city.': 'Rome',
    'What is the capital of Italy? Answer with a paragraph.': (
        'The capital of Italy is Rome (Roma, in Italian), which has been a cultural and political center for centuries.'
        'Rome is known for its rich history, stunning architecture, and delicious cuisine.'
    ),
    'Please call the tool twice': [
        ToolCallPart(tool_name='do_work', args={}, tool_call_id='pyd_ai_tool_call_id_1'),
        ToolCallPart(tool_name='do_work', args={}, tool_call_id='pyd_ai_tool_call_id_2'),
    ],
    'Begin infinite retry loop!': ToolCallPart(
        tool_name='infinite_retry_tool', args={}, tool_call_id='pyd_ai_tool_call_id'
    ),
    'Please generate 5 jokes.': ToolCallPart(
        tool_name='final_result',
        args={'response': []},
        tool_call_id='pyd_ai_tool_call_id',
    ),
    'SFO to ANC': ToolCallPart(
        tool_name='flight_search',
        args={'origin': 'SFO', 'destination': 'ANC'},
        tool_call_id='pyd_ai_tool_call_id',
    ),
    'window seat with leg room': ToolCallPart(
        tool_name='final_result_SeatPreference',
        args={'row': 1, 'seat': 'A'},
        tool_call_id='pyd_ai_tool_call_id',
    ),
    'Ask a simple question with a single correct answer.': 'What is the capital of France?',
    '<examples>\n  <question>What is the capital of France?</question>\n  <answer>Vichy</answer>\n</examples>': ToolCallPart(
        tool_name='final_result',
        args={'correct': False, 'comment': 'Vichy is no longer the capital of France.'},
        tool_call_id='pyd_ai_tool_call_id',
    ),
    '<examples>\n  <question>what is 1 + 1?</question>\n  <answer>2</answer>\n</examples>': ToolCallPart(
        tool_name='final_result',
        args={'correct': True, 'comment': 'Well done, 1 + 1 = 2'},
        tool_call_id='pyd_ai_tool_call_id',
    ),
    (
        '<examples>\n'
        '  <dish_name>Spaghetti Bolognese</dish_name>\n'
        '  <dietary_restriction>vegetarian</dietary_restriction>\n'
        '</examples>'
    ): ToolCallPart(
        tool_name='final_result',
        args={
            'ingredients': ['spaghetti', 'tomato sauce', 'vegetarian mince', 'onions', 'garlic'],
            'steps': ['Cook the spaghetti in boiling water', '...'],
        },
    ),
    (
        '<examples>\n'
        '  <dish_name>Chocolate Cake</dish_name>\n'
        '  <dietary_restriction>gluten-free</dietary_restriction>\n'
        '</examples>'
    ): ToolCallPart(
        tool_name='final_result',
        args={
            'ingredients': ['gluten-free flour', 'cocoa powder', 'sugar', 'eggs'],
            'steps': ['Mix the ingredients', 'Bake at 350°F for 30 minutes'],
        },
    ),
    'What is 123 / 456?': ToolCallPart(
        tool_name='divide',
        args={'numerator': '123', 'denominator': '456'},
        tool_call_id='pyd_ai_2e0e396768a14fe482df90a29a78dc7b',
    ),
    'Select the names and countries of all capitals': ToolCallPart(
        tool_name='final_result_hand_off_to_sql_agent',
        args={'query': 'SELECT name, country FROM capitals;'},
    ),
    'SELECT name, country FROM capitals;': ToolCallPart(
        tool_name='final_result_run_sql_query',
        args={'query': 'SELECT name, country FROM capitals;'},
    ),
    'SELECT * FROM capital_cities;': ToolCallPart(
        tool_name='final_result_run_sql_query',
        args={'query': 'SELECT * FROM capital_cities;'},
    ),
    'Select all pets': ToolCallPart(
        tool_name='final_result_hand_off_to_sql_agent',
        args={'query': 'SELECT * FROM pets;'},
    ),
    'SELECT * FROM pets;': ToolCallPart(
        tool_name='final_result_run_sql_query',
        args={'query': 'SELECT * FROM pets;'},
    ),
    'How do I fly from Amsterdam to Mexico City?': ToolCallPart(
        tool_name='final_result_RouterFailure',
        args={
            'explanation': 'I am not equipped to provide travel information, such as flights from Amsterdam to Mexico City.'
        },
    ),
    'Create an image of a robot in a punk style.': ToolCallPart(
        tool_name='image_generator', args={'subject': 'robot', 'style': 'punk'}, tool_call_id='0001'
    ),
    "subject='robot' style='punk'": '<svg/>',
    'What is a banana?': ToolCallPart(tool_name='return_fruit', args={'name': 'banana', 'color': 'yellow'}),
    'What is a Ford Explorer?': '{"result": {"kind": "Vehicle", "data": {"name": "Ford Explorer", "wheels": 4}}}',
    'What is a MacBook?': '{"result": {"kind": "Device", "data": {"name": "MacBook", "kind": "laptop"}}}',
    'Give me a value of 5.': ToolCallPart(tool_name='final_result', args={'x': 5}),
    'Write a creative story about space exploration': 'In the year 2157, Captain Maya Chen piloted her spacecraft through the vast expanse of the Andromeda Galaxy. As she discovered a planet with crystalline mountains that sang in harmony with the cosmic winds, she realized that space exploration was not just about finding new worlds, but about finding new ways to understand the universe and our place within it.',
    'Create a person': ToolCallPart(
        tool_name='final_result',
        args={'name': 'John Doe', 'age': 30},
    ),
    'Delete `__init__.py`, write `Hello, world!` to `README.md`, and clear `.env`': [
        ToolCallPart(tool_name='delete_file', args={'path': '__init__.py'}, tool_call_id='delete_file'),
        ToolCallPart(
            tool_name='update_file',
            args={'path': 'README.md', 'content': 'Hello, world!'},
            tool_call_id='update_file_readme',
        ),
        ToolCallPart(tool_name='update_file', args={'path': '.env', 'content': ''}, tool_call_id='update_file_dotenv'),
    ],
    'Calculate the answer to the ultimate question of life, the universe, and everything': ToolCallPart(
        tool_name='calculate_answer',
        args={'question': 'the ultimate question of life, the universe, and everything'},
        tool_call_id='pyd_ai_tool_call_id',
    ),
    'Remember that I live in Mexico City': "Got it! I've recorded that you live in Mexico City. I'll remember this for future reference.",
    'Where do I live?': 'You live in Mexico City.',
    'Tell me about the pydantic/pydantic-ai repo.': 'The pydantic/pydantic-ai repo is a Python agent framework for building Generative AI applications.',
    'What do I have on my calendar today?': "You're going to spend all day playing with Pydantic AI.",
    'Write a long story about a cat': 'Once upon a time, there was a curious cat named Whiskers who loved to explore the world around him...',
    'What is the first sentence on https://ai.pydantic.dev?': 'Pydantic AI is a Python agent framework designed to make it less painful to build production grade applications with Generative AI.',
<<<<<<< HEAD
    'Generate a product code for a laptop.': ToolCallPart(
        tool_name='final_result', args={'response': 'ABC-1234'}, tool_call_id='pyd_ai_tool_call_id'
    ),
    'Write a haiku about programming.': ToolCallPart(
        tool_name='final_result',
        args={'response': 'Code flows like water\nBugs hide in the shadows deep\nDebug brings the light'},
        tool_call_id='pyd_ai_tool_call_id',
    ),
    'Generate a simple arithmetic expression that equals 42.': ToolCallPart(
        tool_name='final_result', args={'response': '(6*7)'}, tool_call_id='pyd_ai_tool_call_id'
    ),
=======
    'Create a record with name "test" and value 42': ToolCallPart(
        tool_name='final_result',
        args={'name': 'test', 'value': 42},
        tool_call_id='pyd_ai_tool_call_id',
    ),
>>>>>>> b58e6e4c
}

tool_responses: dict[tuple[str, str], str] = {
    (
        'weather_forecast',
        'The forecast in Paris on 2030-01-01 is 24°C and sunny.',
    ): 'It will be warm and sunny in Paris on Tuesday.',
}


async def model_logic(  # noqa: C901
    messages: list[ModelMessage], info: AgentInfo
) -> ModelResponse:  # pragma: lax no cover
    m = messages[-1].parts[-1]
    if isinstance(m, UserPromptPart):
        if isinstance(m.content, list) and m.content[0] == 'This is file d9a13f:':
            return ModelResponse(parts=[TextPart('The company name in the logo is "Pydantic."')])
        elif isinstance(m.content, list) and m.content[0] == 'This is file c6720d:':
            return ModelResponse(parts=[TextPart('The document contains just the text "Dummy PDF file."')])

        assert isinstance(m.content, str)
        if m.content == 'Tell me a joke.' and any(t.name == 'joke_factory' for t in info.function_tools):
            return ModelResponse(
                parts=[ToolCallPart(tool_name='joke_factory', args={'count': 5}, tool_call_id='pyd_ai_tool_call_id')]
            )
        elif m.content == 'Please generate 5 jokes.' and any(t.name == 'get_jokes' for t in info.function_tools):
            return ModelResponse(
                parts=[ToolCallPart(tool_name='get_jokes', args={'count': 5}, tool_call_id='pyd_ai_tool_call_id')]
            )
        elif re.fullmatch(r'sql prompt \d+', m.content):
            return ModelResponse(parts=[TextPart('SELECT 1')])
        elif m.content.startswith('Write a welcome email for the user:'):
            return ModelResponse(
                parts=[
                    ToolCallPart(
                        tool_name='final_result',
                        args={
                            'subject': 'Welcome to our tech blog!',
                            'body': 'Hello John, Welcome to our tech blog! ...',
                        },
                        tool_call_id='pyd_ai_tool_call_id',
                    )
                ]
            )
        elif m.content.startswith('Write a list of 5 very rude things that I might say'):
            raise UnexpectedModelBehavior("Content filter 'SAFETY' triggered", body='<safety settings details>')
        elif m.content.startswith('<user>\n  <name>John Doe</name>'):
            return ModelResponse(
                parts=[ToolCallPart(tool_name='final_result_EmailOk', args={}, tool_call_id='pyd_ai_tool_call_id')]
            )
        elif m.content == 'Ask a simple question with a single correct answer.' and len(messages) > 2:
            return ModelResponse(parts=[TextPart('what is 1 + 1?')])
        elif '<Rubric>\n' in m.content:
            return ModelResponse(
                parts=[ToolCallPart(tool_name='final_result', args={'reason': '-', 'pass': True, 'score': 1.0})]
            )
        elif m.content == 'What time is it?':
            return ModelResponse(
                parts=[ToolCallPart(tool_name='get_current_time', args={}, tool_call_id='pyd_ai_tool_call_id')]
            )
        elif m.content == 'What is the user name?':
            return ModelResponse(
                parts=[ToolCallPart(tool_name='get_user', args={}, tool_call_id='pyd_ai_tool_call_id')]
            )
        elif m.content == 'What is the company name in the logo?':
            return ModelResponse(
                parts=[ToolCallPart(tool_name='get_company_logo', args={}, tool_call_id='pyd_ai_tool_call_id')]
            )
        elif m.content == 'What is the main content of the document?':
            return ModelResponse(
                parts=[ToolCallPart(tool_name='get_document', args={}, tool_call_id='pyd_ai_tool_call_id')]
            )
        elif 'Generate question-answer pairs about world capitals and landmarks.' in m.content:
            return ModelResponse(
                parts=[
                    TextPart(
                        content=json.dumps(
                            {
                                'cases': [
                                    {
                                        'name': 'Easy Capital Question',
                                        'inputs': {'question': 'What is the capital of France?'},
                                        'metadata': {'difficulty': 'easy', 'category': 'Geography'},
                                        'expected_output': {'answer': 'Paris', 'confidence': 0.95},
                                        'evaluators': ['EqualsExpected'],
                                    },
                                    {
                                        'name': 'Challenging Landmark Question',
                                        'inputs': {
                                            'question': 'Which world-famous landmark is located on the banks of the Seine River?',
                                        },
                                        'metadata': {'difficulty': 'hard', 'category': 'Landmarks'},
                                        'expected_output': {'answer': 'Eiffel Tower', 'confidence': 0.9},
                                        'evaluators': ['EqualsExpected'],
                                    },
                                ],
                                'evaluators': [],
                            }
                        )
                    )
                ]
            )
        elif m.content == 'Greet the user in a personalized way':
            if any(t.name == 'get_preferred_language' for t in info.function_tools):
                part = ToolCallPart(
                    tool_name='get_preferred_language',
                    args={'default_language': 'en-US'},
                    tool_call_id='pyd_ai_tool_call_id',
                )
            else:
                part = ToolCallPart(
                    tool_name='final_result',
                    args={'greeting': 'Hello, David!', 'language_code': 'en-US'},
                    tool_call_id='pyd_ai_tool_call_id',
                )

            return ModelResponse(parts=[part])
        elif response := text_responses.get(m.content):
            if isinstance(response, str):
                return ModelResponse(parts=[TextPart(response)])
            elif isinstance(response, Sequence):
                return ModelResponse(parts=list(response))
            else:
                return ModelResponse(parts=[response])
        elif m.content == 'The secret is 1234':
            return ModelResponse(parts=[TextPart('The secret is safe with me')])
        elif m.content == 'What is the secret code?':
            return ModelResponse(parts=[TextPart('1234')])
        elif m.content == 'Tell me a two-sentence story about an axolotl with an illustration.':
            return ModelResponse(
                parts=[
                    TextPart(
                        'Once upon a time, in a hidden underwater cave, lived a curious axolotl named Pip who loved to explore. One day, while venturing further than usual, Pip discovered a shimmering, ancient coin that granted wishes! '
                    ),
                    FilePart(
                        content=BinaryImage(data=b'fake', media_type='image/png', identifier='160d47'),
                    ),
                ]
            )
        elif m.content == 'Tell me a two-sentence story about an axolotl, no image please.':
            return ModelResponse(
                parts=[
                    TextPart(
                        'Once upon a time, in a hidden underwater cave, lived a curious axolotl named Pip who loved to explore. One day, while venturing further than usual, Pip discovered a shimmering, ancient coin that granted wishes! '
                    )
                ]
            )
        elif m.content == 'Generate an image of an axolotl.':
            return ModelResponse(
                parts=[
                    FilePart(content=BinaryImage(data=b'fake', media_type='image/png', identifier='160d47')),
                ]
            )
        elif m.content == 'Generate a wide illustration of an axolotl city skyline.':
            return ModelResponse(
                parts=[
                    FilePart(content=BinaryImage(data=b'fake', media_type='image/png', identifier='wide-axolotl-city')),
                ]
            )
        elif m.content == 'Generate a high-resolution wide landscape illustration of an axolotl.':
            return ModelResponse(
                parts=[
                    FilePart(content=BinaryImage(data=b'fake', media_type='image/png', identifier='high-res-axolotl')),
                ]
            )
        elif m.content == 'Generate a chart of y=x^2 for x=-5 to 5.':
            return ModelResponse(
                parts=[
                    FilePart(content=BinaryImage(data=b'fake', media_type='image/png', identifier='160d47')),
                ]
            )
        elif m.content == 'Calculate the factorial of 15.':
            return ModelResponse(
                parts=[
                    BuiltinToolCallPart(
                        tool_name='code_execution',
                        args={
                            'code': 'import math\n\n# Calculate factorial of 15\nresult = math.factorial(15)\nprint(f"15! = {result}")\n\n# Let\'s also show it in a more readable format with commas\nprint(f"15! = {result:,}")'
                        },
                        tool_call_id='srvtoolu_017qRH1J3XrhnpjP2XtzPCmJ',
                        provider_name='anthropic',
                    ),
                    BuiltinToolReturnPart(
                        tool_name='code_execution',
                        content={
                            'content': [],
                            'return_code': 0,
                            'stderr': '',
                            'stdout': '15! = 1307674368000\n15! = 1,307,674,368,000',
                            'type': 'code_execution_result',
                        },
                        tool_call_id='srvtoolu_017qRH1J3XrhnpjP2XtzPCmJ',
                        provider_name='anthropic',
                    ),
                    TextPart(content='The factorial of 15 is **1,307,674,368,000**.'),
                ]
            )

    elif isinstance(m, ToolReturnPart) and m.tool_name == 'roulette_wheel':
        win = m.content == 'winner'
        return ModelResponse(
            parts=[ToolCallPart(tool_name='final_result', args={'response': win}, tool_call_id='pyd_ai_tool_call_id')],
        )
    elif isinstance(m, ToolReturnPart) and m.tool_name == 'roll_dice':
        return ModelResponse(
            parts=[ToolCallPart(tool_name='get_player_name', args={}, tool_call_id='pyd_ai_tool_call_id')]
        )
    elif isinstance(m, ToolReturnPart) and m.tool_name == 'get_player_name':
        if 'Anne' in m.content:
            return ModelResponse(parts=[TextPart("Congratulations Anne, you guessed correctly! You're a winner!")])
        elif 'Yashar' in m.content:
            return ModelResponse(parts=[TextPart('Tough luck, Yashar, you rolled a 4. Better luck next time.')])
    if (
        isinstance(m, RetryPromptPart)
        and isinstance(m.content, str)
        and m.content.startswith("No user found with name 'Joh")
    ):
        return ModelResponse(
            parts=[
                ToolCallPart(
                    tool_name='get_user_by_name', args={'name': 'John Doe'}, tool_call_id='pyd_ai_tool_call_id'
                )
            ]
        )
    elif isinstance(m, RetryPromptPart) and m.tool_name == 'infinite_retry_tool':
        return ModelResponse(
            parts=[ToolCallPart(tool_name='infinite_retry_tool', args={}, tool_call_id='pyd_ai_tool_call_id')]
        )
    elif isinstance(m, ToolReturnPart) and m.tool_name == 'get_user_by_name':
        args: dict[str, Any] = {
            'message': 'Hello John, would you be free for coffee sometime next week? Let me know what works for you!',
            'user_id': 123,
        }
        return ModelResponse(
            parts=[ToolCallPart(tool_name='final_result', args=args, tool_call_id='pyd_ai_tool_call_id')]
        )
    elif isinstance(m, ToolReturnPart) and m.tool_name == 'do_work':
        return ModelResponse(parts=[ToolCallPart(tool_name='do_work', args={}, tool_call_id='pyd_ai_tool_call_id')])
    elif isinstance(m, RetryPromptPart) and m.tool_name == 'calc_volume':
        return ModelResponse(
            parts=[ToolCallPart(tool_name='calc_volume', args={'size': 6}, tool_call_id='pyd_ai_tool_call_id')]
        )
    elif isinstance(m, ToolReturnPart) and m.tool_name == 'customer_balance':
        args = {
            'support_advice': 'Hello John, your current account balance, including pending transactions, is $123.45.',
            'block_card': False,
            'risk': 1,
        }
        return ModelResponse(
            parts=[ToolCallPart(tool_name='final_result', args=args, tool_call_id='pyd_ai_tool_call_id')]
        )
    elif isinstance(m, ToolReturnPart) and m.tool_name == 'joke_factory':
        return ModelResponse(parts=[TextPart('Did you hear about the toothpaste scandal? They called it Colgate.')])
    elif isinstance(m, ToolReturnPart) and m.tool_name == 'get_jokes':
        args = {'response': []}
        return ModelResponse(
            parts=[ToolCallPart(tool_name='final_result', args=args, tool_call_id='pyd_ai_tool_call_id')]
        )
    elif isinstance(m, ToolReturnPart) and m.tool_name == 'flight_search':
        args = {'flight_number': m.content.flight_number}  # type: ignore
        return ModelResponse(
            parts=[ToolCallPart(tool_name='final_result_FlightDetails', args=args, tool_call_id='pyd_ai_tool_call_id')]
        )
    elif isinstance(m, ToolReturnPart) and m.tool_name == 'get_current_time':
        return ModelResponse(parts=[TextPart('The current time is 10:45 PM on April 17, 2025.')])
    elif isinstance(m, ToolReturnPart) and m.tool_name == 'get_user':
        return ModelResponse(parts=[TextPart("The user's name is John.")])
    elif isinstance(m, ToolReturnPart) and m.tool_name == 'get_weather_forecast':
        return ModelResponse(parts=[TextPart(m.content)])
    elif isinstance(m, ToolReturnPart) and m.tool_name == 'get_company_logo':
        return ModelResponse(parts=[TextPart('The company name in the logo is "Pydantic."')])
    elif isinstance(m, ToolReturnPart) and m.tool_name == 'get_document':
        return ModelResponse(
            parts=[ToolCallPart(tool_name='get_document', args={}, tool_call_id='pyd_ai_tool_call_id')]
        )
    elif (
        isinstance(m, RetryPromptPart)
        and m.tool_name == 'final_result_run_sql_query'
        and m.content == "Only 'SELECT *' is supported, you'll have to do column filtering manually."
    ):
        return ModelResponse(
            parts=[
                ToolCallPart(
                    tool_name='final_result_run_sql_query',
                    args={'query': 'SELECT * FROM capitals;'},
                    tool_call_id='pyd_ai_tool_call_id',
                )
            ]
        )
    elif (
        isinstance(m, RetryPromptPart)
        and m.tool_name == 'final_result_hand_off_to_sql_agent'
        and m.content
        == "SQL agent failed: Unknown table 'capitals' in query 'SELECT * FROM capitals;'. Available tables: capital_cities."
    ):
        return ModelResponse(
            parts=[
                ToolCallPart(
                    tool_name='final_result_hand_off_to_sql_agent',
                    args={'query': 'SELECT * FROM capital_cities;'},
                    tool_call_id='pyd_ai_tool_call_id',
                )
            ]
        )
    elif (
        isinstance(m, RetryPromptPart)
        and m.tool_name == 'final_result_run_sql_query'
        and m.content == "Unknown table 'pets' in query 'SELECT * FROM pets;'. Available tables: capital_cities."
    ):
        return ModelResponse(
            parts=[
                ToolCallPart(
                    tool_name='final_result_SQLFailure',
                    args={
                        'explanation': "The table 'pets' does not exist in the database. Only the table 'capital_cities' is available."
                    },
                    tool_call_id='pyd_ai_tool_call_id',
                )
            ]
        )
    # SQL agent failed: The table 'pets' does not exist in the database. Only the table 'capital_cities' is available.
    elif (
        isinstance(m, RetryPromptPart)
        and m.tool_name == 'final_result_hand_off_to_sql_agent'
        and m.content
        == "SQL agent failed: The table 'pets' does not exist in the database. Only the table 'capital_cities' is available."
    ):
        return ModelResponse(
            parts=[
                ToolCallPart(
                    tool_name='final_result_RouterFailure',
                    args={
                        'explanation': "The requested table 'pets' does not exist in the database. The only available table is 'capital_cities', which does not contain data about pets."
                    },
                    tool_call_id='pyd_ai_tool_call_id',
                )
            ]
        )
    elif isinstance(m, ToolReturnPart) and m.tool_name == 'image_generator':
        return ModelResponse(parts=[TextPart('Image file written to robot_punk.svg.')])
    elif isinstance(m, ToolReturnPart) and m.tool_name == 'get_preferred_language':
        return ModelResponse(
            parts=[
                ToolCallPart(
                    tool_name='final_result',
                    args={'greeting': 'Hola, David! Espero que tengas un gran día!', 'language_code': 'es-MX'},
                    tool_call_id='pyd_ai_tool_call_id',
                )
            ]
        )
    elif isinstance(m, ToolReturnPart) and m.tool_name == 'delete_file':
        return ModelResponse(
            parts=[
                TextPart(
                    'I successfully updated `README.md` and cleared `.env`, but was not able to delete `__init__.py`.'
                )
            ]
        )
    elif isinstance(m, UserPromptPart) and m.content == 'Now create a backup of README.md':
        return ModelResponse(
            parts=[
                ToolCallPart(
                    tool_name='update_file',
                    args={'path': 'README.md.bak', 'content': 'Hello, world!'},
                    tool_call_id='update_file_backup',
                )
            ],
        )
    elif isinstance(m, ToolReturnPart) and m.tool_name == 'update_file' and 'README.md.bak' in m.content:
        return ModelResponse(
            parts=[
                TextPart(
                    "Here's what I've done:\n"
                    '- Attempted to delete __init__.py, but deletion is not allowed.\n'
                    '- Updated README.md with: Hello, world!\n'
                    '- Cleared .env (set to empty).\n'
                    '- Created a backup at README.md.bak containing: Hello, world!\n'
                    '\n'
                    'If you want a different backup name or format (e.g., timestamped like README_2025-11-24.bak), let me know.'
                )
            ],
        )
    elif isinstance(m, ToolReturnPart) and m.tool_name == 'calculate_answer':
        return ModelResponse(
            parts=[TextPart('The answer to the ultimate question of life, the universe, and everything is 42.')]
        )
    else:
        sys.stdout.write(str(debug.format(messages, info)))
        raise RuntimeError(f'Unexpected message: {m}')


async def stream_model_logic(  # noqa: C901
    messages: list[ModelMessage], info: AgentInfo
) -> AsyncIterator[str | DeltaToolCalls]:  # pragma: lax no cover
    async def stream_text_response(r: str) -> AsyncIterator[str]:
        if isinstance(r, str):
            words = r.split(' ')
            chunk: list[str] = []
            for word in words:
                chunk.append(word)
                if len(chunk) == 3:
                    yield ' '.join(chunk) + ' '
                    chunk.clear()
            if chunk:
                yield ' '.join(chunk)

    async def stream_tool_call_response(r: ToolCallPart) -> AsyncIterator[DeltaToolCalls]:
        json_text = r.args_as_json_str()

        yield {1: DeltaToolCall(name=r.tool_name, tool_call_id=r.tool_call_id)}
        for chunk_index in range(0, len(json_text), 15):
            text_chunk = json_text[chunk_index : chunk_index + 15]
            yield {1: DeltaToolCall(json_args=text_chunk)}

    async def stream_part_response(
        r: str | ToolCallPart | Sequence[ToolCallPart],
    ) -> AsyncIterator[str | DeltaToolCalls]:
        if isinstance(r, str):
            async for chunk in stream_text_response(r):
                yield chunk
        elif isinstance(r, Sequence):
            for part in r:
                async for chunk in stream_tool_call_response(part):
                    yield chunk
        else:
            async for chunk in stream_tool_call_response(r):
                yield chunk

    last_part = messages[-1].parts[-1]
    if isinstance(last_part, UserPromptPart):
        assert isinstance(last_part.content, str)
        if response := text_responses.get(last_part.content):
            async for chunk in stream_part_response(response):
                yield chunk
            return
    elif isinstance(last_part, ToolReturnPart):
        assert isinstance(last_part.content, str)
        if response := tool_responses.get((last_part.tool_name, last_part.content)):
            async for chunk in stream_part_response(response):
                yield chunk
            return

    sys.stdout.write(str(debug.format(messages, info)))
    raise RuntimeError(f'Unexpected message: {last_part}')


def mock_infer_embedding_model(model: EmbeddingModel | str) -> EmbeddingModel:
    """Mock embedding model inference to return a TestEmbeddingModel with appropriate dimensions."""
    if isinstance(model, EmbeddingModel):
        return model

    # Use the non-mocked model inference to get the actual model name and provider
    actual_model = infer_embedding_model(model)
    model_name = actual_model.model_name
    provider_name = actual_model.system

    # Map model names to their known dimensions (only models used in examples)
    dimensions_map: dict[str, int] = {
        'text-embedding-3-small': 1536,
        'text-embedding-3-large': 3072,
        'embed-v4.0': 1024,
        'all-MiniLM-L6-v2': 384,
    }
    dimensions = dimensions_map.get(model_name, 8)
    return TestEmbeddingModel(model_name, provider_name=provider_name, dimensions=dimensions)


def mock_infer_model(model: Model | KnownModelName) -> Model:
    if model == 'test':
        return TestModel()

    if isinstance(model, str):
        # Use the non-mocked model inference to ensure we get the same model name the user would
        model = infer_model(model)

    if isinstance(model, FallbackModel):
        # When a fallback model is encountered, replace any OpenAIModel with a model that will raise a ModelHTTPError.
        # Otherwise, do the usual inference.
        def raise_http_error(messages: list[ModelMessage], info: AgentInfo) -> ModelResponse:
            raise ModelHTTPError(401, 'Invalid API Key')

        mock_fallback_models: list[Model] = []
        for m in model.models:
            try:
                from pydantic_ai.models.openai import OpenAIChatModel
            except ImportError:  # pragma: lax no cover
                OpenAIChatModel = type(None)

            if isinstance(m, OpenAIChatModel):
                # Raise an HTTP error for OpenAIChatModel
                mock_fallback_models.append(FunctionModel(raise_http_error, model_name=m.model_name))
            else:
                mock_fallback_models.append(mock_infer_model(m))
        return FallbackModel(*mock_fallback_models)
    if isinstance(model, FunctionModel | TestModel):
        return model
    else:
        model_name = model if isinstance(model, str) else model.model_name
        return FunctionModel(
            model_logic,
            stream_function=stream_model_logic,
            model_name=model_name,
            profile=model.profile if isinstance(model, Model) else None,
        )


def mock_group_by_temporal(aiter: Any, soft_max_interval: float | None) -> Any:
    """Mock group_by_temporal to avoid debouncing, since the iterators above have no delay."""
    return group_by_temporal(aiter, None)


@dataclass
class MockCredentials:
    project_id = 'foobar'<|MERGE_RESOLUTION|>--- conflicted
+++ resolved
@@ -550,7 +550,6 @@
     'What do I have on my calendar today?': "You're going to spend all day playing with Pydantic AI.",
     'Write a long story about a cat': 'Once upon a time, there was a curious cat named Whiskers who loved to explore the world around him...',
     'What is the first sentence on https://ai.pydantic.dev?': 'Pydantic AI is a Python agent framework designed to make it less painful to build production grade applications with Generative AI.',
-<<<<<<< HEAD
     'Generate a product code for a laptop.': ToolCallPart(
         tool_name='final_result', args={'response': 'ABC-1234'}, tool_call_id='pyd_ai_tool_call_id'
     ),
@@ -562,13 +561,11 @@
     'Generate a simple arithmetic expression that equals 42.': ToolCallPart(
         tool_name='final_result', args={'response': '(6*7)'}, tool_call_id='pyd_ai_tool_call_id'
     ),
-=======
     'Create a record with name "test" and value 42': ToolCallPart(
         tool_name='final_result',
         args={'name': 'test', 'value': 42},
         tool_call_id='pyd_ai_tool_call_id',
     ),
->>>>>>> b58e6e4c
 }
 
 tool_responses: dict[tuple[str, str], str] = {
