--- conflicted
+++ resolved
@@ -12,11 +12,7 @@
 from . import _utils, exceptions
 from ._json_schema import InlineDefsJsonSchemaTransformer
 from .messages import ToolCallPart
-<<<<<<< HEAD
-from .tools import DeferredToolRequests, FunctionTextFormat, RunContext, ToolDefinition
-=======
-from .tools import DeferredToolRequests, ObjectJsonSchema, RunContext, ToolDefinition
->>>>>>> 78fb7076
+from .tools import DeferredToolRequests, FunctionTextFormat, ObjectJsonSchema, RunContext, ToolDefinition
 
 __all__ = (
     # classes
@@ -263,6 +259,7 @@
     name: str | None = None
     description: str | None = None
     strict: bool | None = None
+    text_format: Literal['text'] | FunctionTextFormat | None = None
 
 
 @dataclass
