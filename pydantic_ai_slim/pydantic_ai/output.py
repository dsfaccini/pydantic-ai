from __future__ import annotations

from collections.abc import Awaitable, Callable, Sequence
from dataclasses import dataclass
from typing import Any, Generic, Literal

from pydantic import GetCoreSchemaHandler, GetJsonSchemaHandler
from pydantic.json_schema import JsonSchemaValue
from pydantic_core import core_schema
from typing_extensions import TypeAliasType, TypeVar, deprecated

from . import _utils
from .messages import ToolCallPart
<<<<<<< HEAD
from .tools import FunctionTextFormat, RunContext, ToolDefinition
=======
from .tools import DeferredToolRequests, RunContext, ToolDefinition
>>>>>>> 6e47a801

__all__ = (
    # classes
    'ToolOutput',
    'NativeOutput',
    'PromptedOutput',
    'TextOutput',
    'StructuredDict',
    # types
    'OutputDataT',
    'OutputMode',
    'StructuredOutputMode',
    'OutputSpec',
    'OutputTypeOrFunction',
    'TextOutputFunc',
)

T = TypeVar('T')
T_co = TypeVar('T_co', covariant=True)

OutputDataT = TypeVar('OutputDataT', default=str, covariant=True)
"""Covariant type variable for the output data type of a run."""

OutputMode = Literal['text', 'tool', 'native', 'prompted', 'tool_or_text']
"""All output modes."""
StructuredOutputMode = Literal['tool', 'native', 'prompted']
"""Output modes that can be used for structured output. Used by ModelProfile.default_structured_output_mode"""


OutputTypeOrFunction = TypeAliasType(
    'OutputTypeOrFunction', type[T_co] | Callable[..., Awaitable[T_co] | T_co], type_params=(T_co,)
)
"""Definition of an output type or function.

You should not need to import or use this type directly.

See [output docs](../output.md) for more information.
"""


TextOutputFunc = TypeAliasType(
    'TextOutputFunc',
    Callable[[RunContext, str], Awaitable[T_co] | T_co] | Callable[[str], Awaitable[T_co] | T_co],
    type_params=(T_co,),
)
"""Definition of a function that will be called to process the model's plain text output. The function must take a single string argument.

You should not need to import or use this type directly.

See [text output docs](../output.md#text-output) for more information.
"""


@dataclass(init=False)
class ToolOutput(Generic[OutputDataT]):
    """Marker class to use a tool for output and optionally customize the tool.

    Example:
    ```python {title="tool_output.py"}
    from pydantic import BaseModel

    from pydantic_ai import Agent, ToolOutput


    class Fruit(BaseModel):
        name: str
        color: str


    class Vehicle(BaseModel):
        name: str
        wheels: int


    agent = Agent(
        'openai:gpt-4o',
        output_type=[
            ToolOutput(Fruit, name='return_fruit'),
            ToolOutput(Vehicle, name='return_vehicle'),
        ],
    )
    result = agent.run_sync('What is a banana?')
    print(repr(result.output))
    #> Fruit(name='banana', color='yellow')
    ```
    """

    output: OutputTypeOrFunction[OutputDataT]
    """An output type or function."""
    name: str | None
    """The name of the tool that will be passed to the model. If not specified and only one output is provided, `final_result` will be used. If multiple outputs are provided, the name of the output type or function will be added to the tool name."""
    description: str | None
    """The description of the tool that will be passed to the model. If not specified, the docstring of the output type or function will be used."""
    max_retries: int | None
    """The maximum number of retries for the tool."""
    strict: bool | None
    """Whether to use strict mode for the tool."""
    text_format: Literal['text'] | FunctionTextFormat | None = None
    """Whether to invoke the function with free-form function calling for tool calls."""

    def __init__(
        self,
        type_: OutputTypeOrFunction[OutputDataT],
        *,
        name: str | None = None,
        description: str | None = None,
        max_retries: int | None = None,
        strict: bool | None = None,
        text_format: Literal['text'] | FunctionTextFormat | None = None,
    ):
        self.output = type_
        self.name = name
        self.description = description
        self.max_retries = max_retries
        self.strict = strict
        self.text_format = text_format


@dataclass(init=False)
class NativeOutput(Generic[OutputDataT]):
    """Marker class to use the model's native structured outputs functionality for outputs and optionally customize the name and description.

    Example:
    ```python {title="native_output.py" requires="tool_output.py"}
    from pydantic_ai import Agent, NativeOutput

    from tool_output import Fruit, Vehicle

    agent = Agent(
        'openai:gpt-4o',
        output_type=NativeOutput(
            [Fruit, Vehicle],
            name='Fruit or vehicle',
            description='Return a fruit or vehicle.'
        ),
    )
    result = agent.run_sync('What is a Ford Explorer?')
    print(repr(result.output))
    #> Vehicle(name='Ford Explorer', wheels=4)
    ```
    """

    outputs: OutputTypeOrFunction[OutputDataT] | Sequence[OutputTypeOrFunction[OutputDataT]]
    """The output types or functions."""
    name: str | None
    """The name of the structured output that will be passed to the model. If not specified and only one output is provided, the name of the output type or function will be used."""
    description: str | None
    """The description of the structured output that will be passed to the model. If not specified and only one output is provided, the docstring of the output type or function will be used."""
    strict: bool | None
    """Whether to use strict mode for the output, if the model supports it."""

    def __init__(
        self,
        outputs: OutputTypeOrFunction[OutputDataT] | Sequence[OutputTypeOrFunction[OutputDataT]],
        *,
        name: str | None = None,
        description: str | None = None,
        strict: bool | None = None,
    ):
        self.outputs = outputs
        self.name = name
        self.description = description
        self.strict = strict


@dataclass(init=False)
class PromptedOutput(Generic[OutputDataT]):
    """Marker class to use a prompt to tell the model what to output and optionally customize the prompt.

    Example:
    ```python {title="prompted_output.py" requires="tool_output.py"}
    from pydantic import BaseModel

    from pydantic_ai import Agent, PromptedOutput

    from tool_output import Vehicle


    class Device(BaseModel):
        name: str
        kind: str


    agent = Agent(
        'openai:gpt-4o',
        output_type=PromptedOutput(
            [Vehicle, Device],
            name='Vehicle or device',
            description='Return a vehicle or device.'
        ),
    )
    result = agent.run_sync('What is a MacBook?')
    print(repr(result.output))
    #> Device(name='MacBook', kind='laptop')

    agent = Agent(
        'openai:gpt-4o',
        output_type=PromptedOutput(
            [Vehicle, Device],
            template='Gimme some JSON: {schema}'
        ),
    )
    result = agent.run_sync('What is a Ford Explorer?')
    print(repr(result.output))
    #> Vehicle(name='Ford Explorer', wheels=4)
    ```
    """

    outputs: OutputTypeOrFunction[OutputDataT] | Sequence[OutputTypeOrFunction[OutputDataT]]
    """The output types or functions."""
    name: str | None
    """The name of the structured output that will be passed to the model. If not specified and only one output is provided, the name of the output type or function will be used."""
    description: str | None
    """The description that will be passed to the model. If not specified and only one output is provided, the docstring of the output type or function will be used."""
    template: str | None
    """Template for the prompt passed to the model.
    The '{schema}' placeholder will be replaced with the output JSON schema.
    If not specified, the default template specified on the model's profile will be used.
    """

    def __init__(
        self,
        outputs: OutputTypeOrFunction[OutputDataT] | Sequence[OutputTypeOrFunction[OutputDataT]],
        *,
        name: str | None = None,
        description: str | None = None,
        template: str | None = None,
    ):
        self.outputs = outputs
        self.name = name
        self.description = description
        self.template = template


@dataclass
class TextOutput(Generic[OutputDataT]):
    """Marker class to use text output for an output function taking a string argument.

    Example:
    ```python
    from pydantic_ai import Agent, TextOutput


    def split_into_words(text: str) -> list[str]:
        return text.split()


    agent = Agent(
        'openai:gpt-4o',
        output_type=TextOutput(split_into_words),
    )
    result = agent.run_sync('Who was Albert Einstein?')
    print(result.output)
    #> ['Albert', 'Einstein', 'was', 'a', 'German-born', 'theoretical', 'physicist.']
    ```
    """

    output_function: TextOutputFunc[OutputDataT]
    """The function that will be called to process the model's plain text output. The function must take a single string argument."""


def StructuredDict(
    json_schema: JsonSchemaValue, name: str | None = None, description: str | None = None
) -> type[JsonSchemaValue]:
    """Returns a `dict[str, Any]` subclass with a JSON schema attached that will be used for structured output.

    Args:
        json_schema: A JSON schema of type `object` defining the structure of the dictionary content.
        name: Optional name of the structured output. If not provided, the `title` field of the JSON schema will be used if it's present.
        description: Optional description of the structured output. If not provided, the `description` field of the JSON schema will be used if it's present.

    Example:
    ```python {title="structured_dict.py"}
    from pydantic_ai import Agent, StructuredDict

    schema = {
        'type': 'object',
        'properties': {
            'name': {'type': 'string'},
            'age': {'type': 'integer'}
        },
        'required': ['name', 'age']
    }

    agent = Agent('openai:gpt-4o', output_type=StructuredDict(schema))
    result = agent.run_sync('Create a person')
    print(result.output)
    #> {'name': 'John Doe', 'age': 30}
    ```
    """
    json_schema = _utils.check_object_json_schema(json_schema)

    if name:
        json_schema['title'] = name

    if description:
        json_schema['description'] = description

    class _StructuredDict(JsonSchemaValue):
        __is_model_like__ = True

        @classmethod
        def __get_pydantic_core_schema__(
            cls, source_type: Any, handler: GetCoreSchemaHandler
        ) -> core_schema.CoreSchema:
            return core_schema.dict_schema(
                keys_schema=core_schema.str_schema(),
                values_schema=core_schema.any_schema(),
            )

        @classmethod
        def __get_pydantic_json_schema__(
            cls, core_schema: core_schema.CoreSchema, handler: GetJsonSchemaHandler
        ) -> JsonSchemaValue:
            return json_schema

    return _StructuredDict


_OutputSpecItem = TypeAliasType(
    '_OutputSpecItem',
    OutputTypeOrFunction[T_co] | ToolOutput[T_co] | NativeOutput[T_co] | PromptedOutput[T_co] | TextOutput[T_co],
    type_params=(T_co,),
)

OutputSpec = TypeAliasType(
    'OutputSpec',
    _OutputSpecItem[T_co] | Sequence['OutputSpec[T_co]'],
    type_params=(T_co,),
)
"""Specification of the agent's output data.

This can be a single type, a function, a sequence of types and/or functions, or an instance of one of the output mode marker classes:
- [`ToolOutput`][pydantic_ai.output.ToolOutput]
- [`NativeOutput`][pydantic_ai.output.NativeOutput]
- [`PromptedOutput`][pydantic_ai.output.PromptedOutput]
- [`TextOutput`][pydantic_ai.output.TextOutput]

You should not need to import or use this type directly.

See [output docs](../output.md) for more information.
"""


@deprecated('`DeferredToolCalls` is deprecated, use `DeferredToolRequests` instead')
class DeferredToolCalls(DeferredToolRequests):  # pragma: no cover
    @property
    @deprecated('`DeferredToolCalls.tool_calls` is deprecated, use `DeferredToolRequests.calls` instead')
    def tool_calls(self) -> list[ToolCallPart]:
        return self.calls

    @property
    @deprecated('`DeferredToolCalls.tool_defs` is deprecated')
    def tool_defs(self) -> dict[str, ToolDefinition]:
        return {}<|MERGE_RESOLUTION|>--- conflicted
+++ resolved
@@ -11,11 +11,7 @@
 
 from . import _utils
 from .messages import ToolCallPart
-<<<<<<< HEAD
-from .tools import FunctionTextFormat, RunContext, ToolDefinition
-=======
-from .tools import DeferredToolRequests, RunContext, ToolDefinition
->>>>>>> 6e47a801
+from .tools import DeferredToolRequests, FunctionTextFormat, RunContext, ToolDefinition
 
 __all__ = (
     # classes
