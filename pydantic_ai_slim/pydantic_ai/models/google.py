from __future__ import annotations as _annotations

import base64
import re
from collections.abc import AsyncIterator, Awaitable
from contextlib import asynccontextmanager
from dataclasses import dataclass, field, replace
from datetime import datetime
from typing import Any, Literal, cast, overload
from uuid import uuid4

from typing_extensions import assert_never

from .. import UnexpectedModelBehavior, _utils, usage
from .._output import OutputObjectDefinition
from .._run_context import RunContext
from ..builtin_tools import (
    AbstractBuiltinTool,
    CodeExecutionTool,
    FileSearchTool,
    ImageGenerationTool,
    WebFetchTool,
    WebSearchTool,
)
from ..exceptions import ModelAPIError, ModelHTTPError, UserError
from ..messages import (
    BinaryContent,
    BuiltinToolCallPart,
    BuiltinToolReturnPart,
    CachePoint,
    FilePart,
    FileUrl,
    FinishReason,
    ModelMessage,
    ModelRequest,
    ModelResponse,
    ModelResponsePart,
    ModelResponseStreamEvent,
    RetryPromptPart,
    SystemPromptPart,
    TextPart,
    ThinkingPart,
    ToolCallPart,
    ToolReturnPart,
    UserPromptPart,
    VideoUrl,
)
from ..profiles import ModelProfileSpec
from ..profiles.google import GoogleModelProfile
from ..providers import Provider, infer_provider
from ..settings import ModelSettings, ToolChoiceScalar
from ..tools import ToolDefinition
from . import (
    Model,
    ModelRequestParameters,
    StreamedResponse,
    check_allow_model_requests,
    download_item,
    get_user_agent,
)
from ._tool_choice import validate_tool_choice

try:
    from google.genai import Client, errors
    from google.genai.types import (
        BlobDict,
        CodeExecutionResult,
        CodeExecutionResultDict,
        ContentDict,
        ContentUnionDict,
        CountTokensConfigDict,
        ExecutableCode,
        ExecutableCodeDict,
        FileDataDict,
        FileSearchDict,
        FinishReason as GoogleFinishReason,
        FunctionCallDict,
        FunctionCallingConfigDict,
        FunctionCallingConfigMode,
        FunctionDeclarationDict,
        GenerateContentConfigDict,
        GenerateContentResponse,
        GenerationConfigDict,
        GoogleSearchDict,
        GroundingMetadata,
        HttpOptionsDict,
        ImageConfigDict,
        MediaResolution,
        Modality,
        Part,
        PartDict,
        SafetySettingDict,
        ThinkingConfigDict,
        ToolCodeExecutionDict,
        ToolConfigDict,
        ToolDict,
        ToolListUnionDict,
        UrlContextDict,
        UrlContextMetadata,
        VideoMetadataDict,
    )
except ImportError as _import_error:
    raise ImportError(
        'Please install `google-genai` to use the Google model, '
        'you can use the `google` optional group — `pip install "pydantic-ai-slim[google]"`'
    ) from _import_error


_FILE_SEARCH_QUERY_PATTERN = re.compile(r'file_search\.query\(query=(["\'])((?:\\.|(?!\1).)*?)\1\)')


LatestGoogleModelNames = Literal[
    'gemini-flash-latest',
    'gemini-flash-lite-latest',
    'gemini-2.0-flash',
    'gemini-2.0-flash-lite',
    'gemini-2.5-flash',
    'gemini-2.5-flash-preview-09-2025',
    'gemini-2.5-flash-image',
    'gemini-2.5-flash-lite',
    'gemini-2.5-flash-lite-preview-09-2025',
    'gemini-2.5-pro',
    'gemini-3-flash-preview',
    'gemini-3-pro-preview',
    'gemini-3-pro-image-preview',
]
"""Latest Gemini models."""

GoogleModelName = str | LatestGoogleModelNames
"""Possible Gemini model names.

Since Gemini supports a variety of date-stamped models, we explicitly list the latest models but
allow any name in the type hints.
See [the Gemini API docs](https://ai.google.dev/gemini-api/docs/models/gemini#model-variations) for a full list.
"""

_FINISH_REASON_MAP: dict[GoogleFinishReason, FinishReason | None] = {
    GoogleFinishReason.FINISH_REASON_UNSPECIFIED: None,
    GoogleFinishReason.STOP: 'stop',
    GoogleFinishReason.MAX_TOKENS: 'length',
    GoogleFinishReason.SAFETY: 'content_filter',
    GoogleFinishReason.RECITATION: 'content_filter',
    GoogleFinishReason.LANGUAGE: 'error',
    GoogleFinishReason.OTHER: None,
    GoogleFinishReason.BLOCKLIST: 'content_filter',
    GoogleFinishReason.PROHIBITED_CONTENT: 'content_filter',
    GoogleFinishReason.SPII: 'content_filter',
    GoogleFinishReason.MALFORMED_FUNCTION_CALL: 'error',
    GoogleFinishReason.IMAGE_SAFETY: 'content_filter',
    GoogleFinishReason.UNEXPECTED_TOOL_CALL: 'error',
    GoogleFinishReason.IMAGE_PROHIBITED_CONTENT: 'content_filter',
    GoogleFinishReason.NO_IMAGE: 'error',
}

_GOOGLE_IMAGE_SIZE = Literal['1K', '2K', '4K']
_GOOGLE_IMAGE_SIZES: tuple[_GOOGLE_IMAGE_SIZE, ...] = _utils.get_args(_GOOGLE_IMAGE_SIZE)

_GOOGLE_IMAGE_OUTPUT_FORMAT = Literal['png', 'jpeg', 'webp']
_GOOGLE_IMAGE_OUTPUT_FORMATS: tuple[_GOOGLE_IMAGE_OUTPUT_FORMAT, ...] = _utils.get_args(_GOOGLE_IMAGE_OUTPUT_FORMAT)


class GoogleModelSettings(ModelSettings, total=False):
    """Settings used for a Gemini model request."""

    # ALL FIELDS MUST BE `gemini_` PREFIXED SO YOU CAN MERGE THEM WITH OTHER MODELS.

    google_safety_settings: list[SafetySettingDict]
    """The safety settings to use for the model.

    See <https://ai.google.dev/gemini-api/docs/safety-settings> for more information.
    """

    google_thinking_config: ThinkingConfigDict
    """The thinking configuration to use for the model.

    See <https://ai.google.dev/gemini-api/docs/thinking> for more information.
    """

    google_labels: dict[str, str]
    """User-defined metadata to break down billed charges. Only supported by the Vertex AI API.

    See the [Gemini API docs](https://cloud.google.com/vertex-ai/generative-ai/docs/multimodal/add-labels-to-api-calls) for use cases and limitations.
    """

    google_video_resolution: MediaResolution
    """The video resolution to use for the model.

    See <https://ai.google.dev/api/generate-content#MediaResolution> for more information.
    """

    google_cached_content: str
    """The name of the cached content to use for the model.

    See <https://ai.google.dev/gemini-api/docs/caching> for more information.
    """


@dataclass(init=False)
class GoogleModel(Model):
    """A model that uses Gemini via `generativelanguage.googleapis.com` API.

    This is implemented from scratch rather than using a dedicated SDK, good API documentation is
    available [here](https://ai.google.dev/api).

    Apart from `__init__`, all methods are private or match those of the base class.
    """

    client: Client = field(repr=False)

    _model_name: GoogleModelName = field(repr=False)
    _provider: Provider[Client] = field(repr=False)

    def __init__(
        self,
        model_name: GoogleModelName,
        *,
        provider: Literal['google-gla', 'google-vertex', 'gateway'] | Provider[Client] = 'google-gla',
        profile: ModelProfileSpec | None = None,
        settings: ModelSettings | None = None,
    ):
        """Initialize a Gemini model.

        Args:
            model_name: The name of the model to use.
            provider: The provider to use for authentication and API access. Can be either the string
                'google-gla' or 'google-vertex' or an instance of `Provider[google.genai.AsyncClient]`.
                Defaults to 'google-gla'.
            profile: The model profile to use. Defaults to a profile picked by the provider based on the model name.
            settings: The model settings to use. Defaults to None.
        """
        self._model_name = model_name

        if isinstance(provider, str):
            provider = infer_provider('gateway/google-vertex' if provider == 'gateway' else provider)
        self._provider = provider
        self.client = provider.client

        super().__init__(settings=settings, profile=profile or provider.model_profile)

    @property
    def base_url(self) -> str:
        return self._provider.base_url

    @property
    def model_name(self) -> GoogleModelName:
        """The model name."""
        return self._model_name

    @property
    def system(self) -> str:
        """The model provider."""
        return self._provider.name

    @classmethod
    def supported_builtin_tools(cls) -> frozenset[type[AbstractBuiltinTool]]:
        """Return the set of builtin tool types this model can handle."""
        return frozenset({WebSearchTool, CodeExecutionTool, FileSearchTool, WebFetchTool, ImageGenerationTool})

    def prepare_request(
        self, model_settings: ModelSettings | None, model_request_parameters: ModelRequestParameters
    ) -> tuple[ModelSettings | None, ModelRequestParameters]:
        supports_native_output_with_builtin_tools = GoogleModelProfile.from_profile(
            self.profile
        ).google_supports_native_output_with_builtin_tools
        if model_request_parameters.builtin_tools and model_request_parameters.output_tools:
            if model_request_parameters.output_mode == 'auto':
                output_mode = 'native' if supports_native_output_with_builtin_tools else 'prompted'
                model_request_parameters = replace(model_request_parameters, output_mode=output_mode)
            else:
                output_mode = 'NativeOutput' if supports_native_output_with_builtin_tools else 'PromptedOutput'
                raise UserError(
                    f'Google does not support output tools and built-in tools at the same time. Use `output_type={output_mode}(...)` instead.'
                )
        return super().prepare_request(model_settings, model_request_parameters)

    async def request(
        self,
        messages: list[ModelMessage],
        model_settings: ModelSettings | None,
        model_request_parameters: ModelRequestParameters,
    ) -> ModelResponse:
        check_allow_model_requests()
        model_settings, model_request_parameters = self.prepare_request(
            model_settings,
            model_request_parameters,
        )
        model_settings = cast(GoogleModelSettings, model_settings or {})
        response = await self._generate_content(messages, False, model_settings, model_request_parameters)
        return self._process_response(response)

    async def count_tokens(
        self,
        messages: list[ModelMessage],
        model_settings: ModelSettings | None,
        model_request_parameters: ModelRequestParameters,
    ) -> usage.RequestUsage:
        check_allow_model_requests()
        model_settings, model_request_parameters = self.prepare_request(
            model_settings,
            model_request_parameters,
        )
        model_settings = cast(GoogleModelSettings, model_settings or {})
        contents, generation_config = await self._build_content_and_config(
            messages, model_settings, model_request_parameters
        )

        # Annoyingly, the type of `GenerateContentConfigDict.get` is "partially `Unknown`" because `response_schema` includes `typing._UnionGenericAlias`,
        # so without this we'd need `pyright: ignore[reportUnknownMemberType]` on every line and wouldn't get type checking anyway.
        generation_config = cast(dict[str, Any], generation_config)

        config = CountTokensConfigDict(
            http_options=generation_config.get('http_options'),
        )
        if self._provider.name != 'google-gla':
            # The fields are not supported by the Gemini API per https://github.com/googleapis/python-genai/blob/7e4ec284dc6e521949626f3ed54028163ef9121d/google/genai/models.py#L1195-L1214
            config.update(  # pragma: lax no cover
                system_instruction=generation_config.get('system_instruction'),
                tools=cast(list[ToolDict], generation_config.get('tools')),
                # Annoyingly, GenerationConfigDict has fewer fields than GenerateContentConfigDict, and no extra fields are allowed.
                generation_config=GenerationConfigDict(
                    temperature=generation_config.get('temperature'),
                    top_p=generation_config.get('top_p'),
                    max_output_tokens=generation_config.get('max_output_tokens'),
                    stop_sequences=generation_config.get('stop_sequences'),
                    presence_penalty=generation_config.get('presence_penalty'),
                    frequency_penalty=generation_config.get('frequency_penalty'),
                    seed=generation_config.get('seed'),
                    thinking_config=generation_config.get('thinking_config'),
                    media_resolution=generation_config.get('media_resolution'),
                    response_mime_type=generation_config.get('response_mime_type'),
                    response_json_schema=generation_config.get('response_json_schema'),
                ),
            )

        response = await self.client.aio.models.count_tokens(
            model=self._model_name,
            contents=contents,
            config=config,
        )
        if response.total_tokens is None:
            raise UnexpectedModelBehavior(  # pragma: no cover
                'Total tokens missing from Gemini response', str(response)
            )
        return usage.RequestUsage(
            input_tokens=response.total_tokens,
        )

    @asynccontextmanager
    async def request_stream(
        self,
        messages: list[ModelMessage],
        model_settings: ModelSettings | None,
        model_request_parameters: ModelRequestParameters,
        run_context: RunContext[Any] | None = None,
    ) -> AsyncIterator[StreamedResponse]:
        check_allow_model_requests()
        model_settings, model_request_parameters = self.prepare_request(
            model_settings,
            model_request_parameters,
        )
        model_settings = cast(GoogleModelSettings, model_settings or {})
        response = await self._generate_content(messages, True, model_settings, model_request_parameters)
        yield await self._process_streamed_response(response, model_request_parameters)  # type: ignore

<<<<<<< HEAD
    def _get_builtin_tools(
=======
    def _build_image_config(self, tool: ImageGenerationTool) -> ImageConfigDict:
        """Build ImageConfigDict from ImageGenerationTool with validation."""
        image_config = ImageConfigDict()

        if tool.aspect_ratio is not None:
            image_config['aspect_ratio'] = tool.aspect_ratio

        if tool.size is not None:
            if tool.size not in _GOOGLE_IMAGE_SIZES:
                raise UserError(
                    f'Google image generation only supports `size` values: {_GOOGLE_IMAGE_SIZES}. '
                    f'Got: {tool.size!r}. Omit `size` to use the default (1K).'
                )
            image_config['image_size'] = tool.size

        if self.system == 'google-vertex':
            if tool.output_format is not None:
                if tool.output_format not in _GOOGLE_IMAGE_OUTPUT_FORMATS:
                    raise UserError(
                        f'Google image generation only supports `output_format` values: {_GOOGLE_IMAGE_OUTPUT_FORMATS}. '
                        f'Got: {tool.output_format!r}.'
                    )
                image_config['output_mime_type'] = f'image/{tool.output_format}'

            output_compression = tool.output_compression
            if output_compression is not None:
                if not (0 <= output_compression <= 100):
                    raise UserError(
                        f'Google image generation `output_compression` must be between 0 and 100. '
                        f'Got: {output_compression}.'
                    )
                if tool.output_format not in (None, 'jpeg'):
                    raise UserError(
                        f'Google image generation `output_compression` is only supported for JPEG format. '
                        f'Got format: {tool.output_format!r}. Either set `output_format="jpeg"` or remove `output_compression`.'
                    )
                image_config['output_compression_quality'] = output_compression
                if tool.output_format is None:
                    image_config['output_mime_type'] = 'image/jpeg'

        return image_config

    def _get_tools(
>>>>>>> ad5ba4f1
        self, model_request_parameters: ModelRequestParameters
    ) -> tuple[list[ToolDict], ImageConfigDict | None]:
        """Get Google-specific builtin tools (web search, code execution, etc.).

        Returns:
            A tuple of (builtin_tools, image_config).
        """
        tools: list[ToolDict] = []
        image_config: ImageConfigDict | None = None
        if model_request_parameters.builtin_tools:
            if model_request_parameters.function_tools:
                raise UserError('Google does not support function tools and built-in tools at the same time.')

            for tool in model_request_parameters.builtin_tools:
                if isinstance(tool, WebSearchTool):
                    tools.append(ToolDict(google_search=GoogleSearchDict()))
                elif isinstance(tool, WebFetchTool):
                    tools.append(ToolDict(url_context=UrlContextDict()))
                elif isinstance(tool, CodeExecutionTool):
                    tools.append(ToolDict(code_execution=ToolCodeExecutionDict()))
                elif isinstance(tool, FileSearchTool):
                    file_search_config = FileSearchDict(file_search_store_names=list(tool.file_store_ids))
                    tools.append(ToolDict(file_search=file_search_config))
                elif isinstance(tool, ImageGenerationTool):  # pragma: no branch
                    if not self.profile.supports_image_output:
                        raise UserError(
                            "`ImageGenerationTool` is not supported by this model. Use a model with 'image' in the name instead."
                        )
                    image_config = self._build_image_config(tool)
                else:  # pragma: no cover
                    raise UserError(
                        f'`{tool.__class__.__name__}` is not supported by `GoogleModel`. If it should be, please file an issue.'
                    )
        return tools, image_config

    def _get_tool_config(
        self,
        model_request_parameters: ModelRequestParameters,
        model_settings: GoogleModelSettings,
    ) -> tuple[list[ToolDict] | None, ToolConfigDict | None, ImageConfigDict | None]:
        """Determine which tools to send and the API tool config.

        Returns:
            A tuple of (filtered_tools, tool_config, image_config).
        """
        builtin_tools, image_config = self._get_builtin_tools(model_request_parameters)

        tool_defs = model_request_parameters.tool_defs

        validated_tool_choice = validate_tool_choice(model_settings, model_request_parameters)

        function_calling_config_modes: dict[ToolChoiceScalar, FunctionCallingConfigMode] = {
            'auto': FunctionCallingConfigMode.AUTO,
            'none': FunctionCallingConfigMode.NONE,
            'required': FunctionCallingConfigMode.ANY,
        }

        allowed_function_names: list[str] | None = None
        if isinstance(validated_tool_choice, tuple):
            tool_names, tool_choice_mode = validated_tool_choice
            if tool_choice_mode == 'auto':
                tool_defs = {k: v for k, v in tool_defs.items() if k in tool_names}
            else:
                allowed_function_names = tool_names
        else:
            tool_choice_mode = validated_tool_choice

        function_calling_config: FunctionCallingConfigDict = {'mode': function_calling_config_modes[tool_choice_mode]}
        if allowed_function_names is not None:
            function_calling_config['allowed_function_names'] = allowed_function_names
        tool_config = ToolConfigDict(function_calling_config=function_calling_config)

        tools: list[ToolDict] = [
            ToolDict(function_declarations=[_function_declaration_from_tool(t)]) for t in tool_defs.values()
        ]

        tools.extend(builtin_tools)

        if not tools:
            return None, None, image_config

        return tools, tool_config, image_config

    @overload
    async def _generate_content(
        self,
        messages: list[ModelMessage],
        stream: Literal[False],
        model_settings: GoogleModelSettings,
        model_request_parameters: ModelRequestParameters,
    ) -> GenerateContentResponse: ...

    @overload
    async def _generate_content(
        self,
        messages: list[ModelMessage],
        stream: Literal[True],
        model_settings: GoogleModelSettings,
        model_request_parameters: ModelRequestParameters,
    ) -> Awaitable[AsyncIterator[GenerateContentResponse]]: ...

    async def _generate_content(
        self,
        messages: list[ModelMessage],
        stream: bool,
        model_settings: GoogleModelSettings,
        model_request_parameters: ModelRequestParameters,
    ) -> GenerateContentResponse | Awaitable[AsyncIterator[GenerateContentResponse]]:
        contents, config = await self._build_content_and_config(messages, model_settings, model_request_parameters)
        func = self.client.aio.models.generate_content_stream if stream else self.client.aio.models.generate_content
        try:
            return await func(model=self._model_name, contents=contents, config=config)  # type: ignore
        except errors.APIError as e:
            if (status_code := e.code) >= 400:
                raise ModelHTTPError(
                    status_code=status_code,
                    model_name=self._model_name,
                    body=cast(Any, e.details),  # pyright: ignore[reportUnknownMemberType]
                ) from e
            raise ModelAPIError(model_name=self._model_name, message=str(e)) from e

    async def _build_content_and_config(
        self,
        messages: list[ModelMessage],
        model_settings: GoogleModelSettings,
        model_request_parameters: ModelRequestParameters,
    ) -> tuple[list[ContentUnionDict], GenerateContentConfigDict]:
        tools, tool_config, image_config = self._get_tool_config(model_request_parameters, model_settings)
        if model_request_parameters.function_tools and not self.profile.supports_tools:
            raise UserError('Tools are not supported by this model.')

        response_mime_type = None
        response_schema = None
        if model_request_parameters.output_mode == 'native':
            if model_request_parameters.function_tools:
                raise UserError(
                    'Google does not support `NativeOutput` and function tools at the same time. Use `output_type=ToolOutput(...)` instead.'
                )
            response_mime_type = 'application/json'
            output_object = model_request_parameters.output_object
            assert output_object is not None
            response_schema = self._map_response_schema(output_object)
        elif model_request_parameters.output_mode == 'prompted' and not tools:
            if not self.profile.supports_json_object_output:
                raise UserError('JSON output is not supported by this model.')
            response_mime_type = 'application/json'
        system_instruction, contents = await self._map_messages(messages, model_request_parameters)

        modalities = [Modality.TEXT.value]
        if self.profile.supports_image_output:
            modalities.append(Modality.IMAGE.value)

        http_options: HttpOptionsDict = {
            'headers': {'Content-Type': 'application/json', 'User-Agent': get_user_agent()}
        }
        if timeout := model_settings.get('timeout'):
            if isinstance(timeout, int | float):
                http_options['timeout'] = int(1000 * timeout)
            else:
                raise UserError('Google does not support setting ModelSettings.timeout to a httpx.Timeout')

        config = GenerateContentConfigDict(
            http_options=http_options,
            system_instruction=system_instruction,
            temperature=model_settings.get('temperature'),
            top_p=model_settings.get('top_p'),
            max_output_tokens=model_settings.get('max_tokens'),
            stop_sequences=model_settings.get('stop_sequences'),
            presence_penalty=model_settings.get('presence_penalty'),
            frequency_penalty=model_settings.get('frequency_penalty'),
            seed=model_settings.get('seed'),
            safety_settings=model_settings.get('google_safety_settings'),
            thinking_config=model_settings.get('google_thinking_config'),
            labels=model_settings.get('google_labels'),
            media_resolution=model_settings.get('google_video_resolution'),
            cached_content=model_settings.get('google_cached_content'),
            tools=cast(ToolListUnionDict, tools),
            tool_config=tool_config,
            response_mime_type=response_mime_type,
            response_json_schema=response_schema,
            response_modalities=modalities,
            image_config=image_config,
        )

        return contents, config

    def _process_response(self, response: GenerateContentResponse) -> ModelResponse:
        if not response.candidates:
            raise UnexpectedModelBehavior('Expected at least one candidate in Gemini response')  # pragma: no cover

        candidate = response.candidates[0]

        vendor_id = response.response_id
        vendor_details: dict[str, Any] | None = None
        finish_reason: FinishReason | None = None
        raw_finish_reason = candidate.finish_reason
        if raw_finish_reason:  # pragma: no branch
            vendor_details = {'finish_reason': raw_finish_reason.value}
            finish_reason = _FINISH_REASON_MAP.get(raw_finish_reason)

        if candidate.content is None or candidate.content.parts is None:
            if finish_reason == 'content_filter' and raw_finish_reason:
                raise UnexpectedModelBehavior(
                    f'Content filter {raw_finish_reason.value!r} triggered', response.model_dump_json()
                )
            parts = []  # pragma: no cover
        else:
            parts = candidate.content.parts or []

        usage = _metadata_as_usage(response, provider=self._provider.name, provider_url=self._provider.base_url)
        return _process_response_from_parts(
            parts,
            candidate.grounding_metadata,
            response.model_version or self._model_name,
            self._provider.name,
            self._provider.base_url,
            usage,
            vendor_id=vendor_id,
            vendor_details=vendor_details,
            finish_reason=finish_reason,
            url_context_metadata=candidate.url_context_metadata,
        )

    async def _process_streamed_response(
        self, response: AsyncIterator[GenerateContentResponse], model_request_parameters: ModelRequestParameters
    ) -> StreamedResponse:
        """Process a streamed response, and prepare a streaming response to return."""
        peekable_response = _utils.PeekableAsyncStream(response)
        first_chunk = await peekable_response.peek()
        if isinstance(first_chunk, _utils.Unset):
            raise UnexpectedModelBehavior('Streamed response ended without content or tool calls')  # pragma: no cover

        return GeminiStreamedResponse(
            model_request_parameters=model_request_parameters,
            _model_name=first_chunk.model_version or self._model_name,
            _response=peekable_response,
            _timestamp=first_chunk.create_time or _utils.now_utc(),
            _provider_name=self._provider.name,
            _provider_url=self._provider.base_url,
        )

    async def _map_messages(
        self, messages: list[ModelMessage], model_request_parameters: ModelRequestParameters
    ) -> tuple[ContentDict | None, list[ContentUnionDict]]:
        contents: list[ContentUnionDict] = []
        system_parts: list[PartDict] = []

        for m in messages:
            if isinstance(m, ModelRequest):
                message_parts: list[PartDict] = []

                for part in m.parts:
                    if isinstance(part, SystemPromptPart):
                        system_parts.append({'text': part.content})
                    elif isinstance(part, UserPromptPart):
                        message_parts.extend(await self._map_user_prompt(part))
                    elif isinstance(part, ToolReturnPart):
                        message_parts.append(
                            {
                                'function_response': {
                                    'name': part.tool_name,
                                    'response': part.model_response_object(),
                                    'id': part.tool_call_id,
                                }
                            }
                        )
                    elif isinstance(part, RetryPromptPart):
                        if part.tool_name is None:
                            message_parts.append({'text': part.model_response()})
                        else:
                            message_parts.append(
                                {
                                    'function_response': {
                                        'name': part.tool_name,
                                        'response': {'error': part.model_response()},
                                        'id': part.tool_call_id,
                                    }
                                }
                            )
                    else:
                        assert_never(part)

                if message_parts:
                    contents.append({'role': 'user', 'parts': message_parts})
            elif isinstance(m, ModelResponse):
                maybe_content = _content_model_response(m, self.system)
                if maybe_content:
                    contents.append(maybe_content)
            else:
                assert_never(m)

        # Google GenAI requires at least one part in the message.
        if not contents:
            contents = [{'role': 'user', 'parts': [{'text': ''}]}]

        if instructions := self._get_instructions(messages, model_request_parameters):
            system_parts.append({'text': instructions})
        system_instruction = ContentDict(role='user', parts=system_parts) if system_parts else None

        return system_instruction, contents

    async def _map_user_prompt(self, part: UserPromptPart) -> list[PartDict]:
        if isinstance(part.content, str):
            return [{'text': part.content}]
        else:
            content: list[PartDict] = []
            for item in part.content:
                if isinstance(item, str):
                    content.append({'text': item})
                elif isinstance(item, BinaryContent):
                    inline_data_dict: BlobDict = {'data': item.data, 'mime_type': item.media_type}
                    part_dict: PartDict = {'inline_data': inline_data_dict}
                    if item.vendor_metadata:
                        part_dict['video_metadata'] = cast(VideoMetadataDict, item.vendor_metadata)
                    content.append(part_dict)
                elif isinstance(item, VideoUrl) and item.is_youtube:
                    file_data_dict: FileDataDict = {'file_uri': item.url, 'mime_type': item.media_type}
                    part_dict: PartDict = {'file_data': file_data_dict}
                    if item.vendor_metadata:  # pragma: no branch
                        part_dict['video_metadata'] = cast(VideoMetadataDict, item.vendor_metadata)
                    content.append(part_dict)
                elif isinstance(item, FileUrl):
                    if item.force_download or (
                        # google-gla does not support passing file urls directly, except for youtube videos
                        # (see above) and files uploaded to the file API (which cannot be downloaded anyway)
                        self.system == 'google-gla'
                        and not item.url.startswith(r'https://generativelanguage.googleapis.com/v1beta/files')
                    ):
                        downloaded_item = await download_item(item, data_format='bytes')
                        inline_data: BlobDict = {
                            'data': downloaded_item['data'],
                            'mime_type': downloaded_item['data_type'],
                        }
                        content.append({'inline_data': inline_data})
                    else:
                        file_data_dict: FileDataDict = {'file_uri': item.url, 'mime_type': item.media_type}
                        content.append({'file_data': file_data_dict})  # pragma: lax no cover
                elif isinstance(item, CachePoint):
                    # Google Gemini doesn't support prompt caching via CachePoint
                    pass
                else:
                    assert_never(item)
        return content

    def _map_response_schema(self, o: OutputObjectDefinition) -> dict[str, Any]:
        response_schema = o.json_schema.copy()
        if o.name:
            response_schema['title'] = o.name
        if o.description:
            response_schema['description'] = o.description

        return response_schema


@dataclass
class GeminiStreamedResponse(StreamedResponse):
    """Implementation of `StreamedResponse` for the Gemini model."""

    _model_name: GoogleModelName
    _response: AsyncIterator[GenerateContentResponse]
    _timestamp: datetime
    _provider_name: str
    _provider_url: str
    _file_search_tool_call_id: str | None = field(default=None, init=False)
    _code_execution_tool_call_id: str | None = field(default=None, init=False)

    async def _get_event_iterator(self) -> AsyncIterator[ModelResponseStreamEvent]:  # noqa: C901
        async for chunk in self._response:
            self._usage = _metadata_as_usage(chunk, self._provider_name, self._provider_url)

            if not chunk.candidates:
                continue  # pragma: no cover

            candidate = chunk.candidates[0]

            if chunk.response_id:  # pragma: no branch
                self.provider_response_id = chunk.response_id

            raw_finish_reason = candidate.finish_reason
            if raw_finish_reason:
                self.provider_details = {'finish_reason': raw_finish_reason.value}
                self.finish_reason = _FINISH_REASON_MAP.get(raw_finish_reason)

            # Google streams the grounding metadata (including the web search queries and results)
            # _after_ the text that was generated using it, so it would show up out of order in the stream,
            # and cause issues with the logic that doesn't consider text ahead of built-in tool calls as output.
            # If that gets fixed (or we have a workaround), we can uncomment this:
            # web_search_call, web_search_return = _map_grounding_metadata(
            #     candidate.grounding_metadata, self.provider_name
            # )
            # if web_search_call and web_search_return:
            #     yield self._parts_manager.handle_part(vendor_part_id=uuid4(), part=web_search_call)
            #     yield self._parts_manager.handle_part(
            #         vendor_part_id=uuid4(), part=web_search_return
            #     )

            # URL context metadata (for WebFetchTool) is streamed in the first chunk, before the text,
            # so we can safely yield it here
            web_fetch_call, web_fetch_return = _map_url_context_metadata(
                candidate.url_context_metadata, self.provider_name
            )
            if web_fetch_call and web_fetch_return:
                yield self._parts_manager.handle_part(vendor_part_id=uuid4(), part=web_fetch_call)
                yield self._parts_manager.handle_part(vendor_part_id=uuid4(), part=web_fetch_return)

            if candidate.content is None or candidate.content.parts is None:
                if self.finish_reason == 'content_filter' and raw_finish_reason:  # pragma: no cover
                    raise UnexpectedModelBehavior(
                        f'Content filter {raw_finish_reason.value!r} triggered', chunk.model_dump_json()
                    )
                else:  # pragma: no cover
                    continue

            parts = candidate.content.parts
            if not parts:
                continue  # pragma: no cover

            for part in parts:
                provider_details: dict[str, Any] | None = None
                if part.thought_signature:
                    # Per https://ai.google.dev/gemini-api/docs/function-calling?example=meeting#thought-signatures:
                    # - Always send the thought_signature back to the model inside its original Part.
                    # - Don't merge a Part containing a signature with one that does not. This breaks the positional context of the thought.
                    # - Don't combine two Parts that both contain signatures, as the signature strings cannot be merged.
                    thought_signature = base64.b64encode(part.thought_signature).decode('utf-8')
                    provider_details = {'thought_signature': thought_signature}

                if part.text is not None:
                    if len(part.text) == 0 and not provider_details:
                        continue
                    if part.thought:
                        for event in self._parts_manager.handle_thinking_delta(
                            vendor_part_id=None, content=part.text, provider_details=provider_details
                        ):
                            yield event
                    else:
                        for event in self._parts_manager.handle_text_delta(
                            vendor_part_id=None, content=part.text, provider_details=provider_details
                        ):
                            yield event
                elif part.function_call:
                    maybe_event = self._parts_manager.handle_tool_call_delta(
                        vendor_part_id=uuid4(),
                        tool_name=part.function_call.name,
                        args=part.function_call.args,
                        tool_call_id=part.function_call.id,
                        provider_details=provider_details,
                    )
                    if maybe_event is not None:  # pragma: no branch
                        yield maybe_event
                elif part.inline_data is not None:
                    if part.thought:  # pragma: no cover
                        # Per https://ai.google.dev/gemini-api/docs/image-generation#thinking-process:
                        # > The model generates up to two interim images to test composition and logic. The last image within Thinking is also the final rendered image.
                        # We currently don't expose these image thoughts as they can't be represented with `ThinkingPart`
                        continue
                    data = part.inline_data.data
                    mime_type = part.inline_data.mime_type
                    assert data and mime_type, 'Inline data must have data and mime type'
                    content = BinaryContent(data=data, media_type=mime_type)
                    yield self._parts_manager.handle_part(
                        vendor_part_id=uuid4(),
                        part=FilePart(content=BinaryContent.narrow_type(content), provider_details=provider_details),
                    )
                elif part.executable_code is not None:
                    part_obj = self._handle_executable_code_streaming(part.executable_code)
                    part_obj.provider_details = provider_details
                    yield self._parts_manager.handle_part(vendor_part_id=uuid4(), part=part_obj)
                elif part.code_execution_result is not None:
                    part = self._map_code_execution_result(part.code_execution_result)
                    part.provider_details = provider_details
                    yield self._parts_manager.handle_part(vendor_part_id=uuid4(), part=part)
                else:
                    assert part.function_response is not None, f'Unexpected part: {part}'  # pragma: no cover

            # Grounding metadata is attached to the final text chunk, so
            # we emit the `BuiltinToolReturnPart` after the text delta so
            # that the delta is properly added to the same `TextPart` as earlier chunks
            file_search_part = self._handle_file_search_grounding_metadata_streaming(candidate.grounding_metadata)
            if file_search_part is not None:
                yield self._parts_manager.handle_part(vendor_part_id=uuid4(), part=file_search_part)

    def _handle_file_search_grounding_metadata_streaming(
        self, grounding_metadata: GroundingMetadata | None
    ) -> BuiltinToolReturnPart | None:
        """Handle file search grounding metadata for streaming responses.

        Returns a BuiltinToolReturnPart if file search results are available in the grounding metadata.
        """
        if not self._file_search_tool_call_id or not grounding_metadata:
            return None

        grounding_chunks = grounding_metadata.grounding_chunks
        retrieved_contexts = _extract_file_search_retrieved_contexts(grounding_chunks)
        if retrieved_contexts:  # pragma: no branch
            part = BuiltinToolReturnPart(
                provider_name=self.provider_name,
                tool_name=FileSearchTool.kind,
                tool_call_id=self._file_search_tool_call_id,
                content=retrieved_contexts,
            )
            self._file_search_tool_call_id = None
            return part
        return None  # pragma: no cover

    def _map_code_execution_result(self, code_execution_result: CodeExecutionResult) -> BuiltinToolReturnPart:
        """Map code execution result to a BuiltinToolReturnPart using instance state."""
        assert self._code_execution_tool_call_id is not None
        return _map_code_execution_result(code_execution_result, self.provider_name, self._code_execution_tool_call_id)

    def _handle_executable_code_streaming(self, executable_code: ExecutableCode) -> ModelResponsePart:
        """Handle executable code for streaming responses.

        Returns a BuiltinToolCallPart for file search or code execution.
        Sets self._code_execution_tool_call_id or self._file_search_tool_call_id as appropriate.
        """
        code = executable_code.code
        has_file_search_tool = any(
            isinstance(tool, FileSearchTool) for tool in self.model_request_parameters.builtin_tools
        )

        if code and has_file_search_tool and (file_search_query := self._extract_file_search_query(code)):
            self._file_search_tool_call_id = _utils.generate_tool_call_id()
            return BuiltinToolCallPart(
                provider_name=self.provider_name,
                tool_name=FileSearchTool.kind,
                tool_call_id=self._file_search_tool_call_id,
                args={'query': file_search_query},
            )

        self._code_execution_tool_call_id = _utils.generate_tool_call_id()
        return _map_executable_code(executable_code, self.provider_name, self._code_execution_tool_call_id)

    def _extract_file_search_query(self, code: str) -> str | None:
        """Extract the query from file_search.query() executable code.

        Handles escaped quotes in the query string.

        Example: 'print(file_search.query(query="what is the capital of France?"))'
        Returns: 'what is the capital of France?'
        """
        match = _FILE_SEARCH_QUERY_PATTERN.search(code)
        if match:
            query = match.group(2)
            query = query.replace('\\\\', '\\').replace('\\"', '"').replace("\\'", "'")
            return query
        return None  # pragma: no cover

    @property
    def model_name(self) -> GoogleModelName:
        """Get the model name of the response."""
        return self._model_name

    @property
    def provider_name(self) -> str:
        """Get the provider name."""
        return self._provider_name

    @property
    def provider_url(self) -> str:
        """Get the provider base URL."""
        return self._provider_url

    @property
    def timestamp(self) -> datetime:
        """Get the timestamp of the response."""
        return self._timestamp


def _content_model_response(m: ModelResponse, provider_name: str) -> ContentDict | None:  # noqa: C901
    parts: list[PartDict] = []
    thinking_part_signature: str | None = None
    function_call_requires_signature: bool = True
    for item in m.parts:
        part: PartDict = {}
        if (
            item.provider_details
            and (thought_signature := item.provider_details.get('thought_signature'))
            and m.provider_name == provider_name
        ):
            part['thought_signature'] = base64.b64decode(thought_signature)
        elif thinking_part_signature:
            part['thought_signature'] = base64.b64decode(thinking_part_signature)
        thinking_part_signature = None

        if isinstance(item, ToolCallPart):
            function_call = FunctionCallDict(name=item.tool_name, args=item.args_as_dict(), id=item.tool_call_id)
            part['function_call'] = function_call
            if function_call_requires_signature and not part.get('thought_signature'):
                # Per https://ai.google.dev/gemini-api/docs/gemini-3?thinking=high#migrating_from_other_models:
                # > If you are transferring a conversation trace from another model (e.g., Gemini 2.5) or injecting
                # > a custom function call that was not generated by Gemini 3, you will not have a valid signature.
                # > To bypass strict validation in these specific scenarios, populate the field with this specific
                # > dummy string: "thoughtSignature": "context_engineering_is_the_way_to_go"
                part['thought_signature'] = b'context_engineering_is_the_way_to_go'
            # Only the first function call requires a signature
            function_call_requires_signature = False
        elif isinstance(item, TextPart):
            part['text'] = item.content
        elif isinstance(item, ThinkingPart):
            if item.provider_name == provider_name and item.signature:
                # The thought signature is to be included on the _next_ part, not the thinking part itself
                thinking_part_signature = item.signature

            if item.content:
                part['text'] = item.content
                part['thought'] = True
        elif isinstance(item, BuiltinToolCallPart):
            if item.provider_name == provider_name:
                if item.tool_name == CodeExecutionTool.kind:
                    part['executable_code'] = cast(ExecutableCodeDict, item.args_as_dict())
                elif item.tool_name == WebSearchTool.kind:
                    # Web search calls are not sent back
                    pass
        elif isinstance(item, BuiltinToolReturnPart):
            if item.provider_name == provider_name:
                if item.tool_name == CodeExecutionTool.kind and isinstance(item.content, dict):
                    part['code_execution_result'] = cast(CodeExecutionResultDict, item.content)  # pyright: ignore[reportUnknownMemberType]
                elif item.tool_name == WebSearchTool.kind:
                    # Web search results are not sent back
                    pass
        elif isinstance(item, FilePart):
            content = item.content
            inline_data_dict: BlobDict = {'data': content.data, 'mime_type': content.media_type}
            part['inline_data'] = inline_data_dict
        else:
            assert_never(item)

        if part:
            parts.append(part)

    if not parts:
        return None
    return ContentDict(role='model', parts=parts)


def _process_response_from_parts(
    parts: list[Part],
    grounding_metadata: GroundingMetadata | None,
    model_name: GoogleModelName,
    provider_name: str,
    provider_url: str,
    usage: usage.RequestUsage,
    vendor_id: str | None,
    vendor_details: dict[str, Any] | None = None,
    finish_reason: FinishReason | None = None,
    url_context_metadata: UrlContextMetadata | None = None,
) -> ModelResponse:
    items: list[ModelResponsePart] = []

    web_search_call, web_search_return = _map_grounding_metadata(grounding_metadata, provider_name)
    if web_search_call and web_search_return:
        items.append(web_search_call)
        items.append(web_search_return)

    file_search_call, file_search_return = _map_file_search_grounding_metadata(grounding_metadata, provider_name)
    if file_search_call and file_search_return:
        items.append(file_search_call)
        items.append(file_search_return)
    web_fetch_call, web_fetch_return = _map_url_context_metadata(url_context_metadata, provider_name)
    if web_fetch_call and web_fetch_return:
        items.append(web_fetch_call)
        items.append(web_fetch_return)

    item: ModelResponsePart | None = None
    code_execution_tool_call_id: str | None = None
    for part in parts:
        provider_details: dict[str, Any] | None = None
        if part.thought_signature:
            # Per https://ai.google.dev/gemini-api/docs/function-calling?example=meeting#thought-signatures:
            # - Always send the thought_signature back to the model inside its original Part.
            # - Don't merge a Part containing a signature with one that does not. This breaks the positional context of the thought.
            # - Don't combine two Parts that both contain signatures, as the signature strings cannot be merged.
            thought_signature = base64.b64encode(part.thought_signature).decode('utf-8')
            provider_details = {'thought_signature': thought_signature}

        if part.executable_code is not None:
            code_execution_tool_call_id = _utils.generate_tool_call_id()
            item = _map_executable_code(part.executable_code, provider_name, code_execution_tool_call_id)
        elif part.code_execution_result is not None:
            assert code_execution_tool_call_id is not None
            item = _map_code_execution_result(part.code_execution_result, provider_name, code_execution_tool_call_id)
        elif part.text is not None:
            # Google sometimes sends empty text parts, we don't want to add them to the response
            if len(part.text) == 0 and not provider_details:
                continue
            if part.thought:
                item = ThinkingPart(content=part.text)
            else:
                item = TextPart(content=part.text)
        elif part.function_call:
            assert part.function_call.name is not None
            item = ToolCallPart(tool_name=part.function_call.name, args=part.function_call.args)
            if part.function_call.id is not None:
                item.tool_call_id = part.function_call.id  # pragma: no cover
        elif inline_data := part.inline_data:
            data = inline_data.data
            mime_type = inline_data.mime_type
            assert data and mime_type, 'Inline data must have data and mime type'
            content = BinaryContent(data=data, media_type=mime_type)
            item = FilePart(content=BinaryContent.narrow_type(content))
        else:  # pragma: no cover
            raise UnexpectedModelBehavior(f'Unsupported response from Gemini: {part!r}')

        if provider_details:
            item.provider_details = {**(item.provider_details or {}), **provider_details}

        items.append(item)
    return ModelResponse(
        parts=items,
        model_name=model_name,
        usage=usage,
        provider_response_id=vendor_id,
        provider_details=vendor_details,
        provider_name=provider_name,
        provider_url=provider_url,
        finish_reason=finish_reason,
    )


def _function_declaration_from_tool(tool: ToolDefinition) -> FunctionDeclarationDict:
    json_schema = tool.parameters_json_schema
    f = FunctionDeclarationDict(
        name=tool.name,
        description=tool.description or '',
        parameters_json_schema=json_schema,
    )
    return f


def _metadata_as_usage(response: GenerateContentResponse, provider: str, provider_url: str) -> usage.RequestUsage:
    metadata = response.usage_metadata
    if metadata is None:
        return usage.RequestUsage()
    details: dict[str, int] = {}
    if cached_content_token_count := metadata.cached_content_token_count:
        details['cached_content_tokens'] = cached_content_token_count

    if thoughts_token_count := (metadata.thoughts_token_count or 0):
        details['thoughts_tokens'] = thoughts_token_count

    if tool_use_prompt_token_count := metadata.tool_use_prompt_token_count:
        details['tool_use_prompt_tokens'] = tool_use_prompt_token_count

    for prefix, metadata_details in [
        ('prompt', metadata.prompt_tokens_details),
        ('cache', metadata.cache_tokens_details),
        ('candidates', metadata.candidates_tokens_details),
        ('tool_use_prompt', metadata.tool_use_prompt_tokens_details),
    ]:
        assert getattr(metadata, f'{prefix}_tokens_details') is metadata_details
        if not metadata_details:
            continue
        for detail in metadata_details:
            if not detail.modality or not detail.token_count:
                continue
            details[f'{detail.modality.lower()}_{prefix}_tokens'] = detail.token_count

    return usage.RequestUsage.extract(
        response.model_dump(include={'model_version', 'usage_metadata'}, by_alias=True),
        provider=provider,
        provider_url=provider_url,
        provider_fallback='google',
        details=details,
    )


def _map_executable_code(executable_code: ExecutableCode, provider_name: str, tool_call_id: str) -> BuiltinToolCallPart:
    return BuiltinToolCallPart(
        provider_name=provider_name,
        tool_name=CodeExecutionTool.kind,
        args=executable_code.model_dump(mode='json'),
        tool_call_id=tool_call_id,
    )


def _map_code_execution_result(
    code_execution_result: CodeExecutionResult, provider_name: str, tool_call_id: str
) -> BuiltinToolReturnPart:
    return BuiltinToolReturnPart(
        provider_name=provider_name,
        tool_name=CodeExecutionTool.kind,
        content=code_execution_result.model_dump(mode='json'),
        tool_call_id=tool_call_id,
    )


def _map_grounding_metadata(
    grounding_metadata: GroundingMetadata | None, provider_name: str
) -> tuple[BuiltinToolCallPart, BuiltinToolReturnPart] | tuple[None, None]:
    if grounding_metadata and (web_search_queries := grounding_metadata.web_search_queries):
        tool_call_id = _utils.generate_tool_call_id()
        return (
            BuiltinToolCallPart(
                provider_name=provider_name,
                tool_name=WebSearchTool.kind,
                tool_call_id=tool_call_id,
                args={'queries': web_search_queries},
            ),
            BuiltinToolReturnPart(
                provider_name=provider_name,
                tool_name=WebSearchTool.kind,
                tool_call_id=tool_call_id,
                content=[chunk.web.model_dump(mode='json') for chunk in grounding_chunks if chunk.web]
                if (grounding_chunks := grounding_metadata.grounding_chunks)
                else None,
            ),
        )
    else:
        return None, None


def _extract_file_search_retrieved_contexts(
    grounding_chunks: list[Any] | None,
) -> list[dict[str, Any]]:
    """Extract retrieved contexts from grounding chunks for file search.

    Returns an empty list if no retrieved contexts are found.
    """
    if not grounding_chunks:  # pragma: no cover
        return []
    retrieved_contexts: list[dict[str, Any]] = []
    for chunk in grounding_chunks:
        if not chunk.retrieved_context:
            continue
        context_dict: dict[str, Any] = chunk.retrieved_context.model_dump(
            mode='json', exclude_none=True, by_alias=False
        )
        # The SDK type may not define file_search_store yet, but model_dump includes it.
        # Check both snake_case and camelCase since the field name varies.
        file_search_store = context_dict.get('file_search_store')
        if file_search_store is None:  # pragma: lax no cover
            context_dict_with_aliases: dict[str, Any] = chunk.retrieved_context.model_dump(
                mode='json', exclude_none=True, by_alias=True
            )
            file_search_store = context_dict_with_aliases.get('fileSearchStore')
        if file_search_store is not None:  # pragma: lax no cover
            context_dict['file_search_store'] = file_search_store
        retrieved_contexts.append(context_dict)
    return retrieved_contexts


def _map_file_search_grounding_metadata(
    grounding_metadata: GroundingMetadata | None, provider_name: str
) -> tuple[BuiltinToolCallPart, BuiltinToolReturnPart] | tuple[None, None]:
    if not grounding_metadata or not (grounding_chunks := grounding_metadata.grounding_chunks):
        return None, None

    retrieved_contexts = _extract_file_search_retrieved_contexts(grounding_chunks)

    if not retrieved_contexts:
        return None, None

    tool_call_id = _utils.generate_tool_call_id()
    return (
        BuiltinToolCallPart(
            provider_name=provider_name,
            tool_name=FileSearchTool.kind,
            tool_call_id=tool_call_id,
            args={},
        ),
        BuiltinToolReturnPart(
            provider_name=provider_name,
            tool_name=FileSearchTool.kind,
            tool_call_id=tool_call_id,
            content=retrieved_contexts,
        ),
    )


def _map_url_context_metadata(
    url_context_metadata: UrlContextMetadata | None, provider_name: str
) -> tuple[BuiltinToolCallPart, BuiltinToolReturnPart] | tuple[None, None]:
    if url_context_metadata and (url_metadata := url_context_metadata.url_metadata):
        tool_call_id = _utils.generate_tool_call_id()
        # Extract URLs from the metadata
        urls = [meta.retrieved_url for meta in url_metadata if meta.retrieved_url]
        return (
            BuiltinToolCallPart(
                provider_name=provider_name,
                tool_name=WebFetchTool.kind,
                tool_call_id=tool_call_id,
                args={'urls': urls} if urls else None,
            ),
            BuiltinToolReturnPart(
                provider_name=provider_name,
                tool_name=WebFetchTool.kind,
                tool_call_id=tool_call_id,
                content=[meta.model_dump(mode='json') for meta in url_metadata],
            ),
        )
    else:
        return None, None<|MERGE_RESOLUTION|>--- conflicted
+++ resolved
@@ -362,9 +362,6 @@
         response = await self._generate_content(messages, True, model_settings, model_request_parameters)
         yield await self._process_streamed_response(response, model_request_parameters)  # type: ignore
 
-<<<<<<< HEAD
-    def _get_builtin_tools(
-=======
     def _build_image_config(self, tool: ImageGenerationTool) -> ImageConfigDict:
         """Build ImageConfigDict from ImageGenerationTool with validation."""
         image_config = ImageConfigDict()
@@ -407,8 +404,7 @@
 
         return image_config
 
-    def _get_tools(
->>>>>>> ad5ba4f1
+    def _get_builtin_tools(
         self, model_request_parameters: ModelRequestParameters
     ) -> tuple[list[ToolDict], ImageConfigDict | None]:
         """Get Google-specific builtin tools (web search, code execution, etc.).
