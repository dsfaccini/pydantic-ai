from __future__ import annotations as _annotations

import base64
import itertools
import json
import warnings
from collections.abc import AsyncIterable, AsyncIterator, Callable, Iterable, Sequence
from contextlib import asynccontextmanager
from dataclasses import dataclass, field, replace
from datetime import datetime
from functools import cached_property
from typing import Any, Literal, cast, overload

from pydantic import ValidationError
from pydantic_core import to_json
from typing_extensions import assert_never, deprecated

from .. import ModelAPIError, ModelHTTPError, UnexpectedModelBehavior, _utils, usage
from .._output import DEFAULT_OUTPUT_TOOL_NAME, OutputObjectDefinition
from .._run_context import RunContext
from .._thinking_part import split_content_into_text_and_thinking
from .._utils import guard_tool_call_id as _guard_tool_call_id, now_utc as _now_utc, number_to_datetime
from ..builtin_tools import (
    AbstractBuiltinTool,
    CodeExecutionTool,
    FileSearchTool,
    ImageAspectRatio,
    ImageGenerationTool,
    MCPServerTool,
    WebSearchTool,
)
from ..exceptions import UserError
from ..messages import (
    AudioUrl,
    BinaryContent,
    BinaryImage,
    BuiltinToolCallPart,
    BuiltinToolReturnPart,
    CachePoint,
    DocumentUrl,
    FilePart,
    FinishReason,
    ImageUrl,
    ModelMessage,
    ModelRequest,
    ModelResponse,
    ModelResponsePart,
    ModelResponseStreamEvent,
    PartStartEvent,
    RetryPromptPart,
    SystemPromptPart,
    TextPart,
    ThinkingPart,
    ToolCallPart,
    ToolReturnPart,
    UserPromptPart,
    VideoUrl,
)
from ..profiles import ModelProfile, ModelProfileSpec
from ..profiles.openai import OpenAIModelProfile, OpenAISystemPromptRole
from ..providers import Provider, infer_provider
from ..settings import ModelSettings
from ..tools import ToolDefinition
from . import (
    Model,
    ModelRequestParameters,
<<<<<<< HEAD
=======
    OpenAIChatCompatibleProvider,
    OpenAIResponsesCompatibleProvider,
>>>>>>> 0b1cb748
    StreamedResponse,
    check_allow_model_requests,
    download_item,
    get_user_agent,
)
<<<<<<< HEAD
from ._tool_choice import validate_tool_choice
=======
>>>>>>> 0b1cb748

try:
    from openai import NOT_GIVEN, APIConnectionError, APIStatusError, AsyncOpenAI, AsyncStream, Omit, omit
    from openai.types import AllModels, chat, responses
    from openai.types.chat import (
        ChatCompletionChunk,
        ChatCompletionContentPartImageParam,
        ChatCompletionContentPartInputAudioParam,
        ChatCompletionContentPartParam,
        ChatCompletionContentPartTextParam,
        chat_completion,
        chat_completion_chunk,
        chat_completion_token_logprob,
    )
    from openai.types.chat.chat_completion_allowed_tool_choice_param import ChatCompletionAllowedToolChoiceParam
    from openai.types.chat.chat_completion_allowed_tools_param import ChatCompletionAllowedToolsParam
    from openai.types.chat.chat_completion_content_part_image_param import ImageURL
    from openai.types.chat.chat_completion_content_part_input_audio_param import InputAudio
    from openai.types.chat.chat_completion_content_part_param import File, FileFile
    from openai.types.chat.chat_completion_message_custom_tool_call import ChatCompletionMessageCustomToolCall
    from openai.types.chat.chat_completion_message_function_tool_call import ChatCompletionMessageFunctionToolCall
    from openai.types.chat.chat_completion_message_function_tool_call_param import (
        ChatCompletionMessageFunctionToolCallParam,
    )
    from openai.types.chat.chat_completion_prediction_content_param import ChatCompletionPredictionContentParam
    from openai.types.chat.chat_completion_tool_choice_option_param import ChatCompletionToolChoiceOptionParam
    from openai.types.chat.completion_create_params import (
        WebSearchOptions,
        WebSearchOptionsUserLocation,
        WebSearchOptionsUserLocationApproximate,
    )
    from openai.types.responses import ComputerToolParam, FileSearchToolParam, WebSearchToolParam
    from openai.types.responses.response_create_params import ToolChoice as ResponsesToolChoice
    from openai.types.responses.response_input_param import FunctionCallOutput, Message
    from openai.types.responses.response_reasoning_item_param import (
        Content as ReasoningContent,
        Summary as ReasoningSummary,
    )
    from openai.types.responses.response_status import ResponseStatus
    from openai.types.responses.tool_choice_allowed_param import ToolChoiceAllowedParam
    from openai.types.shared import ReasoningEffort
    from openai.types.shared_params import Reasoning

    OMIT = omit
except ImportError as _import_error:
    raise ImportError(
        'Please install `openai` to use the OpenAI model, '
        'you can use the `openai` optional group — `pip install "pydantic-ai-slim[openai]"`'
    ) from _import_error


__all__ = (
    'OpenAIModel',
    'OpenAIChatModel',
    'OpenAIResponsesModel',
    'OpenAIModelSettings',
    'OpenAIChatModelSettings',
    'OpenAIResponsesModelSettings',
    'OpenAIModelName',
)

OpenAIModelName = str | AllModels
"""
Possible OpenAI model names.

Since OpenAI supports a variety of date-stamped models, we explicitly list the latest models but
allow any name in the type hints.
See [the OpenAI docs](https://platform.openai.com/docs/models) for a full list.

Using this more broad type for the model name instead of the ChatModel definition
allows this model to be used more easily with other model types (ie, Ollama, Deepseek).
"""

MCP_SERVER_TOOL_CONNECTOR_URI_SCHEME: Literal['x-openai-connector'] = 'x-openai-connector'
"""
Prefix for OpenAI connector IDs. OpenAI supports either a URL or a connector ID when passing MCP configuration to a model,
by using that prefix like `x-openai-connector:<connector-id>` in a URL, you can pass a connector ID to a model.
"""

_CHAT_FINISH_REASON_MAP: dict[
    Literal['stop', 'length', 'tool_calls', 'content_filter', 'function_call'], FinishReason
] = {
    'stop': 'stop',
    'length': 'length',
    'tool_calls': 'tool_call',
    'content_filter': 'content_filter',
    'function_call': 'tool_call',
}

_RESPONSES_FINISH_REASON_MAP: dict[Literal['max_output_tokens', 'content_filter'] | ResponseStatus, FinishReason] = {
    'max_output_tokens': 'length',
    'content_filter': 'content_filter',
    'completed': 'stop',
    'cancelled': 'error',
    'failed': 'error',
}

_OPENAI_ASPECT_RATIO_TO_SIZE: dict[ImageAspectRatio, Literal['1024x1024', '1024x1536', '1536x1024']] = {
    '1:1': '1024x1024',
    '2:3': '1024x1536',
    '3:2': '1536x1024',
}

_OPENAI_IMAGE_SIZE = Literal['auto', '1024x1024', '1024x1536', '1536x1024']
_OPENAI_IMAGE_SIZES: tuple[_OPENAI_IMAGE_SIZE, ...] = _utils.get_args(_OPENAI_IMAGE_SIZE)


def _resolve_openai_image_generation_size(
    tool: ImageGenerationTool,
) -> _OPENAI_IMAGE_SIZE:
    """Map `ImageGenerationTool.aspect_ratio` to an OpenAI size string when provided."""
    aspect_ratio = tool.aspect_ratio
    if aspect_ratio is None:
        if tool.size is None:
            return 'auto'  # default
        if tool.size not in _OPENAI_IMAGE_SIZES:
            raise UserError(
                f'OpenAI image generation only supports `size` values: {_OPENAI_IMAGE_SIZES}. '
                f'Got: {tool.size}. Omit `size` to use the default (auto).'
            )
        return tool.size

    mapped_size = _OPENAI_ASPECT_RATIO_TO_SIZE.get(aspect_ratio)
    if mapped_size is None:
        supported = ', '.join(_OPENAI_ASPECT_RATIO_TO_SIZE)
        raise UserError(
            f'OpenAI image generation only supports `aspect_ratio` values: {supported}. Specify one of those values or omit `aspect_ratio`.'
        )
    # When aspect_ratio is set, size must be None, 'auto', or match the mapped size
    if tool.size not in (None, 'auto', mapped_size):
        raise UserError(
            '`ImageGenerationTool` cannot combine `aspect_ratio` with a conflicting `size` when using OpenAI.'
        )

    return mapped_size


class OpenAIChatModelSettings(ModelSettings, total=False):
    """Settings used for an OpenAI model request."""

    # ALL FIELDS MUST BE `openai_` PREFIXED SO YOU CAN MERGE THEM WITH OTHER MODELS.

    openai_reasoning_effort: ReasoningEffort
    """Constrains effort on reasoning for [reasoning models](https://platform.openai.com/docs/guides/reasoning).

    Currently supported values are `low`, `medium`, and `high`. Reducing reasoning effort can
    result in faster responses and fewer tokens used on reasoning in a response.
    """

    openai_logprobs: bool
    """Include log probabilities in the response.

    For Chat models, these will be included in `ModelResponse.provider_details['logprobs']`.
    For Responses models, these will be included in the response output parts `TextPart.provider_details['logprobs']`.
    """

    openai_top_logprobs: int
    """Include log probabilities of the top n tokens in the response."""

    openai_user: str
    """A unique identifier representing the end-user, which can help OpenAI monitor and detect abuse.

    See [OpenAI's safety best practices](https://platform.openai.com/docs/guides/safety-best-practices#end-user-ids) for more details.
    """

    openai_service_tier: Literal['auto', 'default', 'flex', 'priority']
    """The service tier to use for the model request.

    Currently supported values are `auto`, `default`, `flex`, and `priority`.
    For more information, see [OpenAI's service tiers documentation](https://platform.openai.com/docs/api-reference/chat/object#chat/object-service_tier).
    """

    openai_prediction: ChatCompletionPredictionContentParam
    """Enables [predictive outputs](https://platform.openai.com/docs/guides/predicted-outputs).

    This feature is currently only supported for some OpenAI models.
    """

    openai_prompt_cache_key: str
    """Used by OpenAI to cache responses for similar requests to optimize your cache hit rates.

    See the [OpenAI Prompt Caching documentation](https://platform.openai.com/docs/guides/prompt-caching#how-it-works) for more information.
    """

    openai_prompt_cache_retention: Literal['in-memory', '24h']
    """The retention policy for the prompt cache. Set to 24h to enable extended prompt caching, which keeps cached prefixes active for longer, up to a maximum of 24 hours.

    See the [OpenAI Prompt Caching documentation](https://platform.openai.com/docs/guides/prompt-caching#how-it-works) for more information.
    """


@deprecated('Use `OpenAIChatModelSettings` instead.')
class OpenAIModelSettings(OpenAIChatModelSettings, total=False):
    """Deprecated alias for `OpenAIChatModelSettings`."""


class OpenAIResponsesModelSettings(OpenAIChatModelSettings, total=False):
    """Settings used for an OpenAI Responses model request.

    ALL FIELDS MUST BE `openai_` PREFIXED SO YOU CAN MERGE THEM WITH OTHER MODELS.
    """

    openai_builtin_tools: Sequence[FileSearchToolParam | WebSearchToolParam | ComputerToolParam]
    """The provided OpenAI built-in tools to use.

    See [OpenAI's built-in tools](https://platform.openai.com/docs/guides/tools?api-mode=responses) for more details.
    """

    openai_reasoning_generate_summary: Literal['detailed', 'concise']
    """Deprecated alias for `openai_reasoning_summary`."""

    openai_reasoning_summary: Literal['detailed', 'concise', 'auto']
    """A summary of the reasoning performed by the model.

    This can be useful for debugging and understanding the model's reasoning process.
    One of `concise`, `detailed`, or `auto`.

    Check the [OpenAI Reasoning documentation](https://platform.openai.com/docs/guides/reasoning?api-mode=responses#reasoning-summaries)
    for more details.
    """

    openai_send_reasoning_ids: bool
    """Whether to send the unique IDs of reasoning, text, and function call parts from the message history to the model. Enabled by default for reasoning models.

    This can result in errors like `"Item 'rs_123' of type 'reasoning' was provided without its required following item."`
    if the message history you're sending does not match exactly what was received from the Responses API in a previous response,
    for example if you're using a [history processor](../../message-history.md#processing-message-history).
    In that case, you'll want to disable this.
    """

    openai_truncation: Literal['disabled', 'auto']
    """The truncation strategy to use for the model response.

    It can be either:
    - `disabled` (default): If a model response will exceed the context window size for a model, the
        request will fail with a 400 error.
    - `auto`: If the context of this response and previous ones exceeds the model's context window size,
        the model will truncate the response to fit the context window by dropping input items in the
        middle of the conversation.
    """

    openai_text_verbosity: Literal['low', 'medium', 'high']
    """Constrains the verbosity of the model's text response.

    Lower values will result in more concise responses, while higher values will
    result in more verbose responses. Currently supported values are `low`,
    `medium`, and `high`.
    """

    openai_previous_response_id: Literal['auto'] | str
    """The ID of a previous response from the model to use as the starting point for a continued conversation.

    When set to `'auto'`, the request automatically uses the most recent
    `provider_response_id` from the message history and omits earlier messages.

    This enables the model to use server-side conversation state and faithfully reference previous reasoning.
    See the [OpenAI Responses API documentation](https://platform.openai.com/docs/guides/reasoning#keeping-reasoning-items-in-context)
    for more information.
    """

    openai_include_code_execution_outputs: bool
    """Whether to include the code execution results in the response.

    Corresponds to the `code_interpreter_call.outputs` value of the `include` parameter in the Responses API.
    """

    openai_include_web_search_sources: bool
    """Whether to include the web search results in the response.

    Corresponds to the `web_search_call.action.sources` value of the `include` parameter in the Responses API.
    """

    openai_include_file_search_results: bool
    """Whether to include the file search results in the response.

    Corresponds to the `file_search_call.results` value of the `include` parameter in the Responses API.
    """


@dataclass(init=False)
class OpenAIChatModel(Model):
    """A model that uses the OpenAI API.

    Internally, this uses the [OpenAI Python client](https://github.com/openai/openai-python) to interact with the API.

    Apart from `__init__`, all methods are private or match those of the base class.
    """

    client: AsyncOpenAI = field(repr=False)

    _model_name: OpenAIModelName = field(repr=False)
    _provider: Provider[AsyncOpenAI] = field(repr=False)

    @overload
    def __init__(
        self,
        model_name: OpenAIModelName,
        *,
        provider: OpenAIChatCompatibleProvider
        | Literal[
            'openai',
            'openai-chat',
            'gateway',
        ]
        | Provider[AsyncOpenAI] = 'openai',
        profile: ModelProfileSpec | None = None,
        settings: ModelSettings | None = None,
    ) -> None: ...

    @deprecated('Set the `system_prompt_role` in the `OpenAIModelProfile` instead.')
    @overload
    def __init__(
        self,
        model_name: OpenAIModelName,
        *,
        provider: OpenAIChatCompatibleProvider
        | Literal[
            'openai',
            'openai-chat',
            'gateway',
        ]
        | Provider[AsyncOpenAI] = 'openai',
        profile: ModelProfileSpec | None = None,
        system_prompt_role: OpenAISystemPromptRole | None = None,
        settings: ModelSettings | None = None,
    ) -> None: ...

    def __init__(
        self,
        model_name: OpenAIModelName,
        *,
        provider: OpenAIChatCompatibleProvider
        | Literal[
            'openai',
            'openai-chat',
            'gateway',
        ]
        | Provider[AsyncOpenAI] = 'openai',
        profile: ModelProfileSpec | None = None,
        system_prompt_role: OpenAISystemPromptRole | None = None,
        settings: ModelSettings | None = None,
    ):
        """Initialize an OpenAI model.

        Args:
            model_name: The name of the OpenAI model to use. List of model names available
                [here](https://github.com/openai/openai-python/blob/v1.54.3/src/openai/types/chat_model.py#L7)
                (Unfortunately, despite being ask to do so, OpenAI do not provide `.inv` files for their API).
            provider: The provider to use. Defaults to `'openai'`.
            profile: The model profile to use. Defaults to a profile picked by the provider based on the model name.
            system_prompt_role: The role to use for the system prompt message. If not provided, defaults to `'system'`.
                In the future, this may be inferred from the model name.
            settings: Default model settings for this model instance.
        """
        self._model_name = model_name

        if isinstance(provider, str):
            provider = infer_provider('gateway/openai' if provider == 'gateway' else provider)
        self._provider = provider
        self.client = provider.client

        super().__init__(settings=settings, profile=profile or provider.model_profile)

        if system_prompt_role is not None:
            self.profile = OpenAIModelProfile(openai_system_prompt_role=system_prompt_role).update(self.profile)

    @property
    def base_url(self) -> str:
        return str(self.client.base_url)

    @property
    def model_name(self) -> OpenAIModelName:
        """The model name."""
        return self._model_name

    @property
    def system(self) -> str:
        """The model provider."""
        return self._provider.name

    @classmethod
    def supported_builtin_tools(cls) -> frozenset[type[AbstractBuiltinTool]]:
        """Return the set of builtin tool types this model can handle."""
        return frozenset({WebSearchTool})

    @cached_property
    def profile(self) -> ModelProfile:
        """The model profile.

        WebSearchTool is only supported if openai_chat_supports_web_search is True.
        """
        _profile = super().profile
        openai_profile = OpenAIModelProfile.from_profile(_profile)
        if not openai_profile.openai_chat_supports_web_search:
            new_tools = _profile.supported_builtin_tools - {WebSearchTool}
            _profile = replace(_profile, supported_builtin_tools=new_tools)
        return _profile

    @property
    @deprecated('Set the `system_prompt_role` in the `OpenAIModelProfile` instead.')
    def system_prompt_role(self) -> OpenAISystemPromptRole | None:
        return OpenAIModelProfile.from_profile(self.profile).openai_system_prompt_role

    def prepare_request(
        self,
        model_settings: ModelSettings | None,
        model_request_parameters: ModelRequestParameters,
    ) -> tuple[ModelSettings | None, ModelRequestParameters]:
        # Check for WebSearchTool before base validation to provide a helpful error message
        if (
            any(isinstance(tool, WebSearchTool) for tool in model_request_parameters.builtin_tools)
            and not OpenAIModelProfile.from_profile(self.profile).openai_chat_supports_web_search
        ):
            raise UserError(
                f'WebSearchTool is not supported with `OpenAIChatModel` and model {self.model_name!r}. '
                f'Please use `OpenAIResponsesModel` instead.'
            )
        return super().prepare_request(model_settings, model_request_parameters)

    async def request(
        self,
        messages: list[ModelMessage],
        model_settings: ModelSettings | None,
        model_request_parameters: ModelRequestParameters,
    ) -> ModelResponse:
        check_allow_model_requests()
        model_settings, model_request_parameters = self.prepare_request(
            model_settings,
            model_request_parameters,
        )
        response = await self._completions_create(
            messages, False, cast(OpenAIChatModelSettings, model_settings or {}), model_request_parameters
        )
        model_response = self._process_response(response)
        return model_response

    @asynccontextmanager
    async def request_stream(
        self,
        messages: list[ModelMessage],
        model_settings: ModelSettings | None,
        model_request_parameters: ModelRequestParameters,
        run_context: RunContext[Any] | None = None,
    ) -> AsyncIterator[StreamedResponse]:
        check_allow_model_requests()
        model_settings, model_request_parameters = self.prepare_request(
            model_settings,
            model_request_parameters,
        )
        response = await self._completions_create(
            messages, True, cast(OpenAIChatModelSettings, model_settings or {}), model_request_parameters
        )
        async with response:
            yield await self._process_streamed_response(response, model_request_parameters)

    @overload
    async def _completions_create(
        self,
        messages: list[ModelMessage],
        stream: Literal[True],
        model_settings: OpenAIChatModelSettings,
        model_request_parameters: ModelRequestParameters,
    ) -> AsyncStream[ChatCompletionChunk]: ...

    @overload
    async def _completions_create(
        self,
        messages: list[ModelMessage],
        stream: Literal[False],
        model_settings: OpenAIChatModelSettings,
        model_request_parameters: ModelRequestParameters,
    ) -> chat.ChatCompletion: ...

    async def _completions_create(
        self,
        messages: list[ModelMessage],
        stream: bool,
        model_settings: OpenAIChatModelSettings,
        model_request_parameters: ModelRequestParameters,
    ) -> chat.ChatCompletion | AsyncStream[ChatCompletionChunk]:
        tools, tool_choice = self._get_tool_choice(model_settings, model_request_parameters)
        web_search_options = self._get_web_search_options(model_request_parameters)

        openai_messages = await self._map_messages(messages, model_request_parameters)

        response_format: chat.completion_create_params.ResponseFormat | None = None
        if model_request_parameters.output_mode == 'native':
            output_object = model_request_parameters.output_object
            assert output_object is not None
            response_format = self._map_json_schema(output_object)
        elif (
            model_request_parameters.output_mode == 'prompted' and self.profile.supports_json_object_output
        ):  # pragma: no branch
            response_format = {'type': 'json_object'}

        unsupported_model_settings = OpenAIModelProfile.from_profile(self.profile).openai_unsupported_model_settings
        for setting in unsupported_model_settings:
            model_settings.pop(setting, None)

        try:
            extra_headers = model_settings.get('extra_headers', {})
            extra_headers.setdefault('User-Agent', get_user_agent())
            return await self.client.chat.completions.create(
                model=self.model_name,
                messages=openai_messages,
                parallel_tool_calls=model_settings.get('parallel_tool_calls', OMIT),
                tools=tools or OMIT,
                tool_choice=tool_choice or OMIT,
                stream=stream,
                stream_options={'include_usage': True} if stream else OMIT,
                stop=model_settings.get('stop_sequences', OMIT),
                max_completion_tokens=model_settings.get('max_tokens', OMIT),
                timeout=model_settings.get('timeout', NOT_GIVEN),
                response_format=response_format or OMIT,
                seed=model_settings.get('seed', OMIT),
                reasoning_effort=model_settings.get('openai_reasoning_effort', OMIT),
                user=model_settings.get('openai_user', OMIT),
                web_search_options=web_search_options or OMIT,
                service_tier=model_settings.get('openai_service_tier', OMIT),
                prediction=model_settings.get('openai_prediction', OMIT),
                temperature=model_settings.get('temperature', OMIT),
                top_p=model_settings.get('top_p', OMIT),
                presence_penalty=model_settings.get('presence_penalty', OMIT),
                frequency_penalty=model_settings.get('frequency_penalty', OMIT),
                logit_bias=model_settings.get('logit_bias', OMIT),
                logprobs=model_settings.get('openai_logprobs', OMIT),
                top_logprobs=model_settings.get('openai_top_logprobs', OMIT),
                prompt_cache_key=model_settings.get('openai_prompt_cache_key', OMIT),
                prompt_cache_retention=model_settings.get('openai_prompt_cache_retention', OMIT),
                extra_headers=extra_headers,
                extra_body=model_settings.get('extra_body'),
            )
        except APIStatusError as e:
            if (status_code := e.status_code) >= 400:
                raise ModelHTTPError(status_code=status_code, model_name=self.model_name, body=e.body) from e
            raise  # pragma: lax no cover
        except APIConnectionError as e:
            raise ModelAPIError(model_name=self.model_name, message=e.message) from e

    def _validate_completion(self, response: chat.ChatCompletion) -> chat.ChatCompletion:
        """Hook that validates chat completions before processing.

        This method may be overridden by subclasses of `OpenAIChatModel` to apply custom completion validations.
        """
        return chat.ChatCompletion.model_validate(response.model_dump())

    def _process_provider_details(self, response: chat.ChatCompletion) -> dict[str, Any] | None:
        """Hook that response content to provider details.

        This method may be overridden by subclasses of `OpenAIChatModel` to apply custom mappings.
        """
        return _map_provider_details(response.choices[0])

    def _process_response(self, response: chat.ChatCompletion | str) -> ModelResponse:
        """Process a non-streamed response, and prepare a message to return."""
        # Although the OpenAI SDK claims to return a Pydantic model (`ChatCompletion`) from the chat completions function:
        # * it hasn't actually performed validation (presumably they're creating the model with `model_construct` or something?!)
        # * if the endpoint returns plain text, the return type is a string
        # Thus we validate it fully here.
        if not isinstance(response, chat.ChatCompletion):
            raise UnexpectedModelBehavior(
                f'Invalid response from {self.system} chat completions endpoint, expected JSON data'
            )

        timestamp = _now_utc()
        if not response.created:
            response.created = int(timestamp.timestamp())

        # Workaround for local Ollama which sometimes returns a `None` finish reason.
        if response.choices and (choice := response.choices[0]) and choice.finish_reason is None:  # pyright: ignore[reportUnnecessaryComparison]
            choice.finish_reason = 'stop'

        try:
            response = self._validate_completion(response)
        except ValidationError as e:
            raise UnexpectedModelBehavior(f'Invalid response from {self.system} chat completions endpoint: {e}') from e

        choice = response.choices[0]
        items: list[ModelResponsePart] = []

        if thinking_parts := self._process_thinking(choice.message):
            items.extend(thinking_parts)

        if choice.message.content:
            items.extend(
                (replace(part, id='content', provider_name=self.system) if isinstance(part, ThinkingPart) else part)
                for part in split_content_into_text_and_thinking(choice.message.content, self.profile.thinking_tags)
            )
        if choice.message.tool_calls is not None:
            for c in choice.message.tool_calls:
                if isinstance(c, ChatCompletionMessageFunctionToolCall):
                    part = ToolCallPart(c.function.name, c.function.arguments, tool_call_id=c.id)
                elif isinstance(c, ChatCompletionMessageCustomToolCall):  # pragma: no cover
                    # NOTE: Custom tool calls are not supported.
                    # See <https://github.com/pydantic/pydantic-ai/issues/2513> for more details.
                    raise RuntimeError('Custom tool calls are not supported')
                else:
                    assert_never(c)
                part.tool_call_id = _guard_tool_call_id(part)
                items.append(part)

        provider_details = self._process_provider_details(response)
        if response.created:  # pragma: no branch
            if provider_details is None:
                provider_details = {}
            provider_details['timestamp'] = number_to_datetime(response.created)

        return ModelResponse(
            parts=items,
            usage=self._map_usage(response),
            model_name=response.model,
            timestamp=timestamp,
            provider_details=provider_details or None,
            provider_response_id=response.id,
            provider_name=self._provider.name,
            provider_url=self._provider.base_url,
            finish_reason=self._map_finish_reason(choice.finish_reason),
        )

    def _process_thinking(self, message: chat.ChatCompletionMessage) -> list[ThinkingPart] | None:
        """Hook that maps reasoning tokens to thinking parts.

        This method may be overridden by subclasses of `OpenAIChatModel` to apply custom mappings.
        """
        profile = OpenAIModelProfile.from_profile(self.profile)
        custom_field = profile.openai_chat_thinking_field
        items: list[ThinkingPart] = []

        # Prefer the configured custom reasoning field, if present in profile.
        # Fall back to built-in fields if no custom field result was found.

        # The `reasoning_content` field is typically present in DeepSeek and Moonshot models.
        # https://api-docs.deepseek.com/guides/reasoning_model

        # The `reasoning` field is typically present in gpt-oss via Ollama and OpenRouter.
        # - https://cookbook.openai.com/articles/gpt-oss/handle-raw-cot#chat-completions-api
        # - https://openrouter.ai/docs/use-cases/reasoning-tokens#basic-usage-with-reasoning-tokens
        for field_name in (custom_field, 'reasoning', 'reasoning_content'):
            if not field_name:
                continue
            reasoning: str | None = getattr(message, field_name, None)
            if reasoning:  # pragma: no branch
                items.append(ThinkingPart(id=field_name, content=reasoning, provider_name=self.system))
                return items

        return items or None

    async def _process_streamed_response(
        self, response: AsyncStream[ChatCompletionChunk], model_request_parameters: ModelRequestParameters
    ) -> OpenAIStreamedResponse:
        """Process a streamed response, and prepare a streaming response to return."""
        peekable_response = _utils.PeekableAsyncStream(response)
        first_chunk = await peekable_response.peek()
        if isinstance(first_chunk, _utils.Unset):
            raise UnexpectedModelBehavior(  # pragma: no cover
                'Streamed response ended without content or tool calls'
            )

        # When using Azure OpenAI and a content filter is enabled, the first chunk will contain a `''` model name,
        # so we set it from a later chunk in `OpenAIChatStreamedResponse`.
        model_name = first_chunk.model or self.model_name

        return self._streamed_response_cls(
            model_request_parameters=model_request_parameters,
            _model_name=model_name,
            _model_profile=self.profile,
            _response=peekable_response,
            _provider_name=self._provider.name,
            _provider_url=self._provider.base_url,
            _provider_timestamp=number_to_datetime(first_chunk.created) if first_chunk.created else None,
        )

    @property
    def _streamed_response_cls(self) -> type[OpenAIStreamedResponse]:
        """Returns the `StreamedResponse` type that will be used for streamed responses.

        This method may be overridden by subclasses of `OpenAIChatModel` to provide their own `StreamedResponse` type.
        """
        return OpenAIStreamedResponse

    def _map_usage(self, response: chat.ChatCompletion) -> usage.RequestUsage:
        return _map_usage(response, self._provider.name, self._provider.base_url, self.model_name)

    def _get_tool_choice(
        self,
        model_settings: OpenAIChatModelSettings,
        model_request_parameters: ModelRequestParameters,
    ) -> tuple[list[chat.ChatCompletionToolParam], ChatCompletionToolChoiceOptionParam | None]:
        """Determine which tools to send and the API tool_choice value.

        Returns:
            A tuple of (filtered_tools, tool_choice).
        """
        openai_profile = OpenAIModelProfile.from_profile(self.profile)

        validated_tool_choice = validate_tool_choice(model_settings, model_request_parameters)

        tool_choice: ChatCompletionToolChoiceOptionParam
        if validated_tool_choice in ('auto', 'none'):
            tool_choice = validated_tool_choice
        elif validated_tool_choice == 'required':
            if openai_profile.openai_supports_tool_choice_required:
                tool_choice = 'required'
            else:
                warnings.warn(
                    f"tool_choice='required' is not supported by model {self.model_name!r}, falling back to 'auto'",
                    UserWarning,
                    stacklevel=6,
                )
                tool_choice = 'auto'
        elif isinstance(validated_tool_choice, tuple):
            tool_names, tool_choice_mode = validated_tool_choice
            tool_choice = ChatCompletionAllowedToolChoiceParam(
                type='allowed_tools',
                allowed_tools=ChatCompletionAllowedToolsParam(
                    mode=tool_choice_mode,
                    tools=[{'type': 'function', 'function': {'name': n}} for n in tool_names],
                ),
            )
        else:
            assert_never(validated_tool_choice)

        tools: list[chat.ChatCompletionToolParam] = [
            self._map_tool_definition(t) for t in model_request_parameters.tool_defs.values()
        ]
        if not tools:
            return tools, None

        return tools, tool_choice

    def _get_web_search_options(self, model_request_parameters: ModelRequestParameters) -> WebSearchOptions | None:
        for tool in model_request_parameters.builtin_tools:
            if isinstance(tool, WebSearchTool):  # pragma: no branch
                if tool.user_location:
                    return WebSearchOptions(
                        search_context_size=tool.search_context_size,
                        user_location=WebSearchOptionsUserLocation(
                            type='approximate',
                            approximate=WebSearchOptionsUserLocationApproximate(**tool.user_location),
                        ),
                    )
                return WebSearchOptions(search_context_size=tool.search_context_size)
        return None

    @dataclass
    class _MapModelResponseContext:
        """Context object for mapping a `ModelResponse` to OpenAI chat completion parameters.

        This class is designed to be subclassed to add new fields for custom logic,
        collecting various parts of the model response (like text and tool calls)
        to form a single assistant message.
        """

        _model: OpenAIChatModel

        texts: list[str] = field(default_factory=list)
        thinkings: list[str] = field(default_factory=list)
        tool_calls: list[ChatCompletionMessageFunctionToolCallParam] = field(default_factory=list)

        def map_assistant_message(self, message: ModelResponse) -> chat.ChatCompletionAssistantMessageParam:
            for item in message.parts:
                if isinstance(item, TextPart):
                    self._map_response_text_part(item)
                elif isinstance(item, ThinkingPart):
                    self._map_response_thinking_part(item)
                elif isinstance(item, ToolCallPart):
                    self._map_response_tool_call_part(item)
                elif isinstance(item, BuiltinToolCallPart | BuiltinToolReturnPart):  # pragma: no cover
                    self._map_response_builtin_part(item)
                elif isinstance(item, FilePart):  # pragma: no cover
                    self._map_response_file_part(item)
                else:
                    assert_never(item)
            return self._into_message_param()

        def _into_message_param(self) -> chat.ChatCompletionAssistantMessageParam:
            """Converts the collected texts and tool calls into a single OpenAI `ChatCompletionAssistantMessageParam`.

            This method serves as a hook that can be overridden by subclasses
            to implement custom logic for how collected parts are transformed into the final message parameter.

            Returns:
                An OpenAI `ChatCompletionAssistantMessageParam` object representing the assistant's response.
            """
            profile = OpenAIModelProfile.from_profile(self._model.profile)
            message_param = chat.ChatCompletionAssistantMessageParam(role='assistant')
            # Note: model responses from this model should only have one text item, so the following
            # shouldn't merge multiple texts into one unless you switch models between runs:
            if profile.openai_chat_send_back_thinking_parts == 'field' and self.thinkings:
                field = profile.openai_chat_thinking_field
                if field:  # pragma: no branch (handled by profile validation)
                    message_param[field] = '\n\n'.join(self.thinkings)
            if self.texts:
                message_param['content'] = '\n\n'.join(self.texts)
            else:
                message_param['content'] = None
            if self.tool_calls:
                message_param['tool_calls'] = self.tool_calls
            return message_param

        def _map_response_text_part(self, item: TextPart) -> None:
            """Maps a `TextPart` to the response context.

            This method serves as a hook that can be overridden by subclasses
            to implement custom logic for handling text parts.
            """
            self.texts.append(item.content)

        def _map_response_thinking_part(self, item: ThinkingPart) -> None:
            """Maps a `ThinkingPart` to the response context.

            This method serves as a hook that can be overridden by subclasses
            to implement custom logic for handling thinking parts.
            """
            profile = OpenAIModelProfile.from_profile(self._model.profile)
            include_method = profile.openai_chat_send_back_thinking_parts
            if include_method == 'tags':
                start_tag, end_tag = self._model.profile.thinking_tags
                self.texts.append('\n'.join([start_tag, item.content, end_tag]))
            elif include_method == 'field':
                self.thinkings.append(item.content)

        def _map_response_tool_call_part(self, item: ToolCallPart) -> None:
            """Maps a `ToolCallPart` to the response context.

            This method serves as a hook that can be overridden by subclasses
            to implement custom logic for handling tool call parts.
            """
            self.tool_calls.append(self._model._map_tool_call(item))

        def _map_response_builtin_part(self, item: BuiltinToolCallPart | BuiltinToolReturnPart) -> None:
            """Maps a built-in tool call or return part to the response context.

            This method serves as a hook that can be overridden by subclasses
            to implement custom logic for handling built-in tool parts.
            """
            # OpenAI doesn't return built-in tool calls
            pass

        def _map_response_file_part(self, item: FilePart) -> None:
            """Maps a `FilePart` to the response context.

            This method serves as a hook that can be overridden by subclasses
            to implement custom logic for handling file parts.
            """
            # Files generated by models are not sent back to models that don't themselves generate files.
            pass

    def _map_model_response(self, message: ModelResponse) -> chat.ChatCompletionMessageParam:
        """Hook that determines how `ModelResponse` is mapped into `ChatCompletionMessageParam` objects before sending.

        Subclasses of `OpenAIChatModel` may override this method to provide their own mapping logic.
        """
        return self._MapModelResponseContext(self).map_assistant_message(message)

    def _map_finish_reason(
        self, key: Literal['stop', 'length', 'tool_calls', 'content_filter', 'function_call']
    ) -> FinishReason | None:
        """Hooks that maps a finish reason key to a [FinishReason][pydantic_ai.messages.FinishReason].

        This method may be overridden by subclasses of `OpenAIChatModel` to accommodate custom keys.
        """
        return _CHAT_FINISH_REASON_MAP.get(key)

    async def _map_messages(
        self, messages: Sequence[ModelMessage], model_request_parameters: ModelRequestParameters
    ) -> list[chat.ChatCompletionMessageParam]:
        """Just maps a `pydantic_ai.Message` to a `openai.types.ChatCompletionMessageParam`."""
        openai_messages: list[chat.ChatCompletionMessageParam] = []
        for message in messages:
            if isinstance(message, ModelRequest):
                async for item in self._map_user_message(message):
                    openai_messages.append(item)
            elif isinstance(message, ModelResponse):
                openai_messages.append(self._map_model_response(message))
            else:
                assert_never(message)
        if instructions := self._get_instructions(messages, model_request_parameters):
            system_prompt_count = sum(1 for m in openai_messages if m.get('role') == 'system')
            openai_messages.insert(
                system_prompt_count, chat.ChatCompletionSystemMessageParam(content=instructions, role='system')
            )
        return openai_messages

    @staticmethod
    def _map_tool_call(t: ToolCallPart) -> ChatCompletionMessageFunctionToolCallParam:
        return ChatCompletionMessageFunctionToolCallParam(
            id=_guard_tool_call_id(t=t),
            type='function',
            function={'name': t.tool_name, 'arguments': t.args_as_json_str()},
        )

    def _map_json_schema(self, o: OutputObjectDefinition) -> chat.completion_create_params.ResponseFormat:
        response_format_param: chat.completion_create_params.ResponseFormatJSONSchema = {  # pyright: ignore[reportPrivateImportUsage]
            'type': 'json_schema',
            'json_schema': {'name': o.name or DEFAULT_OUTPUT_TOOL_NAME, 'schema': o.json_schema},
        }
        if o.description:
            response_format_param['json_schema']['description'] = o.description
        if OpenAIModelProfile.from_profile(self.profile).openai_supports_strict_tool_definition:  # pragma: no branch
            response_format_param['json_schema']['strict'] = o.strict
        return response_format_param

    def _map_tool_definition(self, f: ToolDefinition) -> chat.ChatCompletionToolParam:
        tool_param: chat.ChatCompletionToolParam = {
            'type': 'function',
            'function': {
                'name': f.name,
                'description': f.description or '',
                'parameters': f.parameters_json_schema,
            },
        }
        if f.strict and OpenAIModelProfile.from_profile(self.profile).openai_supports_strict_tool_definition:
            tool_param['function']['strict'] = f.strict
        return tool_param

    async def _map_user_message(self, message: ModelRequest) -> AsyncIterable[chat.ChatCompletionMessageParam]:
        for part in message.parts:
            if isinstance(part, SystemPromptPart):
                system_prompt_role = OpenAIModelProfile.from_profile(self.profile).openai_system_prompt_role
                if system_prompt_role == 'developer':
                    yield chat.ChatCompletionDeveloperMessageParam(role='developer', content=part.content)
                elif system_prompt_role == 'user':
                    yield chat.ChatCompletionUserMessageParam(role='user', content=part.content)
                else:
                    yield chat.ChatCompletionSystemMessageParam(role='system', content=part.content)
            elif isinstance(part, UserPromptPart):
                yield await self._map_user_prompt(part)
            elif isinstance(part, ToolReturnPart):
                yield chat.ChatCompletionToolMessageParam(
                    role='tool',
                    tool_call_id=_guard_tool_call_id(t=part),
                    content=part.model_response_str(),
                )
            elif isinstance(part, RetryPromptPart):
                if part.tool_name is None:
                    yield chat.ChatCompletionUserMessageParam(role='user', content=part.model_response())
                else:
                    yield chat.ChatCompletionToolMessageParam(
                        role='tool',
                        tool_call_id=_guard_tool_call_id(t=part),
                        content=part.model_response(),
                    )
            else:
                assert_never(part)

    async def _map_user_prompt(self, part: UserPromptPart) -> chat.ChatCompletionUserMessageParam:  # noqa: C901
        profile = OpenAIModelProfile.from_profile(self.profile)
        content: str | list[ChatCompletionContentPartParam]
        if isinstance(part.content, str):
            content = part.content
        else:
            content = []
            for item in part.content:
                if isinstance(item, str):
                    content.append(ChatCompletionContentPartTextParam(text=item, type='text'))
                elif isinstance(item, ImageUrl):
                    image_url: ImageURL = {'url': item.url}
                    if metadata := item.vendor_metadata:
                        image_url['detail'] = metadata.get('detail', 'auto')
                    if item.force_download:
                        image_content = await download_item(item, data_format='base64_uri', type_format='extension')
                        image_url['url'] = image_content['data']
                    content.append(ChatCompletionContentPartImageParam(image_url=image_url, type='image_url'))
                elif isinstance(item, BinaryContent):
                    if self._is_text_like_media_type(item.media_type):
                        # Inline text-like binary content as a text block
                        content.append(
                            self._inline_text_file_part(
                                item.data.decode('utf-8'),
                                media_type=item.media_type,
                                identifier=item.identifier,
                            )
                        )
                    elif item.is_image:
                        image_url = ImageURL(url=item.data_uri)
                        if metadata := item.vendor_metadata:
                            image_url['detail'] = metadata.get('detail', 'auto')
                        content.append(ChatCompletionContentPartImageParam(image_url=image_url, type='image_url'))
                    elif item.is_audio:
                        assert item.format in ('wav', 'mp3')
                        if profile.openai_chat_audio_input_encoding == 'uri':
                            audio = InputAudio(data=item.data_uri, format=item.format)
                        else:
                            audio = InputAudio(data=item.base64, format=item.format)
                        content.append(ChatCompletionContentPartInputAudioParam(input_audio=audio, type='input_audio'))
                    elif item.is_document:
                        content.append(
                            File(
                                file=FileFile(
                                    file_data=item.data_uri,
                                    filename=f'filename.{item.format}',
                                ),
                                type='file',
                            )
                        )
                    else:  # pragma: no cover
                        raise RuntimeError(f'Unsupported binary content type: {item.media_type}')
                elif isinstance(item, AudioUrl):
                    data_format = 'base64_uri' if profile.openai_chat_audio_input_encoding == 'uri' else 'base64'
                    downloaded_item = await download_item(item, data_format=data_format, type_format='extension')
                    assert downloaded_item['data_type'] in (
                        'wav',
                        'mp3',
                    ), f'Unsupported audio format: {downloaded_item["data_type"]}'
                    audio = InputAudio(data=downloaded_item['data'], format=downloaded_item['data_type'])
                    content.append(ChatCompletionContentPartInputAudioParam(input_audio=audio, type='input_audio'))
                elif isinstance(item, DocumentUrl):
                    if self._is_text_like_media_type(item.media_type):
                        downloaded_text = await download_item(item, data_format='text')
                        content.append(
                            self._inline_text_file_part(
                                downloaded_text['data'],
                                media_type=item.media_type,
                                identifier=item.identifier,
                            )
                        )
                    else:
                        downloaded_item = await download_item(item, data_format='base64_uri', type_format='extension')
                        content.append(
                            File(
                                file=FileFile(
                                    file_data=downloaded_item['data'],
                                    filename=f'filename.{downloaded_item["data_type"]}',
                                ),
                                type='file',
                            )
                        )
                elif isinstance(item, VideoUrl):  # pragma: no cover
                    raise NotImplementedError('VideoUrl is not supported for OpenAI')
                elif isinstance(item, CachePoint):
                    # OpenAI doesn't support prompt caching via CachePoint, so we filter it out
                    pass
                else:
                    assert_never(item)
        return chat.ChatCompletionUserMessageParam(role='user', content=content)

    @staticmethod
    def _is_text_like_media_type(media_type: str) -> bool:
        return (
            media_type.startswith('text/')
            or media_type == 'application/json'
            or media_type.endswith('+json')
            or media_type == 'application/xml'
            or media_type.endswith('+xml')
            or media_type in ('application/x-yaml', 'application/yaml')
        )

    @staticmethod
    def _inline_text_file_part(text: str, *, media_type: str, identifier: str) -> ChatCompletionContentPartTextParam:
        text = '\n'.join(
            [
                f'-----BEGIN FILE id="{identifier}" type="{media_type}"-----',
                text,
                f'-----END FILE id="{identifier}"-----',
            ]
        )
        return ChatCompletionContentPartTextParam(text=text, type='text')


@deprecated(
    '`OpenAIModel` was renamed to `OpenAIChatModel` to clearly distinguish it from `OpenAIResponsesModel` which '
    "uses OpenAI's newer Responses API. Use that unless you're using an OpenAI Chat Completions-compatible API, or "
    "require a feature that the Responses API doesn't support yet like audio."
)
@dataclass(init=False)
class OpenAIModel(OpenAIChatModel):
    """Deprecated alias for `OpenAIChatModel`."""


@dataclass(init=False)
class OpenAIResponsesModel(Model):
    """A model that uses the OpenAI Responses API.

    The [OpenAI Responses API](https://platform.openai.com/docs/api-reference/responses) is the
    new API for OpenAI models.

    If you are interested in the differences between the Responses API and the Chat Completions API,
    see the [OpenAI API docs](https://platform.openai.com/docs/guides/responses-vs-chat-completions).
    """

    client: AsyncOpenAI = field(repr=False)

    _model_name: OpenAIModelName = field(repr=False)
    _provider: Provider[AsyncOpenAI] = field(repr=False)

    def __init__(
        self,
        model_name: OpenAIModelName,
        *,
        provider: OpenAIResponsesCompatibleProvider
        | Literal[
            'openai',
            'gateway',
        ]
        | Provider[AsyncOpenAI] = 'openai',
        profile: ModelProfileSpec | None = None,
        settings: ModelSettings | None = None,
    ):
        """Initialize an OpenAI Responses model.

        Args:
            model_name: The name of the OpenAI model to use.
            provider: The provider to use. Defaults to `'openai'`.
            profile: The model profile to use. Defaults to a profile picked by the provider based on the model name.
            settings: Default model settings for this model instance.
        """
        self._model_name = model_name

        if isinstance(provider, str):
            provider = infer_provider('gateway/openai' if provider == 'gateway' else provider)
        self._provider = provider
        self.client = provider.client

        super().__init__(settings=settings, profile=profile or provider.model_profile)

    @property
    def base_url(self) -> str:
        return str(self.client.base_url)

    @property
    def model_name(self) -> OpenAIModelName:
        """The model name."""
        return self._model_name

    @property
    def system(self) -> str:
        """The model provider."""
        return self._provider.name

    @classmethod
    def supported_builtin_tools(cls) -> frozenset[type[AbstractBuiltinTool]]:
        """Return the set of builtin tool types this model can handle."""
        return frozenset({WebSearchTool, CodeExecutionTool, FileSearchTool, MCPServerTool, ImageGenerationTool})

    async def request(
        self,
        messages: list[ModelRequest | ModelResponse],
        model_settings: ModelSettings | None,
        model_request_parameters: ModelRequestParameters,
    ) -> ModelResponse:
        check_allow_model_requests()
        model_settings, model_request_parameters = self.prepare_request(
            model_settings,
            model_request_parameters,
        )
        response = await self._responses_create(
            messages, False, cast(OpenAIResponsesModelSettings, model_settings or {}), model_request_parameters
        )
        return self._process_response(response, model_request_parameters)

    @asynccontextmanager
    async def request_stream(
        self,
        messages: list[ModelMessage],
        model_settings: ModelSettings | None,
        model_request_parameters: ModelRequestParameters,
        run_context: RunContext[Any] | None = None,
    ) -> AsyncIterator[StreamedResponse]:
        check_allow_model_requests()
        model_settings, model_request_parameters = self.prepare_request(
            model_settings,
            model_request_parameters,
        )
        response = await self._responses_create(
            messages, True, cast(OpenAIResponsesModelSettings, model_settings or {}), model_request_parameters
        )
        async with response:
            yield await self._process_streamed_response(response, model_request_parameters)

    def _process_response(  # noqa: C901
        self, response: responses.Response, model_request_parameters: ModelRequestParameters
    ) -> ModelResponse:
        """Process a non-streamed response, and prepare a message to return."""
        items: list[ModelResponsePart] = []
        for item in response.output:
            if isinstance(item, responses.ResponseReasoningItem):
                signature = item.encrypted_content
                # Handle raw CoT content from gpt-oss models
                provider_details: dict[str, Any] = {}
                raw_content: list[str] | None = [c.text for c in item.content] if item.content else None
                if raw_content:
                    provider_details['raw_content'] = raw_content

                if item.summary:
                    for summary in item.summary:
                        # We use the same id for all summaries so that we can merge them on the round trip.
                        items.append(
                            ThinkingPart(
                                content=summary.text,
                                id=item.id,
                                signature=signature,
                                provider_name=self.system if (signature or provider_details) else None,
                                provider_details=provider_details or None,
                            )
                        )
                        # We only need to store the signature and raw_content once.
                        signature = None
                        provider_details = None
                elif signature or provider_details:
                    items.append(
                        ThinkingPart(
                            content='',
                            id=item.id,
                            signature=signature,
                            provider_name=self.system if (signature or provider_details) else None,
                            provider_details=provider_details or None,
                        )
                    )
            elif isinstance(item, responses.ResponseOutputMessage):
                for content in item.content:
                    if isinstance(content, responses.ResponseOutputText):  # pragma: no branch
                        part_provider_details: dict[str, Any] | None = None
                        if content.logprobs:
                            part_provider_details = {'logprobs': _map_logprobs(content.logprobs)}
                        items.append(TextPart(content.text, id=item.id, provider_details=part_provider_details))
            elif isinstance(item, responses.ResponseFunctionToolCall):
                items.append(
                    ToolCallPart(
                        item.name,
                        item.arguments,
                        tool_call_id=item.call_id,
                        id=item.id,
                    )
                )
            elif isinstance(item, responses.ResponseCodeInterpreterToolCall):
                call_part, return_part, file_parts = _map_code_interpreter_tool_call(item, self.system)
                items.append(call_part)
                if file_parts:
                    items.extend(file_parts)
                items.append(return_part)
            elif isinstance(item, responses.ResponseFunctionWebSearch):
                call_part, return_part = _map_web_search_tool_call(item, self.system)
                items.append(call_part)
                items.append(return_part)
            elif isinstance(item, responses.response_output_item.ImageGenerationCall):
                call_part, return_part, file_part = _map_image_generation_tool_call(item, self.system)
                items.append(call_part)
                if file_part:  # pragma: no branch
                    items.append(file_part)
                items.append(return_part)
            elif isinstance(item, responses.ResponseComputerToolCall):  # pragma: no cover
                # Pydantic AI doesn't yet support the ComputerUse built-in tool
                pass
            elif isinstance(item, responses.ResponseCustomToolCall):  # pragma: no cover
                # Support is being implemented in https://github.com/pydantic/pydantic-ai/pull/2572
                pass
            elif isinstance(item, responses.response_output_item.LocalShellCall):  # pragma: no cover
                # Pydantic AI doesn't yet support the `codex-mini-latest` LocalShell built-in tool
                pass
            elif isinstance(item, responses.ResponseFileSearchToolCall):
                call_part, return_part = _map_file_search_tool_call(item, self.system)
                items.append(call_part)
                items.append(return_part)
            elif isinstance(item, responses.response_output_item.McpCall):
                call_part, return_part = _map_mcp_call(item, self.system)
                items.append(call_part)
                items.append(return_part)
            elif isinstance(item, responses.response_output_item.McpListTools):
                call_part, return_part = _map_mcp_list_tools(item, self.system)
                items.append(call_part)
                items.append(return_part)
            elif isinstance(item, responses.response_output_item.McpApprovalRequest):  # pragma: no cover
                # Pydantic AI doesn't yet support McpApprovalRequest (explicit tool usage approval)
                pass

        finish_reason: FinishReason | None = None
        provider_details: dict[str, Any] = {}
        raw_finish_reason = details.reason if (details := response.incomplete_details) else response.status
        if raw_finish_reason:
            provider_details['finish_reason'] = raw_finish_reason
            finish_reason = _RESPONSES_FINISH_REASON_MAP.get(raw_finish_reason)
        if response.created_at:  # pragma: no branch
            provider_details['timestamp'] = number_to_datetime(response.created_at)

        return ModelResponse(
            parts=items,
            usage=_map_usage(response, self._provider.name, self._provider.base_url, self.model_name),
            model_name=response.model,
            provider_response_id=response.id,
            timestamp=_now_utc(),
            provider_name=self._provider.name,
            provider_url=self._provider.base_url,
            finish_reason=finish_reason,
            provider_details=provider_details or None,
        )

    async def _process_streamed_response(
        self,
        response: AsyncStream[responses.ResponseStreamEvent],
        model_request_parameters: ModelRequestParameters,
    ) -> OpenAIResponsesStreamedResponse:
        """Process a streamed response, and prepare a streaming response to return."""
        peekable_response = _utils.PeekableAsyncStream(response)
        first_chunk = await peekable_response.peek()
        if isinstance(first_chunk, _utils.Unset):  # pragma: no cover
            raise UnexpectedModelBehavior('Streamed response ended without content or tool calls')

        assert isinstance(first_chunk, responses.ResponseCreatedEvent)
        return OpenAIResponsesStreamedResponse(
            model_request_parameters=model_request_parameters,
            _model_name=first_chunk.response.model,
            _response=peekable_response,
            _provider_name=self._provider.name,
            _provider_url=self._provider.base_url,
            _provider_timestamp=number_to_datetime(first_chunk.response.created_at)
            if first_chunk.response.created_at
            else None,
        )

    @overload
    async def _responses_create(
        self,
        messages: list[ModelRequest | ModelResponse],
        stream: Literal[False],
        model_settings: OpenAIResponsesModelSettings,
        model_request_parameters: ModelRequestParameters,
    ) -> responses.Response: ...

    @overload
    async def _responses_create(
        self,
        messages: list[ModelRequest | ModelResponse],
        stream: Literal[True],
        model_settings: OpenAIResponsesModelSettings,
        model_request_parameters: ModelRequestParameters,
    ) -> AsyncStream[responses.ResponseStreamEvent]: ...

    async def _responses_create(
        self,
        messages: list[ModelRequest | ModelResponse],
        stream: bool,
        model_settings: OpenAIResponsesModelSettings,
        model_request_parameters: ModelRequestParameters,
    ) -> responses.Response | AsyncStream[responses.ResponseStreamEvent]:
        function_tools, tool_choice = self._get_responses_tool_choice(model_settings, model_request_parameters)
        tools: list[responses.ToolParam] = (
            self._get_builtin_tools(model_request_parameters)
            + list(model_settings.get('openai_builtin_tools', []))
            + function_tools
        )
        profile = OpenAIModelProfile.from_profile(self.profile)

        previous_response_id = model_settings.get('openai_previous_response_id')
        if previous_response_id == 'auto':
            previous_response_id, messages = self._get_previous_response_id_and_new_messages(messages)

        instructions, openai_messages = await self._map_messages(messages, model_settings, model_request_parameters)
        reasoning = self._get_reasoning(model_settings)

        text: responses.ResponseTextConfigParam | None = None
        if model_request_parameters.output_mode == 'native':
            output_object = model_request_parameters.output_object
            assert output_object is not None
            text = {'format': self._map_json_schema(output_object)}
        elif (
            model_request_parameters.output_mode == 'prompted' and self.profile.supports_json_object_output
        ):  # pragma: no branch
            text = {'format': {'type': 'json_object'}}

            # Without this trick, we'd hit this error:
            # > Response input messages must contain the word 'json' in some form to use 'text.format' of type 'json_object'.
            # Apparently they're only checking input messages for "JSON", not instructions.
            assert isinstance(instructions, str)
            system_prompt_count = sum(1 for m in openai_messages if m.get('role') == 'system')
            openai_messages.insert(
                system_prompt_count, responses.EasyInputMessageParam(role='system', content=instructions)
            )
            instructions = OMIT

        if verbosity := model_settings.get('openai_text_verbosity'):
            text = text or {}
            text['verbosity'] = verbosity

        unsupported_model_settings = profile.openai_unsupported_model_settings
        for setting in unsupported_model_settings:
            model_settings.pop(setting, None)

        include: list[responses.ResponseIncludable] = []
        if profile.openai_supports_encrypted_reasoning_content:
            include.append('reasoning.encrypted_content')
        if model_settings.get('openai_include_code_execution_outputs'):
            include.append('code_interpreter_call.outputs')
        if model_settings.get('openai_include_web_search_sources'):
            include.append('web_search_call.action.sources')
        if model_settings.get('openai_include_file_search_results'):
            include.append('file_search_call.results')
        if model_settings.get('openai_logprobs'):
            include.append('message.output_text.logprobs')

        # When there are no input messages and we're not reusing a previous response,
        # the OpenAI API will reject a request without any input,
        # even if there are instructions.
        # To avoid this provide an explicit empty user message.
        if not openai_messages and not previous_response_id:
            openai_messages.append(
                responses.EasyInputMessageParam(
                    role='user',
                    content='',
                )
            )

        try:
            extra_headers = model_settings.get('extra_headers', {})
            extra_headers.setdefault('User-Agent', get_user_agent())
            return await self.client.responses.create(
                input=openai_messages,
                model=self.model_name,
                instructions=instructions,
                parallel_tool_calls=model_settings.get('parallel_tool_calls', OMIT),
                tools=tools or OMIT,
                tool_choice=tool_choice or OMIT,
                max_output_tokens=model_settings.get('max_tokens', OMIT),
                stream=stream,
                temperature=model_settings.get('temperature', OMIT),
                top_p=model_settings.get('top_p', OMIT),
                truncation=model_settings.get('openai_truncation', OMIT),
                timeout=model_settings.get('timeout', NOT_GIVEN),
                service_tier=model_settings.get('openai_service_tier', OMIT),
                previous_response_id=previous_response_id or OMIT,
                top_logprobs=model_settings.get('openai_top_logprobs', OMIT),
                reasoning=reasoning,
                user=model_settings.get('openai_user', OMIT),
                text=text or OMIT,
                include=include or OMIT,
                prompt_cache_key=model_settings.get('openai_prompt_cache_key', OMIT),
                prompt_cache_retention=model_settings.get('openai_prompt_cache_retention', OMIT),
                extra_headers=extra_headers,
                extra_body=model_settings.get('extra_body'),
            )
        except APIStatusError as e:
            if (status_code := e.status_code) >= 400:
                raise ModelHTTPError(status_code=status_code, model_name=self.model_name, body=e.body) from e
            raise  # pragma: lax no cover
        except APIConnectionError as e:
            raise ModelAPIError(model_name=self.model_name, message=e.message) from e

    def _get_reasoning(self, model_settings: OpenAIResponsesModelSettings) -> Reasoning | Omit:
        reasoning_effort = model_settings.get('openai_reasoning_effort', None)
        reasoning_summary = model_settings.get('openai_reasoning_summary', None)
        reasoning_generate_summary = model_settings.get('openai_reasoning_generate_summary', None)

        if reasoning_summary and reasoning_generate_summary:  # pragma: no cover
            raise ValueError('`openai_reasoning_summary` and `openai_reasoning_generate_summary` cannot both be set.')

        if reasoning_generate_summary is not None:  # pragma: no cover
            warnings.warn(
                '`openai_reasoning_generate_summary` is deprecated, use `openai_reasoning_summary` instead',
                DeprecationWarning,
            )
            reasoning_summary = reasoning_generate_summary

        reasoning: Reasoning = {}
        if reasoning_effort:
            reasoning['effort'] = reasoning_effort
        if reasoning_summary:
            reasoning['summary'] = reasoning_summary
        return reasoning or OMIT

    def _get_responses_tool_choice(
        self,
        model_settings: OpenAIResponsesModelSettings,
        model_request_parameters: ModelRequestParameters,
    ) -> tuple[list[responses.FunctionToolParam], ResponsesToolChoice | None]:
        """Determine which tools to send and the API tool_choice value.

        Returns:
            A tuple of (filtered_function_tools, tool_choice).
            Note: builtin tools are handled separately and should be added to this list.
        """
        openai_profile = OpenAIModelProfile.from_profile(self.profile)

        validated_tool_choice = validate_tool_choice(model_settings, model_request_parameters)

        tool_choice: ResponsesToolChoice | None
        if validated_tool_choice in ('auto', 'none'):
            tool_choice = validated_tool_choice
        elif validated_tool_choice == 'required':
            if openai_profile.openai_supports_tool_choice_required:
                tool_choice = 'required'
            else:
                warnings.warn(
                    f"tool_choice='required' is not supported by model {self.model_name!r}, falling back to 'auto'",
                    UserWarning,
                    stacklevel=6,
                )
                tool_choice = 'auto'
        elif isinstance(validated_tool_choice, tuple):
            tool_names, tool_choice_mode = validated_tool_choice
            tool_choice = ToolChoiceAllowedParam(
                type='allowed_tools',
                mode=tool_choice_mode,
                tools=[{'type': 'function', 'name': n} for n in tool_names],
            )
        else:
            assert_never(validated_tool_choice)

        tools: list[responses.FunctionToolParam] = [
            self._map_tool_definition(t) for t in model_request_parameters.tool_defs.values()
        ]
        if not tools:
            return tools, None

        return tools, tool_choice

    def _get_builtin_tools(self, model_request_parameters: ModelRequestParameters) -> list[responses.ToolParam]:
        tools: list[responses.ToolParam] = []
        has_image_generating_tool = False
        for tool in model_request_parameters.builtin_tools:
            if isinstance(tool, WebSearchTool):
                web_search_tool = responses.WebSearchToolParam(
                    type='web_search', search_context_size=tool.search_context_size
                )
                if tool.user_location:
                    web_search_tool['user_location'] = responses.web_search_tool_param.UserLocation(
                        type='approximate', **tool.user_location
                    )
                tools.append(web_search_tool)
            elif isinstance(tool, FileSearchTool):
                file_search_tool = cast(
                    responses.FileSearchToolParam,
                    {'type': 'file_search', 'vector_store_ids': list(tool.file_store_ids)},
                )
                tools.append(file_search_tool)
            elif isinstance(tool, CodeExecutionTool):
                has_image_generating_tool = True
                tools.append({'type': 'code_interpreter', 'container': {'type': 'auto'}})
            elif isinstance(tool, MCPServerTool):
                mcp_tool = responses.tool_param.Mcp(
                    type='mcp',
                    server_label=tool.id,
                    require_approval='never',
                )

                if tool.authorization_token:  # pragma: no branch
                    mcp_tool['authorization'] = tool.authorization_token

                if tool.allowed_tools is not None:  # pragma: no branch
                    mcp_tool['allowed_tools'] = tool.allowed_tools

                if tool.description:  # pragma: no branch
                    mcp_tool['server_description'] = tool.description

                if tool.headers:  # pragma: no branch
                    mcp_tool['headers'] = tool.headers

                if tool.url.startswith(MCP_SERVER_TOOL_CONNECTOR_URI_SCHEME + ':'):
                    _, connector_id = tool.url.split(':', maxsplit=1)
                    mcp_tool['connector_id'] = connector_id  # pyright: ignore[reportGeneralTypeIssues]
                else:
                    mcp_tool['server_url'] = tool.url

                tools.append(mcp_tool)
            elif isinstance(tool, ImageGenerationTool):  # pragma: no branch
                has_image_generating_tool = True
                size = _resolve_openai_image_generation_size(tool)
                output_compression = tool.output_compression if tool.output_compression is not None else 100
                tools.append(
                    responses.tool_param.ImageGeneration(
                        type='image_generation',
                        background=tool.background,
                        input_fidelity=tool.input_fidelity,
                        moderation=tool.moderation,
                        output_compression=output_compression,
                        output_format=tool.output_format or 'png',
                        partial_images=tool.partial_images,
                        quality=tool.quality,
                        size=size,
                    )
                )
            else:
                raise UserError(  # pragma: no cover
                    f'`{tool.__class__.__name__}` is not supported by `OpenAIResponsesModel`. If it should be, please file an issue.'
                )

        if model_request_parameters.allow_image_output and not has_image_generating_tool:
            tools.append({'type': 'image_generation'})
        return tools

    def _map_tool_definition(self, f: ToolDefinition) -> responses.FunctionToolParam:
        return {
            'name': f.name,
            'parameters': f.parameters_json_schema,
            'type': 'function',
            'description': f.description,
            'strict': bool(
                f.strict and OpenAIModelProfile.from_profile(self.profile).openai_supports_strict_tool_definition
            ),
        }

    def _get_previous_response_id_and_new_messages(
        self, messages: list[ModelMessage]
    ) -> tuple[str | None, list[ModelMessage]]:
        # When `openai_previous_response_id` is set to 'auto', the most recent
        # `provider_response_id` from the message history is selected and all
        # earlier messages are omitted. This allows the OpenAI SDK to reuse
        # server-side history for efficiency. The returned tuple contains the
        # `previous_response_id` (if found) and the trimmed list of messages.
        previous_response_id = None
        trimmed_messages: list[ModelMessage] = []
        for m in reversed(messages):
            if isinstance(m, ModelResponse) and m.provider_name == self.system:
                previous_response_id = m.provider_response_id
                break
            else:
                trimmed_messages.append(m)

        if previous_response_id and trimmed_messages:
            return previous_response_id, list(reversed(trimmed_messages))
        else:
            return None, messages

    async def _map_messages(  # noqa: C901
        self,
        messages: list[ModelMessage],
        model_settings: OpenAIResponsesModelSettings,
        model_request_parameters: ModelRequestParameters,
    ) -> tuple[str | Omit, list[responses.ResponseInputItemParam]]:
        """Maps a `pydantic_ai.Message` to a `openai.types.responses.ResponseInputParam` i.e. the OpenAI Responses API input format.

        For `ThinkingParts`, this method:
        - Sends `signature` back as `encrypted_content` (for official OpenAI reasoning)
        - Sends `content` back as `summary` text
        - Sends `provider_details['raw_content']` back as `content` items (for gpt-oss raw CoT)

        Raw CoT is sent back to improve model performance in multi-turn conversations.
        """
        profile = OpenAIModelProfile.from_profile(self.profile)
        send_item_ids = model_settings.get(
            'openai_send_reasoning_ids', profile.openai_supports_encrypted_reasoning_content
        )

        openai_messages: list[responses.ResponseInputItemParam] = []
        for message in messages:
            if isinstance(message, ModelRequest):
                for part in message.parts:
                    if isinstance(part, SystemPromptPart):
                        openai_messages.append(responses.EasyInputMessageParam(role='system', content=part.content))
                    elif isinstance(part, UserPromptPart):
                        openai_messages.append(await self._map_user_prompt(part))
                    elif isinstance(part, ToolReturnPart):
                        call_id = _guard_tool_call_id(t=part)
                        call_id, _ = _split_combined_tool_call_id(call_id)
                        item = FunctionCallOutput(
                            type='function_call_output',
                            call_id=call_id,
                            output=part.model_response_str(),
                        )
                        openai_messages.append(item)
                    elif isinstance(part, RetryPromptPart):
                        if part.tool_name is None:
                            openai_messages.append(
                                Message(role='user', content=[{'type': 'input_text', 'text': part.model_response()}])
                            )
                        else:
                            call_id = _guard_tool_call_id(t=part)
                            call_id, _ = _split_combined_tool_call_id(call_id)
                            item = FunctionCallOutput(
                                type='function_call_output',
                                call_id=call_id,
                                output=part.model_response(),
                            )
                            openai_messages.append(item)
                    else:
                        assert_never(part)
            elif isinstance(message, ModelResponse):
                send_item_ids = send_item_ids and message.provider_name == self.system

                message_item: responses.ResponseOutputMessageParam | None = None
                reasoning_item: responses.ResponseReasoningItemParam | None = None
                web_search_item: responses.ResponseFunctionWebSearchParam | None = None
                file_search_item: responses.ResponseFileSearchToolCallParam | None = None
                code_interpreter_item: responses.ResponseCodeInterpreterToolCallParam | None = None
                for item in message.parts:
                    if isinstance(item, TextPart):
                        if item.id and send_item_ids:
                            if message_item is None or message_item['id'] != item.id:  # pragma: no branch
                                message_item = responses.ResponseOutputMessageParam(
                                    role='assistant',
                                    id=item.id,
                                    content=[],
                                    type='message',
                                    status='completed',
                                )
                                openai_messages.append(message_item)

                            message_item['content'] = [
                                *message_item['content'],
                                responses.ResponseOutputTextParam(
                                    text=item.content, type='output_text', annotations=[]
                                ),
                            ]
                        else:
                            openai_messages.append(
                                responses.EasyInputMessageParam(role='assistant', content=item.content)
                            )
                    elif isinstance(item, ToolCallPart):
                        call_id = _guard_tool_call_id(t=item)
                        call_id, id = _split_combined_tool_call_id(call_id)
                        id = id or item.id

                        param = responses.ResponseFunctionToolCallParam(
                            name=item.tool_name,
                            arguments=item.args_as_json_str(),
                            call_id=call_id,
                            type='function_call',
                        )
                        if profile.openai_responses_requires_function_call_status_none:
                            param['status'] = None  # type: ignore[reportGeneralTypeIssues]
                        if id and send_item_ids:  # pragma: no branch
                            param['id'] = id
                        openai_messages.append(param)
                    elif isinstance(item, BuiltinToolCallPart):
                        if item.provider_name == self.system and send_item_ids:  # pragma: no branch
                            if (
                                item.tool_name == CodeExecutionTool.kind
                                and item.tool_call_id
                                and (args := item.args_as_dict())
                                and (container_id := args.get('container_id'))
                            ):
                                code_interpreter_item = responses.ResponseCodeInterpreterToolCallParam(
                                    id=item.tool_call_id,
                                    code=args.get('code'),
                                    container_id=container_id,
                                    outputs=None,  # These can be read server-side
                                    status='completed',
                                    type='code_interpreter_call',
                                )
                                openai_messages.append(code_interpreter_item)
                            elif (
                                item.tool_name == WebSearchTool.kind
                                and item.tool_call_id
                                and (args := item.args_as_dict())
                            ):
                                # We need to exclude None values because of https://github.com/pydantic/pydantic-ai/issues/3653
                                args = {k: v for k, v in args.items() if v is not None}
                                web_search_item = responses.ResponseFunctionWebSearchParam(
                                    id=item.tool_call_id,
                                    action=cast(responses.response_function_web_search_param.Action, args),
                                    status='completed',
                                    type='web_search_call',
                                )
                                openai_messages.append(web_search_item)
                            elif (  # pragma: no cover
                                item.tool_name == FileSearchTool.kind
                                and item.tool_call_id
                                and (args := item.args_as_dict())
                            ):
                                file_search_item = cast(
                                    responses.ResponseFileSearchToolCallParam,
                                    {
                                        'id': item.tool_call_id,
                                        'queries': args.get('queries', []),
                                        'status': 'completed',
                                        'type': 'file_search_call',
                                    },
                                )
                                openai_messages.append(file_search_item)
                            elif item.tool_name == ImageGenerationTool.kind and item.tool_call_id:
                                # The cast is necessary because of https://github.com/openai/openai-python/issues/2648
                                image_generation_item = cast(
                                    responses.response_input_item_param.ImageGenerationCall,
                                    {
                                        'id': item.tool_call_id,
                                        'type': 'image_generation_call',
                                    },
                                )
                                openai_messages.append(image_generation_item)
                            elif (  # pragma: no branch
                                item.tool_name.startswith(MCPServerTool.kind)
                                and item.tool_call_id
                                and (server_id := item.tool_name.split(':', 1)[1])
                                and (args := item.args_as_dict())
                                and (action := args.get('action'))
                            ):
                                if action == 'list_tools':
                                    mcp_list_tools_item = responses.response_input_item_param.McpListTools(
                                        id=item.tool_call_id,
                                        type='mcp_list_tools',
                                        server_label=server_id,
                                        tools=[],  # These can be read server-side
                                    )
                                    openai_messages.append(mcp_list_tools_item)
                                elif (  # pragma: no branch
                                    action == 'call_tool'
                                    and (tool_name := args.get('tool_name'))
                                    and (tool_args := args.get('tool_args'))
                                ):
                                    mcp_call_item = responses.response_input_item_param.McpCall(
                                        id=item.tool_call_id,
                                        server_label=server_id,
                                        name=tool_name,
                                        arguments=to_json(tool_args).decode(),
                                        error=None,  # These can be read server-side
                                        output=None,  # These can be read server-side
                                        type='mcp_call',
                                    )
                                    openai_messages.append(mcp_call_item)

                    elif isinstance(item, BuiltinToolReturnPart):
                        if item.provider_name == self.system and send_item_ids:  # pragma: no branch
                            if (
                                item.tool_name == CodeExecutionTool.kind
                                and code_interpreter_item is not None
                                and isinstance(item.content, dict)
                                and (content := cast(dict[str, Any], item.content))  # pyright: ignore[reportUnknownMemberType]
                                and (status := content.get('status'))
                            ):
                                code_interpreter_item['status'] = status
                            elif (
                                item.tool_name == WebSearchTool.kind
                                and web_search_item is not None
                                and isinstance(item.content, dict)  # pyright: ignore[reportUnknownMemberType]
                                and (content := cast(dict[str, Any], item.content))  # pyright: ignore[reportUnknownMemberType]
                                and (status := content.get('status'))
                            ):
                                web_search_item['status'] = status
                            elif (  # pragma: no cover
                                item.tool_name == FileSearchTool.kind
                                and file_search_item is not None
                                and isinstance(item.content, dict)  # pyright: ignore[reportUnknownMemberType]
                                and (content := cast(dict[str, Any], item.content))  # pyright: ignore[reportUnknownMemberType]
                                and (status := content.get('status'))
                            ):
                                file_search_item['status'] = status
                            elif item.tool_name == ImageGenerationTool.kind:
                                # Image generation result does not need to be sent back, just the `id` off of `BuiltinToolCallPart`.
                                pass
                            elif item.tool_name.startswith(MCPServerTool.kind):  # pragma: no branch
                                # MCP call result does not need to be sent back, just the fields off of `BuiltinToolCallPart`.
                                pass
                    elif isinstance(item, FilePart):
                        # This was generated by the `ImageGenerationTool` or `CodeExecutionTool`,
                        # and does not need to be sent back separately from the corresponding `BuiltinToolReturnPart`.
                        # If `send_item_ids` is false, we won't send the `BuiltinToolReturnPart`, but OpenAI does not have a type for files from the assistant.
                        pass
                    elif isinstance(item, ThinkingPart):
                        # Get raw CoT content from provider_details if present and from this provider
                        raw_content: list[str] | None = None
                        if item.provider_name == self.system:
                            raw_content = (item.provider_details or {}).get('raw_content')

                        if item.id and (send_item_ids or raw_content):
                            signature: str | None = None
                            if (
                                item.signature
                                and item.provider_name == self.system
                                and profile.openai_supports_encrypted_reasoning_content
                            ):
                                signature = item.signature

                            if (reasoning_item is None or reasoning_item['id'] != item.id) and (
                                signature or item.content or raw_content
                            ):  # pragma: no branch
                                reasoning_item = responses.ResponseReasoningItemParam(
                                    id=item.id,
                                    summary=[],
                                    encrypted_content=signature,
                                    type='reasoning',
                                )
                                openai_messages.append(reasoning_item)

                            if item.content:
                                # The check above guarantees that `reasoning_item` is not None
                                assert reasoning_item is not None
                                reasoning_item['summary'] = [
                                    *reasoning_item['summary'],
                                    ReasoningSummary(text=item.content, type='summary_text'),
                                ]

                            if raw_content:
                                # Send raw CoT back
                                assert reasoning_item is not None
                                reasoning_item['content'] = [
                                    ReasoningContent(text=text, type='reasoning_text') for text in raw_content
                                ]
                        else:
                            start_tag, end_tag = profile.thinking_tags
                            openai_messages.append(
                                responses.EasyInputMessageParam(
                                    role='assistant', content='\n'.join([start_tag, item.content, end_tag])
                                )
                            )
                    else:
                        assert_never(item)
            else:
                assert_never(message)
        instructions = self._get_instructions(messages, model_request_parameters) or OMIT
        return instructions, openai_messages

    def _map_json_schema(self, o: OutputObjectDefinition) -> responses.ResponseFormatTextJSONSchemaConfigParam:
        response_format_param: responses.ResponseFormatTextJSONSchemaConfigParam = {
            'type': 'json_schema',
            'name': o.name or DEFAULT_OUTPUT_TOOL_NAME,
            'schema': o.json_schema,
        }
        if o.description:
            response_format_param['description'] = o.description
        if OpenAIModelProfile.from_profile(self.profile).openai_supports_strict_tool_definition:  # pragma: no branch
            response_format_param['strict'] = o.strict
        return response_format_param

    @staticmethod
    async def _map_user_prompt(part: UserPromptPart) -> responses.EasyInputMessageParam:  # noqa: C901
        content: str | list[responses.ResponseInputContentParam]
        if isinstance(part.content, str):
            content = part.content
        else:
            content = []
            for item in part.content:
                if isinstance(item, str):
                    content.append(responses.ResponseInputTextParam(text=item, type='input_text'))
                elif isinstance(item, BinaryContent):
                    if item.is_image:
                        detail: Literal['auto', 'low', 'high'] = 'auto'
                        if metadata := item.vendor_metadata:
                            detail = cast(
                                Literal['auto', 'low', 'high'],
                                metadata.get('detail', 'auto'),
                            )
                        content.append(
                            responses.ResponseInputImageParam(
                                image_url=item.data_uri,
                                type='input_image',
                                detail=detail,
                            )
                        )
                    elif item.is_document:
                        content.append(
                            responses.ResponseInputFileParam(
                                type='input_file',
                                file_data=item.data_uri,
                                # NOTE: Type wise it's not necessary to include the filename, but it's required by the
                                # API itself. If we add empty string, the server sends a 500 error - which OpenAI needs
                                # to fix. In any case, we add a placeholder name.
                                filename=f'filename.{item.format}',
                            )
                        )
                    elif item.is_audio:
                        raise NotImplementedError('Audio as binary content is not supported for OpenAI Responses API.')
                    else:  # pragma: no cover
                        raise RuntimeError(f'Unsupported binary content type: {item.media_type}')
                elif isinstance(item, ImageUrl):
                    detail: Literal['auto', 'low', 'high'] = 'auto'
                    image_url = item.url
                    if metadata := item.vendor_metadata:
                        detail = cast(Literal['auto', 'low', 'high'], metadata.get('detail', 'auto'))
                    if item.force_download:
                        downloaded_item = await download_item(item, data_format='base64_uri', type_format='extension')
                        image_url = downloaded_item['data']

                    content.append(
                        responses.ResponseInputImageParam(
                            image_url=image_url,
                            type='input_image',
                            detail=detail,
                        )
                    )
                elif isinstance(item, AudioUrl | DocumentUrl):
                    if item.force_download:
                        downloaded_item = await download_item(item, data_format='base64_uri', type_format='extension')
                        content.append(
                            responses.ResponseInputFileParam(
                                type='input_file',
                                file_data=downloaded_item['data'],
                                filename=f'filename.{downloaded_item["data_type"]}',
                            )
                        )
                    else:
                        content.append(
                            responses.ResponseInputFileParam(
                                type='input_file',
                                file_url=item.url,
                            )
                        )
                elif isinstance(item, VideoUrl):  # pragma: no cover
                    raise NotImplementedError('VideoUrl is not supported for OpenAI.')
                elif isinstance(item, CachePoint):
                    # OpenAI doesn't support prompt caching via CachePoint, so we filter it out
                    pass
                else:
                    assert_never(item)
        return responses.EasyInputMessageParam(role='user', content=content)


@dataclass
class OpenAIStreamedResponse(StreamedResponse):
    """Implementation of `StreamedResponse` for OpenAI models."""

    _model_name: OpenAIModelName
    _model_profile: ModelProfile
    _response: AsyncIterable[ChatCompletionChunk]
    _provider_name: str
    _provider_url: str
    _provider_timestamp: datetime | None = None
    _timestamp: datetime = field(default_factory=_now_utc)

    async def _get_event_iterator(self) -> AsyncIterator[ModelResponseStreamEvent]:
        if self._provider_timestamp is not None:  # pragma: no branch
            self.provider_details = {'timestamp': self._provider_timestamp}
        async for chunk in self._validate_response():
            self._usage += self._map_usage(chunk)

            if chunk.id:  # pragma: no branch
                self.provider_response_id = chunk.id

            if chunk.model:
                self._model_name = chunk.model

            try:
                choice = chunk.choices[0]
            except IndexError:
                continue

            # When using Azure OpenAI and an async content filter is enabled, the openai SDK can return None deltas.
            if choice.delta is None:  # pyright: ignore[reportUnnecessaryComparison]
                continue

            if raw_finish_reason := choice.finish_reason:
                self.finish_reason = self._map_finish_reason(raw_finish_reason)

            if provider_details := self._map_provider_details(chunk):  # pragma: no branch
                self.provider_details = {**(self.provider_details or {}), **provider_details}

            for event in self._map_part_delta(choice):
                yield event

    def _validate_response(self) -> AsyncIterable[ChatCompletionChunk]:
        """Hook that validates incoming chunks.

        This method may be overridden by subclasses of `OpenAIStreamedResponse` to apply custom chunk validations.

        By default, this is a no-op since `ChatCompletionChunk` is already validated.
        """
        return self._response

    def _map_part_delta(self, choice: chat_completion_chunk.Choice) -> Iterable[ModelResponseStreamEvent]:
        """Hook that determines the sequence of mappings that will be called to produce events.

        This method may be overridden by subclasses of `OpenAIStreamResponse` to customize the mapping.
        """
        return itertools.chain(
            self._map_thinking_delta(choice), self._map_text_delta(choice), self._map_tool_call_delta(choice)
        )

    def _map_thinking_delta(self, choice: chat_completion_chunk.Choice) -> Iterable[ModelResponseStreamEvent]:
        """Hook that maps thinking delta content to events.

        This method may be overridden by subclasses of `OpenAIStreamResponse` to customize the mapping.
        """
        profile = OpenAIModelProfile.from_profile(self._model_profile)
        custom_field = profile.openai_chat_thinking_field

        # Prefer the configured custom reasoning field, if present in profile.
        # Fall back to built-in fields if no custom field result was found.

        # The `reasoning_content` field is typically present in DeepSeek and Moonshot models.
        # https://api-docs.deepseek.com/guides/reasoning_model

        # The `reasoning` field is typically present in gpt-oss via Ollama and OpenRouter.
        # - https://cookbook.openai.com/articles/gpt-oss/handle-raw-cot#chat-completions-api
        # - https://openrouter.ai/docs/use-cases/reasoning-tokens#basic-usage-with-reasoning-tokens
        for field_name in (custom_field, 'reasoning', 'reasoning_content'):
            if not field_name:
                continue
            reasoning: str | None = getattr(choice.delta, field_name, None)
            if reasoning:  # pragma: no branch
                yield from self._parts_manager.handle_thinking_delta(
                    vendor_part_id=field_name,
                    id=field_name,
                    content=reasoning,
                    provider_name=self.provider_name,
                )
                break

    def _map_text_delta(self, choice: chat_completion_chunk.Choice) -> Iterable[ModelResponseStreamEvent]:
        """Hook that maps text delta content to events.

        This method may be overridden by subclasses of `OpenAIStreamResponse` to customize the mapping.
        """
        # Handle the text part of the response
        content = choice.delta.content
        if content:
            for event in self._parts_manager.handle_text_delta(
                vendor_part_id='content',
                content=content,
                thinking_tags=self._model_profile.thinking_tags,
                ignore_leading_whitespace=self._model_profile.ignore_streamed_leading_whitespace,
            ):
                if isinstance(event, PartStartEvent) and isinstance(event.part, ThinkingPart):
                    event.part.id = 'content'
                    event.part.provider_name = self.provider_name
                yield event

    def _map_tool_call_delta(self, choice: chat_completion_chunk.Choice) -> Iterable[ModelResponseStreamEvent]:
        """Hook that maps tool call delta content to events.

        This method may be overridden by subclasses of `OpenAIStreamResponse` to customize the mapping.
        """
        for dtc in choice.delta.tool_calls or []:
            maybe_event = self._parts_manager.handle_tool_call_delta(
                vendor_part_id=dtc.index,
                tool_name=dtc.function and dtc.function.name,
                args=dtc.function and dtc.function.arguments,
                tool_call_id=dtc.id,
            )
            if maybe_event is not None:
                yield maybe_event

    def _map_provider_details(self, chunk: ChatCompletionChunk) -> dict[str, Any] | None:
        """Hook that generates the provider details from chunk content.

        This method may be overridden by subclasses of `OpenAIStreamResponse` to customize the provider details.
        """
        return _map_provider_details(chunk.choices[0])

    def _map_usage(self, response: ChatCompletionChunk) -> usage.RequestUsage:
        return _map_usage(response, self._provider_name, self._provider_url, self.model_name)

    def _map_finish_reason(
        self, key: Literal['stop', 'length', 'tool_calls', 'content_filter', 'function_call']
    ) -> FinishReason | None:
        """Hooks that maps a finish reason key to a [FinishReason](pydantic_ai.messages.FinishReason).

        This method may be overridden by subclasses of `OpenAIChatModel` to accommodate custom keys.
        """
        return _CHAT_FINISH_REASON_MAP.get(key)

    @property
    def model_name(self) -> OpenAIModelName:
        """Get the model name of the response."""
        return self._model_name

    @property
    def provider_name(self) -> str:
        """Get the provider name."""
        return self._provider_name

    @property
    def provider_url(self) -> str:
        """Get the provider base URL."""
        return self._provider_url

    @property
    def timestamp(self) -> datetime:
        """Get the timestamp of the response."""
        return self._timestamp


@dataclass
class OpenAIResponsesStreamedResponse(StreamedResponse):
    """Implementation of `StreamedResponse` for OpenAI Responses API."""

    _model_name: OpenAIModelName
    _response: AsyncIterable[responses.ResponseStreamEvent]
    _provider_name: str
    _provider_url: str
    _provider_timestamp: datetime | None = None
    _timestamp: datetime = field(default_factory=_now_utc)

    async def _get_event_iterator(self) -> AsyncIterator[ModelResponseStreamEvent]:  # noqa: C901
        if self._provider_timestamp is not None:  # pragma: no branch
            self.provider_details = {'timestamp': self._provider_timestamp}

        async for chunk in self._response:
            # NOTE: You can inspect the builtin tools used checking the `ResponseCompletedEvent`.
            if isinstance(chunk, responses.ResponseCompletedEvent):
                self._usage += self._map_usage(chunk.response)

                raw_finish_reason = (
                    details.reason if (details := chunk.response.incomplete_details) else chunk.response.status
                )
                if raw_finish_reason:  # pragma: no branch
                    self.provider_details = {**(self.provider_details or {}), 'finish_reason': raw_finish_reason}
                    self.finish_reason = _RESPONSES_FINISH_REASON_MAP.get(raw_finish_reason)

            elif isinstance(chunk, responses.ResponseContentPartAddedEvent):
                pass  # there's nothing we need to do here

            elif isinstance(chunk, responses.ResponseContentPartDoneEvent):
                pass  # there's nothing we need to do here

            elif isinstance(chunk, responses.ResponseCreatedEvent):
                if chunk.response.id:  # pragma: no branch
                    self.provider_response_id = chunk.response.id

            elif isinstance(chunk, responses.ResponseFailedEvent):  # pragma: no cover
                self._usage += self._map_usage(chunk.response)

            elif isinstance(chunk, responses.ResponseFunctionCallArgumentsDeltaEvent):
                maybe_event = self._parts_manager.handle_tool_call_delta(
                    vendor_part_id=chunk.item_id,
                    args=chunk.delta,
                )
                if maybe_event is not None:  # pragma: no branch
                    yield maybe_event

            elif isinstance(chunk, responses.ResponseFunctionCallArgumentsDoneEvent):
                pass  # there's nothing we need to do here

            elif isinstance(chunk, responses.ResponseIncompleteEvent):  # pragma: no cover
                self._usage += self._map_usage(chunk.response)

            elif isinstance(chunk, responses.ResponseInProgressEvent):
                self._usage += self._map_usage(chunk.response)

            elif isinstance(chunk, responses.ResponseOutputItemAddedEvent):
                if isinstance(chunk.item, responses.ResponseFunctionToolCall):
                    yield self._parts_manager.handle_tool_call_part(
                        vendor_part_id=chunk.item.id,
                        tool_name=chunk.item.name,
                        args=chunk.item.arguments,
                        tool_call_id=chunk.item.call_id,
                        id=chunk.item.id,
                    )
                elif isinstance(chunk.item, responses.ResponseReasoningItem):
                    pass
                elif isinstance(chunk.item, responses.ResponseOutputMessage):
                    pass
                elif isinstance(chunk.item, responses.ResponseFunctionWebSearch):
                    call_part, _ = _map_web_search_tool_call(chunk.item, self.provider_name)
                    yield self._parts_manager.handle_part(
                        vendor_part_id=f'{chunk.item.id}-call', part=replace(call_part, args=None)
                    )
                elif isinstance(chunk.item, responses.ResponseFileSearchToolCall):
                    call_part, _ = _map_file_search_tool_call(chunk.item, self.provider_name)
                    yield self._parts_manager.handle_part(
                        vendor_part_id=f'{chunk.item.id}-call', part=replace(call_part, args=None)
                    )
                elif isinstance(chunk.item, responses.ResponseCodeInterpreterToolCall):
                    call_part, _, _ = _map_code_interpreter_tool_call(chunk.item, self.provider_name)

                    args_json = call_part.args_as_json_str()
                    # Drop the final `"}` so that we can add code deltas
                    args_json_delta = args_json[:-2]
                    assert args_json_delta.endswith('"code":"'), f'Expected {args_json_delta!r} to end in `"code":"`'

                    yield self._parts_manager.handle_part(
                        vendor_part_id=f'{chunk.item.id}-call', part=replace(call_part, args=None)
                    )
                    maybe_event = self._parts_manager.handle_tool_call_delta(
                        vendor_part_id=f'{chunk.item.id}-call',
                        args=args_json_delta,
                    )
                    if maybe_event is not None:  # pragma: no branch
                        yield maybe_event
                elif isinstance(chunk.item, responses.response_output_item.ImageGenerationCall):
                    call_part, _, _ = _map_image_generation_tool_call(chunk.item, self.provider_name)
                    yield self._parts_manager.handle_part(vendor_part_id=f'{chunk.item.id}-call', part=call_part)
                elif isinstance(chunk.item, responses.response_output_item.McpCall):
                    call_part, _ = _map_mcp_call(chunk.item, self.provider_name)

                    args_json = call_part.args_as_json_str()
                    # Drop the final `{}}` so that we can add tool args deltas
                    args_json_delta = args_json[:-3]
                    assert args_json_delta.endswith('"tool_args":'), (
                        f'Expected {args_json_delta!r} to end in `"tool_args":"`'
                    )

                    yield self._parts_manager.handle_part(
                        vendor_part_id=f'{chunk.item.id}-call', part=replace(call_part, args=None)
                    )
                    maybe_event = self._parts_manager.handle_tool_call_delta(
                        vendor_part_id=f'{chunk.item.id}-call',
                        args=args_json_delta,
                    )
                    if maybe_event is not None:  # pragma: no branch
                        yield maybe_event
                elif isinstance(chunk.item, responses.response_output_item.McpListTools):
                    call_part, _ = _map_mcp_list_tools(chunk.item, self.provider_name)
                    yield self._parts_manager.handle_part(vendor_part_id=f'{chunk.item.id}-call', part=call_part)
                else:
                    warnings.warn(  # pragma: no cover
                        f'Handling of this item type is not yet implemented. Please report on our GitHub: {chunk}',
                        UserWarning,
                    )

            elif isinstance(chunk, responses.ResponseOutputItemDoneEvent):
                if isinstance(chunk.item, responses.ResponseReasoningItem):
                    if signature := chunk.item.encrypted_content:  # pragma: no branch
                        # Add the signature to the part corresponding to the first summary/raw CoT
                        for event in self._parts_manager.handle_thinking_delta(
                            vendor_part_id=chunk.item.id,
                            id=chunk.item.id,
                            signature=signature,
                            provider_name=self.provider_name,
                        ):
                            yield event
                elif isinstance(chunk.item, responses.ResponseCodeInterpreterToolCall):
                    _, return_part, file_parts = _map_code_interpreter_tool_call(chunk.item, self.provider_name)
                    for i, file_part in enumerate(file_parts):
                        yield self._parts_manager.handle_part(
                            vendor_part_id=f'{chunk.item.id}-file-{i}', part=file_part
                        )
                    yield self._parts_manager.handle_part(vendor_part_id=f'{chunk.item.id}-return', part=return_part)
                elif isinstance(chunk.item, responses.ResponseFunctionWebSearch):
                    call_part, return_part = _map_web_search_tool_call(chunk.item, self.provider_name)

                    maybe_event = self._parts_manager.handle_tool_call_delta(
                        vendor_part_id=f'{chunk.item.id}-call',
                        args=call_part.args,
                    )
                    if maybe_event is not None:  # pragma: no branch
                        yield maybe_event

                    yield self._parts_manager.handle_part(vendor_part_id=f'{chunk.item.id}-return', part=return_part)
                elif isinstance(chunk.item, responses.ResponseFileSearchToolCall):
                    call_part, return_part = _map_file_search_tool_call(chunk.item, self.provider_name)

                    maybe_event = self._parts_manager.handle_tool_call_delta(
                        vendor_part_id=f'{chunk.item.id}-call',
                        args=call_part.args,
                    )
                    if maybe_event is not None:  # pragma: no branch
                        yield maybe_event

                    yield self._parts_manager.handle_part(vendor_part_id=f'{chunk.item.id}-return', part=return_part)
                elif isinstance(chunk.item, responses.response_output_item.ImageGenerationCall):
                    _, return_part, file_part = _map_image_generation_tool_call(chunk.item, self.provider_name)
                    if file_part:  # pragma: no branch
                        yield self._parts_manager.handle_part(vendor_part_id=f'{chunk.item.id}-file', part=file_part)
                    yield self._parts_manager.handle_part(vendor_part_id=f'{chunk.item.id}-return', part=return_part)

                elif isinstance(chunk.item, responses.response_output_item.McpCall):
                    _, return_part = _map_mcp_call(chunk.item, self.provider_name)
                    yield self._parts_manager.handle_part(vendor_part_id=f'{chunk.item.id}-return', part=return_part)
                elif isinstance(chunk.item, responses.response_output_item.McpListTools):
                    _, return_part = _map_mcp_list_tools(chunk.item, self.provider_name)
                    yield self._parts_manager.handle_part(vendor_part_id=f'{chunk.item.id}-return', part=return_part)

            elif isinstance(chunk, responses.ResponseReasoningSummaryPartAddedEvent):
                # Use same vendor_part_id as raw CoT for first summary (index 0) so they merge into one ThinkingPart
                vendor_id = chunk.item_id if chunk.summary_index == 0 else f'{chunk.item_id}-{chunk.summary_index}'
                for event in self._parts_manager.handle_thinking_delta(
                    vendor_part_id=vendor_id,
                    content=chunk.part.text,
                    id=chunk.item_id,
                ):
                    yield event

            elif isinstance(chunk, responses.ResponseReasoningSummaryPartDoneEvent):
                pass  # there's nothing we need to do here

            elif isinstance(chunk, responses.ResponseReasoningSummaryTextDoneEvent):
                pass  # there's nothing we need to do here

            elif isinstance(chunk, responses.ResponseReasoningSummaryTextDeltaEvent):
                # Use same vendor_part_id as raw CoT for first summary (index 0) so they merge into one ThinkingPart
                vendor_id = chunk.item_id if chunk.summary_index == 0 else f'{chunk.item_id}-{chunk.summary_index}'
                for event in self._parts_manager.handle_thinking_delta(
                    vendor_part_id=vendor_id,
                    content=chunk.delta,
                    id=chunk.item_id,
                ):
                    yield event

            elif isinstance(chunk, responses.ResponseReasoningTextDeltaEvent):
                # Handle raw CoT from gpt-oss models using callback pattern
                for event in self._parts_manager.handle_thinking_delta(
                    vendor_part_id=chunk.item_id,
                    id=chunk.item_id,
                    provider_details=_make_raw_content_updater(chunk.delta, chunk.content_index),
                ):
                    yield event

            elif isinstance(chunk, responses.ResponseReasoningTextDoneEvent):
                pass  # content already accumulated via delta events

            elif isinstance(chunk, responses.ResponseOutputTextAnnotationAddedEvent):
                # TODO(Marcelo): We should support annotations in the future.
                pass  # there's nothing we need to do here

            elif isinstance(chunk, responses.ResponseTextDeltaEvent):
                for event in self._parts_manager.handle_text_delta(
                    vendor_part_id=chunk.item_id, content=chunk.delta, id=chunk.item_id
                ):
                    yield event

            elif isinstance(chunk, responses.ResponseTextDoneEvent):
                pass  # there's nothing we need to do here

            elif isinstance(chunk, responses.ResponseWebSearchCallInProgressEvent):
                pass  # there's nothing we need to do here

            elif isinstance(chunk, responses.ResponseWebSearchCallSearchingEvent):
                pass  # there's nothing we need to do here

            elif isinstance(chunk, responses.ResponseWebSearchCallCompletedEvent):
                pass  # there's nothing we need to do here

            elif isinstance(chunk, responses.ResponseAudioDeltaEvent):  # pragma: lax no cover
                pass  # there's nothing we need to do here

            elif isinstance(chunk, responses.ResponseCodeInterpreterCallCodeDeltaEvent):
                json_args_delta = to_json(chunk.delta).decode()[1:-1]  # Drop the surrounding `"`
                maybe_event = self._parts_manager.handle_tool_call_delta(
                    vendor_part_id=f'{chunk.item_id}-call',
                    args=json_args_delta,
                )
                if maybe_event is not None:  # pragma: no branch
                    yield maybe_event

            elif isinstance(chunk, responses.ResponseCodeInterpreterCallCodeDoneEvent):
                maybe_event = self._parts_manager.handle_tool_call_delta(
                    vendor_part_id=f'{chunk.item_id}-call',
                    args='"}',
                )
                if maybe_event is not None:  # pragma: no branch
                    yield maybe_event

            elif isinstance(chunk, responses.ResponseCodeInterpreterCallCompletedEvent):
                pass  # there's nothing we need to do here

            elif isinstance(chunk, responses.ResponseCodeInterpreterCallInProgressEvent):
                pass  # there's nothing we need to do here

            elif isinstance(chunk, responses.ResponseCodeInterpreterCallInterpretingEvent):
                pass  # there's nothing we need to do here

            elif isinstance(chunk, responses.ResponseImageGenCallCompletedEvent):  # pragma: no cover
                pass  # there's nothing we need to do here

            elif isinstance(chunk, responses.ResponseImageGenCallGeneratingEvent):
                pass  # there's nothing we need to do here

            elif isinstance(chunk, responses.ResponseImageGenCallInProgressEvent):
                pass  # there's nothing we need to do here

            elif isinstance(chunk, responses.ResponseImageGenCallPartialImageEvent):
                # Not present on the type, but present on the actual object.
                # See https://github.com/openai/openai-python/issues/2649
                output_format = getattr(chunk, 'output_format', 'png')
                file_part = FilePart(
                    content=BinaryImage(
                        data=base64.b64decode(chunk.partial_image_b64),
                        media_type=f'image/{output_format}',
                    ),
                    id=chunk.item_id,
                )
                yield self._parts_manager.handle_part(vendor_part_id=f'{chunk.item_id}-file', part=file_part)

            elif isinstance(chunk, responses.ResponseMcpCallArgumentsDoneEvent):
                maybe_event = self._parts_manager.handle_tool_call_delta(
                    vendor_part_id=f'{chunk.item_id}-call',
                    args='}',
                )
                if maybe_event is not None:  # pragma: no branch
                    yield maybe_event

            elif isinstance(chunk, responses.ResponseMcpCallArgumentsDeltaEvent):
                maybe_event = self._parts_manager.handle_tool_call_delta(
                    vendor_part_id=f'{chunk.item_id}-call',
                    args=chunk.delta,
                )
                if maybe_event is not None:  # pragma: no branch
                    yield maybe_event

            elif isinstance(chunk, responses.ResponseMcpListToolsInProgressEvent):
                pass  # there's nothing we need to do here

            elif isinstance(chunk, responses.ResponseMcpListToolsCompletedEvent):
                pass  # there's nothing we need to do here

            elif isinstance(chunk, responses.ResponseMcpListToolsFailedEvent):  # pragma: no cover
                pass  # there's nothing we need to do here

            elif isinstance(chunk, responses.ResponseMcpCallInProgressEvent):
                pass  # there's nothing we need to do here

            elif isinstance(chunk, responses.ResponseMcpCallFailedEvent):  # pragma: no cover
                pass  # there's nothing we need to do here

            elif isinstance(chunk, responses.ResponseMcpCallCompletedEvent):
                pass  # there's nothing we need to do here

            elif isinstance(chunk, responses.ResponseFileSearchCallCompletedEvent):
                pass  # there's nothing we need to do here

            elif isinstance(chunk, responses.ResponseFileSearchCallSearchingEvent):
                pass  # there's nothing we need to do here

            elif isinstance(chunk, responses.ResponseFileSearchCallInProgressEvent):
                pass  # there's nothing we need to do here

            else:  # pragma: no cover
                warnings.warn(
                    f'Handling of this event type is not yet implemented. Please report on our GitHub: {chunk}',
                    UserWarning,
                )

    def _map_usage(self, response: responses.Response) -> usage.RequestUsage:
        return _map_usage(response, self._provider_name, self._provider_url, self.model_name)

    @property
    def model_name(self) -> OpenAIModelName:
        """Get the model name of the response."""
        return self._model_name

    @property
    def provider_name(self) -> str:
        """Get the provider name."""
        return self._provider_name

    @property
    def provider_url(self) -> str:
        """Get the provider base URL."""
        return self._provider_url

    @property
    def timestamp(self) -> datetime:
        """Get the timestamp of the response."""
        return self._timestamp


def _make_raw_content_updater(delta: str, index: int) -> Callable[[dict[str, Any] | None], dict[str, Any]]:
    """Create a callback that updates `provider_details['raw_content']`.

    This is used for streaming raw CoT from gpt-oss models. The callback pattern keeps
    `raw_content` logic in OpenAI code while the parts manager stays provider-agnostic.
    """

    def update_provider_details(existing: dict[str, Any] | None) -> dict[str, Any]:
        details = {**(existing or {})}
        raw_list: list[str] = list(details.get('raw_content', []))
        while len(raw_list) <= index:
            raw_list.append('')
        raw_list[index] += delta
        details['raw_content'] = raw_list
        return details

    return update_provider_details


# Convert logprobs to a serializable format
def _map_logprobs(
    logprobs: list[chat_completion_token_logprob.ChatCompletionTokenLogprob]
    | list[responses.response_output_text.Logprob],
) -> list[dict[str, Any]]:
    return [
        {
            'token': lp.token,
            'bytes': lp.bytes,
            'logprob': lp.logprob,
            'top_logprobs': [
                {'token': tlp.token, 'bytes': tlp.bytes, 'logprob': tlp.logprob} for tlp in lp.top_logprobs
            ],
        }
        for lp in logprobs
    ]


def _map_usage(
    response: chat.ChatCompletion | ChatCompletionChunk | responses.Response,
    provider: str,
    provider_url: str,
    model: str,
) -> usage.RequestUsage:
    response_usage = response.usage
    if response_usage is None:
        return usage.RequestUsage()

    usage_data = response_usage.model_dump(exclude_none=True)
    details = {
        k: v
        for k, v in usage_data.items()
        if k not in {'prompt_tokens', 'completion_tokens', 'input_tokens', 'output_tokens', 'total_tokens'}
        if isinstance(v, int)
    }
    response_data = dict(model=model, usage=usage_data)
    if isinstance(response_usage, responses.ResponseUsage):
        api_flavor = 'responses'

        if getattr(response_usage, 'output_tokens_details', None) is not None:
            details['reasoning_tokens'] = response_usage.output_tokens_details.reasoning_tokens
        else:
            details['reasoning_tokens'] = 0
    else:
        api_flavor = 'chat'

        if response_usage.completion_tokens_details is not None:
            details.update(response_usage.completion_tokens_details.model_dump(exclude_none=True))

    return usage.RequestUsage.extract(
        response_data,
        provider=provider,
        provider_url=provider_url,
        provider_fallback='openai',
        api_flavor=api_flavor,
        details=details,
    )


def _map_provider_details(
    choice: chat_completion_chunk.Choice | chat_completion.Choice,
) -> dict[str, Any] | None:
    provider_details: dict[str, Any] = {}

    # Add logprobs to vendor_details if available
    if choice.logprobs is not None and choice.logprobs.content:
        provider_details['logprobs'] = _map_logprobs(choice.logprobs.content)
    if raw_finish_reason := choice.finish_reason:
        provider_details['finish_reason'] = raw_finish_reason

    return provider_details or None


def _split_combined_tool_call_id(combined_id: str) -> tuple[str, str | None]:
    # When reasoning, the Responses API requires the `ResponseFunctionToolCall` to be returned with both the `call_id` and `id` fields.
    # Before our `ToolCallPart` gained the `id` field alongside `tool_call_id` field, we combined the two fields into a single string stored on `tool_call_id`.
    if '|' in combined_id:
        call_id, id = combined_id.split('|', 1)
        return call_id, id
    else:
        return combined_id, None


def _map_code_interpreter_tool_call(
    item: responses.ResponseCodeInterpreterToolCall, provider_name: str
) -> tuple[BuiltinToolCallPart, BuiltinToolReturnPart, list[FilePart]]:
    result: dict[str, Any] = {
        'status': item.status,
    }

    file_parts: list[FilePart] = []
    logs: list[str] = []
    if item.outputs:
        for output in item.outputs:
            if isinstance(output, responses.response_code_interpreter_tool_call.OutputImage):
                file_parts.append(
                    FilePart(
                        content=BinaryImage.from_data_uri(output.url),
                        id=item.id,
                    )
                )
            elif isinstance(output, responses.response_code_interpreter_tool_call.OutputLogs):
                logs.append(output.logs)
            else:
                assert_never(output)

    if logs:
        result['logs'] = logs

    return (
        BuiltinToolCallPart(
            tool_name=CodeExecutionTool.kind,
            tool_call_id=item.id,
            args={
                'container_id': item.container_id,
                'code': item.code or '',
            },
            provider_name=provider_name,
        ),
        BuiltinToolReturnPart(
            tool_name=CodeExecutionTool.kind,
            tool_call_id=item.id,
            content=result,
            provider_name=provider_name,
        ),
        file_parts,
    )


def _map_web_search_tool_call(
    item: responses.ResponseFunctionWebSearch, provider_name: str
) -> tuple[BuiltinToolCallPart, BuiltinToolReturnPart]:
    args: dict[str, Any] | None = None

    result = {
        'status': item.status,
    }

    if action := item.action:
        # We need to exclude None values because of https://github.com/pydantic/pydantic-ai/issues/3653
        args = action.model_dump(mode='json', exclude_none=True)

        # To prevent `Unknown parameter: 'input[2].action.sources'` for `ActionSearch`
        if sources := args.pop('sources', None):
            result['sources'] = sources

    return (
        BuiltinToolCallPart(
            tool_name=WebSearchTool.kind,
            tool_call_id=item.id,
            args=args,
            provider_name=provider_name,
        ),
        BuiltinToolReturnPart(
            tool_name=WebSearchTool.kind,
            tool_call_id=item.id,
            content=result,
            provider_name=provider_name,
        ),
    )


def _map_file_search_tool_call(
    item: responses.ResponseFileSearchToolCall,
    provider_name: str,
) -> tuple[BuiltinToolCallPart, BuiltinToolReturnPart]:
    args = {'queries': item.queries}

    result: dict[str, Any] = {
        'status': item.status,
    }
    if item.results is not None:
        result['results'] = [r.model_dump(mode='json') for r in item.results]

    return (
        BuiltinToolCallPart(
            tool_name=FileSearchTool.kind,
            tool_call_id=item.id,
            args=args,
            provider_name=provider_name,
        ),
        BuiltinToolReturnPart(
            tool_name=FileSearchTool.kind,
            tool_call_id=item.id,
            content=result,
            provider_name=provider_name,
        ),
    )


def _map_image_generation_tool_call(
    item: responses.response_output_item.ImageGenerationCall, provider_name: str
) -> tuple[BuiltinToolCallPart, BuiltinToolReturnPart, FilePart | None]:
    result = {
        'status': item.status,
    }

    # Not present on the type, but present on the actual object.
    # See https://github.com/openai/openai-python/issues/2649
    if background := getattr(item, 'background', None):
        result['background'] = background
    if quality := getattr(item, 'quality', None):
        result['quality'] = quality
    if size := getattr(item, 'size', None):
        result['size'] = size
    if revised_prompt := getattr(item, 'revised_prompt', None):
        result['revised_prompt'] = revised_prompt
    output_format = getattr(item, 'output_format', 'png')

    file_part: FilePart | None = None
    if item.result:
        file_part = FilePart(
            content=BinaryImage(
                data=base64.b64decode(item.result),
                media_type=f'image/{output_format}',
            ),
            id=item.id,
        )

        # For some reason, the streaming API leaves `status` as `generating` even though generation has completed.
        result['status'] = 'completed'

    return (
        BuiltinToolCallPart(
            tool_name=ImageGenerationTool.kind,
            tool_call_id=item.id,
            provider_name=provider_name,
        ),
        BuiltinToolReturnPart(
            tool_name=ImageGenerationTool.kind,
            tool_call_id=item.id,
            content=result,
            provider_name=provider_name,
        ),
        file_part,
    )


def _map_mcp_list_tools(
    item: responses.response_output_item.McpListTools, provider_name: str
) -> tuple[BuiltinToolCallPart, BuiltinToolReturnPart]:
    tool_name = ':'.join([MCPServerTool.kind, item.server_label])
    return (
        BuiltinToolCallPart(
            tool_name=tool_name,
            tool_call_id=item.id,
            provider_name=provider_name,
            args={'action': 'list_tools'},
        ),
        BuiltinToolReturnPart(
            tool_name=tool_name,
            tool_call_id=item.id,
            content=item.model_dump(mode='json', include={'tools', 'error'}),
            provider_name=provider_name,
        ),
    )


def _map_mcp_call(
    item: responses.response_output_item.McpCall, provider_name: str
) -> tuple[BuiltinToolCallPart, BuiltinToolReturnPart]:
    tool_name = ':'.join([MCPServerTool.kind, item.server_label])
    return (
        BuiltinToolCallPart(
            tool_name=tool_name,
            tool_call_id=item.id,
            args={
                'action': 'call_tool',
                'tool_name': item.name,
                'tool_args': json.loads(item.arguments) if item.arguments else {},
            },
            provider_name=provider_name,
        ),
        BuiltinToolReturnPart(
            tool_name=tool_name,
            tool_call_id=item.id,
            content={
                'output': item.output,
                'error': item.error,
            },
            provider_name=provider_name,
        ),
    )<|MERGE_RESOLUTION|>--- conflicted
+++ resolved
@@ -64,20 +64,14 @@
 from . import (
     Model,
     ModelRequestParameters,
-<<<<<<< HEAD
-=======
     OpenAIChatCompatibleProvider,
     OpenAIResponsesCompatibleProvider,
->>>>>>> 0b1cb748
     StreamedResponse,
     check_allow_model_requests,
     download_item,
     get_user_agent,
 )
-<<<<<<< HEAD
 from ._tool_choice import validate_tool_choice
-=======
->>>>>>> 0b1cb748
 
 try:
     from openai import NOT_GIVEN, APIConnectionError, APIStatusError, AsyncOpenAI, AsyncStream, Omit, omit
