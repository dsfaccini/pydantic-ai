--- conflicted
+++ resolved
@@ -1373,17 +1373,10 @@
                 input=openai_messages,
                 model=self.model_name,
                 instructions=instructions,
-<<<<<<< HEAD
-                parallel_tool_calls=parallel_tool_calls,
-                tools=tools or NOT_GIVEN,
-                tool_choice=tool_choice or NOT_GIVEN,
-                max_output_tokens=model_settings.get('max_tokens', NOT_GIVEN),
-=======
                 parallel_tool_calls=model_settings.get('parallel_tool_calls', OMIT),
                 tools=tools or OMIT,
                 tool_choice=tool_choice or OMIT,
                 max_output_tokens=model_settings.get('max_tokens', OMIT),
->>>>>>> ffafffea
                 stream=stream,
                 temperature=model_settings.get('temperature', OMIT),
                 top_p=model_settings.get('top_p', OMIT),
