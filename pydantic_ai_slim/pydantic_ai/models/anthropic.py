from __future__ import annotations as _annotations

import io
from collections.abc import AsyncGenerator, AsyncIterable, AsyncIterator
from contextlib import asynccontextmanager
from dataclasses import dataclass, field, replace
from datetime import datetime
from typing import Any, Literal, cast, overload

from pydantic import TypeAdapter
from typing_extensions import assert_never

from .. import ModelHTTPError, UnexpectedModelBehavior, _utils, usage
from .._run_context import RunContext
from .._utils import guard_tool_call_id as _guard_tool_call_id
from ..builtin_tools import CodeExecutionTool, MCPServerTool, MemoryTool, WebSearchTool
from ..exceptions import UserError
from ..messages import (
    BinaryContent,
    BuiltinToolCallPart,
    BuiltinToolReturnPart,
    CachePoint,
    DocumentUrl,
    FilePart,
    FinishReason,
    ImageUrl,
    ModelMessage,
    ModelRequest,
    ModelResponse,
    ModelResponsePart,
    ModelResponseStreamEvent,
    RetryPromptPart,
    SystemPromptPart,
    TextPart,
    ThinkingPart,
    ToolCallPart,
    ToolReturnPart,
    UserPromptPart,
)
from ..profiles import ModelProfileSpec
from ..providers import Provider, infer_provider
from ..providers.anthropic import AsyncAnthropicClient
from ..settings import ModelSettings, merge_model_settings
from ..tools import ToolDefinition
from . import Model, ModelRequestParameters, StreamedResponse, check_allow_model_requests, download_item, get_user_agent

_FINISH_REASON_MAP: dict[BetaStopReason, FinishReason] = {
    'end_turn': 'stop',
    'max_tokens': 'length',
    'stop_sequence': 'stop',
    'tool_use': 'tool_call',
    'pause_turn': 'stop',
    'refusal': 'content_filter',
}


try:
    from anthropic import NOT_GIVEN, APIStatusError, AsyncAnthropicBedrock, AsyncStream, omit as OMIT
    from anthropic.types.beta import (
        BetaBase64PDFBlockParam,
        BetaBase64PDFSourceParam,
        BetaCacheControlEphemeralParam,
        BetaCitationsDelta,
        BetaCodeExecutionTool20250522Param,
        BetaCodeExecutionToolResultBlock,
        BetaCodeExecutionToolResultBlockContent,
        BetaCodeExecutionToolResultBlockParam,
        BetaCodeExecutionToolResultBlockParamContentParam,
        BetaContentBlock,
        BetaContentBlockParam,
        BetaImageBlockParam,
        BetaInputJSONDelta,
        BetaJSONOutputFormatParam,
        BetaMCPToolResultBlock,
        BetaMCPToolUseBlock,
        BetaMCPToolUseBlockParam,
        BetaMemoryTool20250818Param,
        BetaMessage,
        BetaMessageParam,
        BetaMessageTokensCount,
        BetaMetadataParam,
        BetaPlainTextSourceParam,
        BetaRawContentBlockDeltaEvent,
        BetaRawContentBlockStartEvent,
        BetaRawContentBlockStopEvent,
        BetaRawMessageDeltaEvent,
        BetaRawMessageStartEvent,
        BetaRawMessageStopEvent,
        BetaRawMessageStreamEvent,
        BetaRedactedThinkingBlock,
        BetaRedactedThinkingBlockParam,
        BetaRequestMCPServerToolConfigurationParam,
        BetaRequestMCPServerURLDefinitionParam,
        BetaServerToolUseBlock,
        BetaServerToolUseBlockParam,
        BetaSignatureDelta,
        BetaStopReason,
        BetaTextBlock,
        BetaTextBlockParam,
        BetaTextDelta,
        BetaThinkingBlock,
        BetaThinkingBlockParam,
        BetaThinkingConfigParam,
        BetaThinkingDelta,
        BetaToolChoiceParam,
        BetaToolParam,
        BetaToolResultBlockParam,
        BetaToolUnionParam,
        BetaToolUseBlock,
        BetaToolUseBlockParam,
        BetaWebSearchTool20250305Param,
        BetaWebSearchToolResultBlock,
        BetaWebSearchToolResultBlockContent,
        BetaWebSearchToolResultBlockParam,
        BetaWebSearchToolResultBlockParamContentParam,
    )
    from anthropic.types.beta.beta_web_search_tool_20250305_param import UserLocation
    from anthropic.types.model_param import ModelParam

except ImportError as _import_error:
    raise ImportError(
        'Please install `anthropic` to use the Anthropic model, '
        'you can use the `anthropic` optional group — `pip install "pydantic-ai-slim[anthropic]"`'
    ) from _import_error

LatestAnthropicModelNames = ModelParam
"""Latest Anthropic models."""

AnthropicModelName = str | LatestAnthropicModelNames
"""Possible Anthropic model names.

Since Anthropic supports a variety of date-stamped models, we explicitly list the latest models but
allow any name in the type hints.
See [the Anthropic docs](https://docs.anthropic.com/en/docs/about-claude/models) for a full list.
"""


class AnthropicModelSettings(ModelSettings, total=False):
    """Settings used for an Anthropic model request."""

    # ALL FIELDS MUST BE `anthropic_` PREFIXED SO YOU CAN MERGE THEM WITH OTHER MODELS.

    anthropic_metadata: BetaMetadataParam
    """An object describing metadata about the request.

    Contains `user_id`, an external identifier for the user who is associated with the request.
    """

    anthropic_thinking: BetaThinkingConfigParam
    """Determine whether the model should generate a thinking block.

    See [the Anthropic docs](https://docs.anthropic.com/en/docs/build-with-claude/extended-thinking) for more information.
    """

    anthropic_cache_tool_definitions: bool | Literal['5m', '1h']
    """Whether to add `cache_control` to the last tool definition.

    When enabled, the last tool in the `tools` array will have `cache_control` set,
    allowing Anthropic to cache tool definitions and reduce costs.
    If `True`, uses TTL='5m'. You can also specify '5m' or '1h' directly.
    See https://docs.anthropic.com/en/docs/build-with-claude/prompt-caching for more information.
    """

    anthropic_cache_instructions: bool | Literal['5m', '1h']
    """Whether to add `cache_control` to the last system prompt block.

    When enabled, the last system prompt will have `cache_control` set,
    allowing Anthropic to cache system instructions and reduce costs.
    If `True`, uses TTL='5m'. You can also specify '5m' or '1h' directly.
    See https://docs.anthropic.com/en/docs/build-with-claude/prompt-caching for more information.
    """


@dataclass(init=False)
class AnthropicModel(Model):
    """A model that uses the Anthropic API.

    Internally, this uses the [Anthropic Python client](https://github.com/anthropics/anthropic-sdk-python) to interact with the API.

    Apart from `__init__`, all methods are private or match those of the base class.
    """

    client: AsyncAnthropicClient = field(repr=False)

    _model_name: AnthropicModelName = field(repr=False)
    _provider: Provider[AsyncAnthropicClient] = field(repr=False)

    def __init__(
        self,
        model_name: AnthropicModelName,
        *,
        provider: Literal['anthropic', 'gateway'] | Provider[AsyncAnthropicClient] = 'anthropic',
        profile: ModelProfileSpec | None = None,
        settings: ModelSettings | None = None,
    ):
        """Initialize an Anthropic model.

        Args:
            model_name: The name of the Anthropic model to use. List of model names available
                [here](https://docs.anthropic.com/en/docs/about-claude/models).
            provider: The provider to use for the Anthropic API. Can be either the string 'anthropic' or an
                instance of `Provider[AsyncAnthropicClient]`. If not provided, the other parameters will be used.
            profile: The model profile to use. Defaults to a profile picked by the provider based on the model name.
            settings: Default model settings for this model instance.
        """
        self._model_name = model_name

        if isinstance(provider, str):
            provider = infer_provider('gateway/anthropic' if provider == 'gateway' else provider)
        self._provider = provider
        self.client = provider.client

        super().__init__(settings=settings, profile=profile or provider.model_profile)

    @property
    def base_url(self) -> str:
        return str(self.client.base_url)

    @property
    def model_name(self) -> AnthropicModelName:
        """The model name."""
        return self._model_name

    @property
    def system(self) -> str:
        """The model provider."""
        return self._provider.name

    async def request(
        self,
        messages: list[ModelMessage],
        model_settings: ModelSettings | None,
        model_request_parameters: ModelRequestParameters,
    ) -> ModelResponse:
        check_allow_model_requests()
        model_settings, model_request_parameters = self.prepare_request(
            model_settings,
            model_request_parameters,
        )
        response = await self._messages_create(
            messages, False, cast(AnthropicModelSettings, model_settings or {}), model_request_parameters
        )
        model_response = self._process_response(response)
        return model_response

    async def count_tokens(
        self,
        messages: list[ModelMessage],
        model_settings: ModelSettings | None,
        model_request_parameters: ModelRequestParameters,
    ) -> usage.RequestUsage:
        model_settings, model_request_parameters = self.prepare_request(
            model_settings,
            model_request_parameters,
        )

        response = await self._messages_count_tokens(
            messages, cast(AnthropicModelSettings, model_settings or {}), model_request_parameters
        )

        return usage.RequestUsage(input_tokens=response.input_tokens)

    @asynccontextmanager
    async def request_stream(
        self,
        messages: list[ModelMessage],
        model_settings: ModelSettings | None,
        model_request_parameters: ModelRequestParameters,
        run_context: RunContext[Any] | None = None,
    ) -> AsyncIterator[StreamedResponse]:
        check_allow_model_requests()
        model_settings, model_request_parameters = self.prepare_request(
            model_settings,
            model_request_parameters,
        )
        response = await self._messages_create(
            messages, True, cast(AnthropicModelSettings, model_settings or {}), model_request_parameters
        )
        async with response:
            yield await self._process_streamed_response(response, model_request_parameters)

    def prepare_request(
        self, model_settings: ModelSettings | None, model_request_parameters: ModelRequestParameters
    ) -> tuple[ModelSettings | None, ModelRequestParameters]:
        settings = merge_model_settings(self.settings, model_settings)
        if (
            model_request_parameters.output_tools
            and settings
            and (thinking := settings.get('anthropic_thinking'))
            and thinking.get('type') == 'enabled'
        ):
            if model_request_parameters.output_mode == 'auto':
                model_request_parameters = replace(model_request_parameters, output_mode='prompted')
            elif (
                model_request_parameters.output_mode == 'tool' and not model_request_parameters.allow_text_output
            ):  # pragma: no branch
                # This would result in `tool_choice=required`, which Anthropic does not support with thinking.
                raise UserError(
                    'Anthropic does not support thinking and output tools at the same time. Use `output_type=PromptedOutput(...)` instead.'
                )
        return super().prepare_request(model_settings, model_request_parameters)

    @overload
    async def _messages_create(
        self,
        messages: list[ModelMessage],
        stream: Literal[True],
        model_settings: AnthropicModelSettings,
        model_request_parameters: ModelRequestParameters,
    ) -> AsyncStream[BetaRawMessageStreamEvent]:
        pass

    @overload
    async def _messages_create(
        self,
        messages: list[ModelMessage],
        stream: Literal[False],
        model_settings: AnthropicModelSettings,
        model_request_parameters: ModelRequestParameters,
    ) -> BetaMessage:
        pass

    async def _messages_create(
        self,
        messages: list[ModelMessage],
        stream: bool,
        model_settings: AnthropicModelSettings,
        model_request_parameters: ModelRequestParameters,
    ) -> BetaMessage | AsyncStream[BetaRawMessageStreamEvent]:
        # standalone function to make it easier to override
        tools, strict_tools_requested = self._get_tools(model_request_parameters, model_settings)
        tools, mcp_servers, beta_features = self._add_builtin_tools(tools, model_request_parameters)
        output_format = self._build_output_format(model_request_parameters)

        tool_choice = self._infer_tool_choice(tools, model_settings, model_request_parameters)

        system_prompt, anthropic_messages = await self._map_message(messages, model_request_parameters, model_settings)

        # Build betas list for SDK
        betas: list[str] = list(beta_features)
        if strict_tools_requested or output_format:
            betas.append('structured-outputs-2025-11-13')

        try:
<<<<<<< HEAD
            extra_headers = model_settings.get('extra_headers', {})
            extra_headers.setdefault('User-Agent', get_user_agent())
=======
            extra_headers = self._map_extra_headers(beta_features, model_settings)
>>>>>>> 9301c845

            return await self.client.beta.messages.create(
                max_tokens=model_settings.get('max_tokens', 4096),
                system=system_prompt or OMIT,
                messages=anthropic_messages,
                model=self._model_name,
                tools=tools or OMIT,
                tool_choice=tool_choice or OMIT,
                mcp_servers=mcp_servers or OMIT,
                output_format=output_format or OMIT,
                betas=betas or OMIT,
                stream=stream,
                thinking=model_settings.get('anthropic_thinking', OMIT),
                stop_sequences=model_settings.get('stop_sequences', OMIT),
                temperature=model_settings.get('temperature', OMIT),
                top_p=model_settings.get('top_p', OMIT),
                timeout=model_settings.get('timeout', NOT_GIVEN),
                metadata=model_settings.get('anthropic_metadata', OMIT),
                extra_headers=extra_headers,
                extra_body=model_settings.get('extra_body'),
            )
        except APIStatusError as e:
            if (status_code := e.status_code) >= 400:
                raise ModelHTTPError(status_code=status_code, model_name=self.model_name, body=e.body) from e
            raise  # pragma: lax no cover

    async def _messages_count_tokens(
        self,
        messages: list[ModelMessage],
        model_settings: AnthropicModelSettings,
        model_request_parameters: ModelRequestParameters,
    ) -> BetaMessageTokensCount:
        if isinstance(self.client, AsyncAnthropicBedrock):
            raise UserError('AsyncAnthropicBedrock client does not support `count_tokens` api.')

        # standalone function to make it easier to override
        tools = self._get_tools(model_request_parameters, model_settings)
        tools, mcp_servers, beta_features = self._add_builtin_tools(tools, model_request_parameters)

        tool_choice = self._infer_tool_choice(tools, model_settings, model_request_parameters)

        system_prompt, anthropic_messages = await self._map_message(messages, model_request_parameters, model_settings)

        try:
            extra_headers = self._map_extra_headers(beta_features, model_settings)

            return await self.client.beta.messages.count_tokens(
                system=system_prompt or OMIT,
                messages=anthropic_messages,
                model=self._model_name,
                tools=tools or OMIT,
                tool_choice=tool_choice or OMIT,
                mcp_servers=mcp_servers or OMIT,
                thinking=model_settings.get('anthropic_thinking', OMIT),
                timeout=model_settings.get('timeout', NOT_GIVEN),
                extra_headers=extra_headers,
                extra_body=model_settings.get('extra_body'),
            )
        except APIStatusError as e:
            if (status_code := e.status_code) >= 400:
                raise ModelHTTPError(status_code=status_code, model_name=self.model_name, body=e.body) from e
            raise  # pragma: lax no cover

    def _process_response(self, response: BetaMessage) -> ModelResponse:
        """Process a non-streamed response, and prepare a message to return."""
        items: list[ModelResponsePart] = []
        builtin_tool_calls: dict[str, BuiltinToolCallPart] = {}
        for item in response.content:
            if isinstance(item, BetaTextBlock):
                items.append(TextPart(content=item.text))
            elif isinstance(item, BetaServerToolUseBlock):
                call_part = _map_server_tool_use_block(item, self.system)
                builtin_tool_calls[call_part.tool_call_id] = call_part
                items.append(call_part)
            elif isinstance(item, BetaWebSearchToolResultBlock):
                items.append(_map_web_search_tool_result_block(item, self.system))
            elif isinstance(item, BetaCodeExecutionToolResultBlock):
                items.append(_map_code_execution_tool_result_block(item, self.system))
            elif isinstance(item, BetaRedactedThinkingBlock):
                items.append(
                    ThinkingPart(id='redacted_thinking', content='', signature=item.data, provider_name=self.system)
                )
            elif isinstance(item, BetaThinkingBlock):
                items.append(ThinkingPart(content=item.thinking, signature=item.signature, provider_name=self.system))
            elif isinstance(item, BetaMCPToolUseBlock):
                call_part = _map_mcp_server_use_block(item, self.system)
                builtin_tool_calls[call_part.tool_call_id] = call_part
                items.append(call_part)
            elif isinstance(item, BetaMCPToolResultBlock):
                call_part = builtin_tool_calls.get(item.tool_use_id)
                items.append(_map_mcp_server_result_block(item, call_part, self.system))
            else:
                assert isinstance(item, BetaToolUseBlock), f'unexpected item type {type(item)}'
                items.append(
                    ToolCallPart(
                        tool_name=item.name,
                        args=cast(dict[str, Any], item.input),
                        tool_call_id=item.id,
                    )
                )

        finish_reason: FinishReason | None = None
        provider_details: dict[str, Any] | None = None
        if raw_finish_reason := response.stop_reason:  # pragma: no branch
            provider_details = {'finish_reason': raw_finish_reason}
            finish_reason = _FINISH_REASON_MAP.get(raw_finish_reason)

        return ModelResponse(
            parts=items,
            usage=_map_usage(response, self._provider.name, self._provider.base_url, self._model_name),
            model_name=response.model,
            provider_response_id=response.id,
            provider_name=self._provider.name,
            finish_reason=finish_reason,
            provider_details=provider_details,
        )

    async def _process_streamed_response(
        self, response: AsyncStream[BetaRawMessageStreamEvent], model_request_parameters: ModelRequestParameters
    ) -> StreamedResponse:
        peekable_response = _utils.PeekableAsyncStream(response)
        first_chunk = await peekable_response.peek()
        if isinstance(first_chunk, _utils.Unset):
            raise UnexpectedModelBehavior('Streamed response ended without content or tool calls')  # pragma: no cover

        assert isinstance(first_chunk, BetaRawMessageStartEvent)

        return AnthropicStreamedResponse(
            model_request_parameters=model_request_parameters,
            _model_name=first_chunk.message.model,
            _response=peekable_response,
            _timestamp=_utils.now_utc(),
            _provider_name=self._provider.name,
            _provider_url=self._provider.base_url,
        )

    def _get_tools(
        self, model_request_parameters: ModelRequestParameters, model_settings: AnthropicModelSettings
    ) -> tuple[list[BetaToolUnionParam], bool]:
        tools: list[BetaToolUnionParam] = []
        strict_tools_requested = False
        for tool_def in model_request_parameters.tool_defs.values():
            tools.append(self._map_tool_definition(tool_def))
            if tool_def.strict:
                strict_tools_requested = True

        # Add cache_control to the last tool if enabled
        if tools and (cache_tool_defs := model_settings.get('anthropic_cache_tool_definitions')):
            # If True, use '5m'; otherwise use the specified ttl value
            ttl: Literal['5m', '1h'] = '5m' if cache_tool_defs is True else cache_tool_defs
            last_tool = tools[-1]
            last_tool['cache_control'] = BetaCacheControlEphemeralParam(type='ephemeral', ttl=ttl)

        return tools, strict_tools_requested

    def _add_builtin_tools(
        self, tools: list[BetaToolUnionParam], model_request_parameters: ModelRequestParameters
    ) -> tuple[list[BetaToolUnionParam], list[BetaRequestMCPServerURLDefinitionParam], list[str]]:
        beta_features: list[str] = []
        mcp_servers: list[BetaRequestMCPServerURLDefinitionParam] = []
        for tool in model_request_parameters.builtin_tools:
            if isinstance(tool, WebSearchTool):
                user_location = UserLocation(type='approximate', **tool.user_location) if tool.user_location else None
                tools.append(
                    BetaWebSearchTool20250305Param(
                        name='web_search',
                        type='web_search_20250305',
                        max_uses=tool.max_uses,
                        allowed_domains=tool.allowed_domains,
                        blocked_domains=tool.blocked_domains,
                        user_location=user_location,
                    )
                )
            elif isinstance(tool, CodeExecutionTool):  # pragma: no branch
                tools.append(BetaCodeExecutionTool20250522Param(name='code_execution', type='code_execution_20250522'))
                beta_features.append('code-execution-2025-05-22')
            elif isinstance(tool, MemoryTool):  # pragma: no branch
                if 'memory' not in model_request_parameters.tool_defs:
                    raise UserError("Built-in `MemoryTool` requires a 'memory' tool to be defined.")
                # Replace the memory tool definition with the built-in memory tool
                tools = [tool for tool in tools if tool['name'] != 'memory']
                tools.append(BetaMemoryTool20250818Param(name='memory', type='memory_20250818'))
                beta_features.append('context-management-2025-06-27')
            elif isinstance(tool, MCPServerTool) and tool.url:
                mcp_server_url_definition_param = BetaRequestMCPServerURLDefinitionParam(
                    type='url',
                    name=tool.id,
                    url=tool.url,
                )
                if tool.allowed_tools is not None:  # pragma: no branch
                    mcp_server_url_definition_param['tool_configuration'] = BetaRequestMCPServerToolConfigurationParam(
                        enabled=bool(tool.allowed_tools),
                        allowed_tools=tool.allowed_tools,
                    )
                if tool.authorization_token:  # pragma: no cover
                    mcp_server_url_definition_param['authorization_token'] = tool.authorization_token
                mcp_servers.append(mcp_server_url_definition_param)
                beta_features.append('mcp-client-2025-04-04')
            else:  # pragma: no cover
                raise UserError(
                    f'`{tool.__class__.__name__}` is not supported by `AnthropicModel`. If it should be, please file an issue.'
                )
        return tools, mcp_servers, beta_features

    def _infer_tool_choice(
        self,
        tools: list[BetaToolUnionParam],
        model_settings: AnthropicModelSettings,
        model_request_parameters: ModelRequestParameters,
    ) -> BetaToolChoiceParam | None:
        if not tools:
            return None
        else:
            tool_choice: BetaToolChoiceParam

            if not model_request_parameters.allow_text_output:
                tool_choice = {'type': 'any'}
            else:
                tool_choice = {'type': 'auto'}

            if 'parallel_tool_calls' in model_settings:
                tool_choice['disable_parallel_tool_use'] = not model_settings['parallel_tool_calls']

            return tool_choice

    def _map_extra_headers(self, beta_features: list[str], model_settings: AnthropicModelSettings) -> dict[str, str]:
        """Apply beta_features to extra_headers in model_settings."""
        extra_headers = model_settings.get('extra_headers', {})
        extra_headers.setdefault('User-Agent', get_user_agent())
        if beta_features:
            if 'anthropic-beta' in extra_headers:
                beta_features.insert(0, extra_headers['anthropic-beta'])
            extra_headers['anthropic-beta'] = ','.join(beta_features)
        return extra_headers

    async def _map_message(  # noqa: C901
        self,
        messages: list[ModelMessage],
        model_request_parameters: ModelRequestParameters,
        model_settings: AnthropicModelSettings,
    ) -> tuple[str | list[BetaTextBlockParam], list[BetaMessageParam]]:
        """Just maps a `pydantic_ai.Message` to a `anthropic.types.MessageParam`."""
        system_prompt_parts: list[str] = []
        anthropic_messages: list[BetaMessageParam] = []
        for m in messages:
            if isinstance(m, ModelRequest):
                user_content_params: list[BetaContentBlockParam] = []
                for request_part in m.parts:
                    if isinstance(request_part, SystemPromptPart):
                        system_prompt_parts.append(request_part.content)
                    elif isinstance(request_part, UserPromptPart):
                        async for content in self._map_user_prompt(request_part):
                            if isinstance(content, CachePoint):
                                self._add_cache_control_to_last_param(user_content_params, ttl=content.ttl)
                            else:
                                user_content_params.append(content)
                    elif isinstance(request_part, ToolReturnPart):
                        tool_result_block_param = BetaToolResultBlockParam(
                            tool_use_id=_guard_tool_call_id(t=request_part),
                            type='tool_result',
                            content=request_part.model_response_str(),
                            is_error=False,
                        )
                        user_content_params.append(tool_result_block_param)
                    elif isinstance(request_part, RetryPromptPart):  # pragma: no branch
                        if request_part.tool_name is None:
                            text = request_part.model_response()  # pragma: no cover
                            retry_param = BetaTextBlockParam(type='text', text=text)  # pragma: no cover
                        else:
                            retry_param = BetaToolResultBlockParam(
                                tool_use_id=_guard_tool_call_id(t=request_part),
                                type='tool_result',
                                content=request_part.model_response(),
                                is_error=True,
                            )
                        user_content_params.append(retry_param)
                if len(user_content_params) > 0:
                    anthropic_messages.append(BetaMessageParam(role='user', content=user_content_params))
            elif isinstance(m, ModelResponse):
                assistant_content_params: list[
                    BetaTextBlockParam
                    | BetaToolUseBlockParam
                    | BetaServerToolUseBlockParam
                    | BetaWebSearchToolResultBlockParam
                    | BetaCodeExecutionToolResultBlockParam
                    | BetaThinkingBlockParam
                    | BetaRedactedThinkingBlockParam
                    | BetaMCPToolUseBlockParam
                    | BetaMCPToolResultBlock
                ] = []
                for response_part in m.parts:
                    if isinstance(response_part, TextPart):
                        if response_part.content:
                            assistant_content_params.append(BetaTextBlockParam(text=response_part.content, type='text'))
                    elif isinstance(response_part, ToolCallPart):
                        tool_use_block_param = BetaToolUseBlockParam(
                            id=_guard_tool_call_id(t=response_part),
                            type='tool_use',
                            name=response_part.tool_name,
                            input=response_part.args_as_dict(),
                        )
                        assistant_content_params.append(tool_use_block_param)
                    elif isinstance(response_part, ThinkingPart):
                        if (
                            response_part.provider_name == self.system and response_part.signature is not None
                        ):  # pragma: no branch
                            if response_part.id == 'redacted_thinking':
                                assistant_content_params.append(
                                    BetaRedactedThinkingBlockParam(
                                        data=response_part.signature,
                                        type='redacted_thinking',
                                    )
                                )
                            else:
                                assistant_content_params.append(
                                    BetaThinkingBlockParam(
                                        thinking=response_part.content,
                                        signature=response_part.signature,
                                        type='thinking',
                                    )
                                )
                        elif response_part.content:  # pragma: no branch
                            start_tag, end_tag = self.profile.thinking_tags
                            assistant_content_params.append(
                                BetaTextBlockParam(
                                    text='\n'.join([start_tag, response_part.content, end_tag]), type='text'
                                )
                            )
                    elif isinstance(response_part, BuiltinToolCallPart):
                        if response_part.provider_name == self.system:
                            tool_use_id = _guard_tool_call_id(t=response_part)
                            if response_part.tool_name == WebSearchTool.kind:
                                server_tool_use_block_param = BetaServerToolUseBlockParam(
                                    id=tool_use_id,
                                    type='server_tool_use',
                                    name='web_search',
                                    input=response_part.args_as_dict(),
                                )
                                assistant_content_params.append(server_tool_use_block_param)
                            elif response_part.tool_name == CodeExecutionTool.kind:
                                server_tool_use_block_param = BetaServerToolUseBlockParam(
                                    id=tool_use_id,
                                    type='server_tool_use',
                                    name='code_execution',
                                    input=response_part.args_as_dict(),
                                )
                                assistant_content_params.append(server_tool_use_block_param)
                            elif (
                                response_part.tool_name.startswith(MCPServerTool.kind)
                                and (server_id := response_part.tool_name.split(':', 1)[1])
                                and (args := response_part.args_as_dict())
                                and (tool_name := args.get('tool_name'))
                                and (tool_args := args.get('tool_args'))
                            ):  # pragma: no branch
                                mcp_tool_use_block_param = BetaMCPToolUseBlockParam(
                                    id=tool_use_id,
                                    type='mcp_tool_use',
                                    server_name=server_id,
                                    name=tool_name,
                                    input=tool_args,
                                )
                                assistant_content_params.append(mcp_tool_use_block_param)
                    elif isinstance(response_part, BuiltinToolReturnPart):
                        if response_part.provider_name == self.system:
                            tool_use_id = _guard_tool_call_id(t=response_part)
                            if response_part.tool_name in (
                                WebSearchTool.kind,
                                'web_search_tool_result',  # Backward compatibility
                            ) and isinstance(response_part.content, dict | list):
                                assistant_content_params.append(
                                    BetaWebSearchToolResultBlockParam(
                                        tool_use_id=tool_use_id,
                                        type='web_search_tool_result',
                                        content=cast(
                                            BetaWebSearchToolResultBlockParamContentParam,
                                            response_part.content,  # pyright: ignore[reportUnknownMemberType]
                                        ),
                                    )
                                )
                            elif response_part.tool_name in (  # pragma: no branch
                                CodeExecutionTool.kind,
                                'code_execution_tool_result',  # Backward compatibility
                            ) and isinstance(response_part.content, dict):
                                assistant_content_params.append(
                                    BetaCodeExecutionToolResultBlockParam(
                                        tool_use_id=tool_use_id,
                                        type='code_execution_tool_result',
                                        content=cast(
                                            BetaCodeExecutionToolResultBlockParamContentParam,
                                            response_part.content,  # pyright: ignore[reportUnknownMemberType]
                                        ),
                                    )
                                )
                            elif response_part.tool_name.startswith(MCPServerTool.kind) and isinstance(
                                response_part.content, dict
                            ):  # pragma: no branch
                                assistant_content_params.append(
                                    BetaMCPToolResultBlock(
                                        tool_use_id=tool_use_id,
                                        type='mcp_tool_result',
                                        **cast(dict[str, Any], response_part.content),  # pyright: ignore[reportUnknownMemberType]
                                    )
                                )
                    elif isinstance(response_part, FilePart):  # pragma: no cover
                        # Files generated by models are not sent back to models that don't themselves generate files.
                        pass
                    else:
                        assert_never(response_part)
                if len(assistant_content_params) > 0:
                    anthropic_messages.append(BetaMessageParam(role='assistant', content=assistant_content_params))
            else:
                assert_never(m)
        if instructions := self._get_instructions(messages, model_request_parameters):
            system_prompt_parts.insert(0, instructions)
        system_prompt = '\n\n'.join(system_prompt_parts)

        # If anthropic_cache_instructions is enabled, return system prompt as a list with cache_control
        if system_prompt and (cache_instructions := model_settings.get('anthropic_cache_instructions')):
            # If True, use '5m'; otherwise use the specified ttl value
            ttl: Literal['5m', '1h'] = '5m' if cache_instructions is True else cache_instructions
            system_prompt_blocks = [
                BetaTextBlockParam(
                    type='text',
                    text=system_prompt,
                    cache_control=BetaCacheControlEphemeralParam(type='ephemeral', ttl=ttl),
                )
            ]
            return system_prompt_blocks, anthropic_messages

        return system_prompt, anthropic_messages

    @staticmethod
    def _add_cache_control_to_last_param(params: list[BetaContentBlockParam], ttl: Literal['5m', '1h'] = '5m') -> None:
        """Add cache control to the last content block param.

        See https://docs.anthropic.com/en/docs/build-with-claude/prompt-caching for more information.
        """
        if not params:
            raise UserError(
                'CachePoint cannot be the first content in a user message - there must be previous content to attach the CachePoint to. '
                'To cache system instructions or tool definitions, use the `anthropic_cache_instructions` or `anthropic_cache_tool_definitions` settings instead.'
            )

        # Only certain types support cache_control
        # See https://docs.anthropic.com/en/docs/build-with-claude/prompt-caching#what-can-be-cached
        cacheable_types = {'text', 'tool_use', 'server_tool_use', 'image', 'tool_result'}
        # Cast needed because BetaContentBlockParam is a union including response Block types (Pydantic models)
        # that don't support dict operations, even though at runtime we only have request Param types (TypedDicts).
        last_param = cast(dict[str, Any], params[-1])
        if last_param['type'] not in cacheable_types:
            raise UserError(f'Cache control not supported for param type: {last_param["type"]}')

        # Add cache_control to the last param
        last_param['cache_control'] = BetaCacheControlEphemeralParam(type='ephemeral', ttl=ttl)

    @staticmethod
    async def _map_user_prompt(
        part: UserPromptPart,
    ) -> AsyncGenerator[BetaContentBlockParam | CachePoint]:
        if isinstance(part.content, str):
            if part.content:  # Only yield non-empty text
                yield BetaTextBlockParam(text=part.content, type='text')
        else:
            for item in part.content:
                if isinstance(item, str):
                    if item:  # Only yield non-empty text
                        yield BetaTextBlockParam(text=item, type='text')
                elif isinstance(item, CachePoint):
                    yield item
                elif isinstance(item, BinaryContent):
                    if item.is_image:
                        yield BetaImageBlockParam(
                            source={'data': io.BytesIO(item.data), 'media_type': item.media_type, 'type': 'base64'},  # type: ignore
                            type='image',
                        )
                    elif item.media_type == 'application/pdf':
                        yield BetaBase64PDFBlockParam(
                            source=BetaBase64PDFSourceParam(
                                data=io.BytesIO(item.data),
                                media_type='application/pdf',
                                type='base64',
                            ),
                            type='document',
                        )
                    else:
                        raise RuntimeError('Only images and PDFs are supported for binary content')
                elif isinstance(item, ImageUrl):
                    yield BetaImageBlockParam(source={'type': 'url', 'url': item.url}, type='image')
                elif isinstance(item, DocumentUrl):
                    if item.media_type == 'application/pdf':
                        yield BetaBase64PDFBlockParam(source={'url': item.url, 'type': 'url'}, type='document')
                    elif item.media_type == 'text/plain':
                        downloaded_item = await download_item(item, data_format='text')
                        yield BetaBase64PDFBlockParam(
                            source=BetaPlainTextSourceParam(
                                data=downloaded_item['data'], media_type=item.media_type, type='text'
                            ),
                            type='document',
                        )
                    else:  # pragma: no cover
                        raise RuntimeError(f'Unsupported media type: {item.media_type}')
                else:
                    raise RuntimeError(f'Unsupported content type: {type(item)}')  # pragma: no cover

    @staticmethod
    def _map_tool_definition(f: ToolDefinition) -> BetaToolParam:
        tool_param: BetaToolParam = {
            'name': f.name,
            'description': f.description or '',
            'input_schema': f.parameters_json_schema,
        }
        if f.strict:
            tool_param['strict'] = f.strict
        return tool_param

    @staticmethod
    def _build_output_format(model_request_parameters: ModelRequestParameters) -> BetaJSONOutputFormatParam | None:
        if model_request_parameters.output_mode != 'native':
            return None
        output_object = model_request_parameters.output_object
        assert output_object is not None
        return {'type': 'json_schema', 'schema': output_object.json_schema}


def _map_usage(
    message: BetaMessage | BetaRawMessageStartEvent | BetaRawMessageDeltaEvent,
    provider: str,
    provider_url: str,
    model: str,
    existing_usage: usage.RequestUsage | None = None,
) -> usage.RequestUsage:
    if isinstance(message, BetaMessage):
        response_usage = message.usage
    elif isinstance(message, BetaRawMessageStartEvent):
        response_usage = message.message.usage
    elif isinstance(message, BetaRawMessageDeltaEvent):
        response_usage = message.usage
    else:
        assert_never(message)

    # In streaming, usage appears in different events.
    # The values are cumulative, meaning new values should replace existing ones entirely.
    details: dict[str, int] = (existing_usage.details if existing_usage else {}) | {
        key: value for key, value in response_usage.model_dump().items() if isinstance(value, int)
    }

    # Note: genai-prices already extracts cache_creation_input_tokens and cache_read_input_tokens
    # from the Anthropic response and maps them to cache_write_tokens and cache_read_tokens
    return usage.RequestUsage.extract(
        dict(model=model, usage=details),
        provider=provider,
        provider_url=provider_url,
        provider_fallback='anthropic',
        details=details,
    )


@dataclass
class AnthropicStreamedResponse(StreamedResponse):
    """Implementation of `StreamedResponse` for Anthropic models."""

    _model_name: AnthropicModelName
    _response: AsyncIterable[BetaRawMessageStreamEvent]
    _timestamp: datetime
    _provider_name: str
    _provider_url: str

    async def _get_event_iterator(self) -> AsyncIterator[ModelResponseStreamEvent]:  # noqa: C901
        current_block: BetaContentBlock | None = None

        builtin_tool_calls: dict[str, BuiltinToolCallPart] = {}
        async for event in self._response:
            if isinstance(event, BetaRawMessageStartEvent):
                self._usage = _map_usage(event, self._provider_name, self._provider_url, self._model_name)
                self.provider_response_id = event.message.id

            elif isinstance(event, BetaRawContentBlockStartEvent):
                current_block = event.content_block
                if isinstance(current_block, BetaTextBlock) and current_block.text:
                    maybe_event = self._parts_manager.handle_text_delta(
                        vendor_part_id=event.index, content=current_block.text
                    )
                    if maybe_event is not None:  # pragma: no branch
                        yield maybe_event
                elif isinstance(current_block, BetaThinkingBlock):
                    yield self._parts_manager.handle_thinking_delta(
                        vendor_part_id=event.index,
                        content=current_block.thinking,
                        signature=current_block.signature,
                        provider_name=self.provider_name,
                    )
                elif isinstance(current_block, BetaRedactedThinkingBlock):
                    yield self._parts_manager.handle_thinking_delta(
                        vendor_part_id=event.index,
                        id='redacted_thinking',
                        signature=current_block.data,
                        provider_name=self.provider_name,
                    )
                elif isinstance(current_block, BetaToolUseBlock):
                    maybe_event = self._parts_manager.handle_tool_call_delta(
                        vendor_part_id=event.index,
                        tool_name=current_block.name,
                        args=cast(dict[str, Any], current_block.input) or None,
                        tool_call_id=current_block.id,
                    )
                    if maybe_event is not None:  # pragma: no branch
                        yield maybe_event
                elif isinstance(current_block, BetaServerToolUseBlock):
                    call_part = _map_server_tool_use_block(current_block, self.provider_name)
                    builtin_tool_calls[call_part.tool_call_id] = call_part
                    yield self._parts_manager.handle_part(
                        vendor_part_id=event.index,
                        part=call_part,
                    )
                elif isinstance(current_block, BetaWebSearchToolResultBlock):
                    yield self._parts_manager.handle_part(
                        vendor_part_id=event.index,
                        part=_map_web_search_tool_result_block(current_block, self.provider_name),
                    )
                elif isinstance(current_block, BetaCodeExecutionToolResultBlock):
                    yield self._parts_manager.handle_part(
                        vendor_part_id=event.index,
                        part=_map_code_execution_tool_result_block(current_block, self.provider_name),
                    )
                elif isinstance(current_block, BetaMCPToolUseBlock):
                    call_part = _map_mcp_server_use_block(current_block, self.provider_name)
                    builtin_tool_calls[call_part.tool_call_id] = call_part

                    args_json = call_part.args_as_json_str()
                    # Drop the final `{}}` so that we can add tool args deltas
                    args_json_delta = args_json[:-3]
                    assert args_json_delta.endswith('"tool_args":'), (
                        f'Expected {args_json_delta!r} to end in `"tool_args":`'
                    )

                    yield self._parts_manager.handle_part(
                        vendor_part_id=event.index, part=replace(call_part, args=None)
                    )
                    maybe_event = self._parts_manager.handle_tool_call_delta(
                        vendor_part_id=event.index,
                        args=args_json_delta,
                    )
                    if maybe_event is not None:  # pragma: no branch
                        yield maybe_event
                elif isinstance(current_block, BetaMCPToolResultBlock):
                    call_part = builtin_tool_calls.get(current_block.tool_use_id)
                    yield self._parts_manager.handle_part(
                        vendor_part_id=event.index,
                        part=_map_mcp_server_result_block(current_block, call_part, self.provider_name),
                    )

            elif isinstance(event, BetaRawContentBlockDeltaEvent):
                if isinstance(event.delta, BetaTextDelta):
                    maybe_event = self._parts_manager.handle_text_delta(
                        vendor_part_id=event.index, content=event.delta.text
                    )
                    if maybe_event is not None:  # pragma: no branch
                        yield maybe_event
                elif isinstance(event.delta, BetaThinkingDelta):
                    yield self._parts_manager.handle_thinking_delta(
                        vendor_part_id=event.index,
                        content=event.delta.thinking,
                        provider_name=self.provider_name,
                    )
                elif isinstance(event.delta, BetaSignatureDelta):
                    yield self._parts_manager.handle_thinking_delta(
                        vendor_part_id=event.index,
                        signature=event.delta.signature,
                        provider_name=self.provider_name,
                    )
                elif isinstance(event.delta, BetaInputJSONDelta):
                    maybe_event = self._parts_manager.handle_tool_call_delta(
                        vendor_part_id=event.index,
                        args=event.delta.partial_json,
                    )
                    if maybe_event is not None:  # pragma: no branch
                        yield maybe_event
                # TODO(Marcelo): We need to handle citations.
                elif isinstance(event.delta, BetaCitationsDelta):
                    pass

            elif isinstance(event, BetaRawMessageDeltaEvent):
                self._usage = _map_usage(event, self._provider_name, self._provider_url, self._model_name, self._usage)
                if raw_finish_reason := event.delta.stop_reason:  # pragma: no branch
                    self.provider_details = {'finish_reason': raw_finish_reason}
                    self.finish_reason = _FINISH_REASON_MAP.get(raw_finish_reason)

            elif isinstance(event, BetaRawContentBlockStopEvent):  # pragma: no branch
                if isinstance(current_block, BetaMCPToolUseBlock):
                    maybe_event = self._parts_manager.handle_tool_call_delta(
                        vendor_part_id=event.index,
                        args='}',
                    )
                    if maybe_event is not None:  # pragma: no branch
                        yield maybe_event
                current_block = None
            elif isinstance(event, BetaRawMessageStopEvent):  # pragma: no branch
                current_block = None

    @property
    def model_name(self) -> AnthropicModelName:
        """Get the model name of the response."""
        return self._model_name

    @property
    def provider_name(self) -> str:
        """Get the provider name."""
        return self._provider_name

    @property
    def timestamp(self) -> datetime:
        """Get the timestamp of the response."""
        return self._timestamp


def _map_server_tool_use_block(item: BetaServerToolUseBlock, provider_name: str) -> BuiltinToolCallPart:
    if item.name == 'web_search':
        return BuiltinToolCallPart(
            provider_name=provider_name,
            tool_name=WebSearchTool.kind,
            args=cast(dict[str, Any], item.input) or None,
            tool_call_id=item.id,
        )
    elif item.name == 'code_execution':
        return BuiltinToolCallPart(
            provider_name=provider_name,
            tool_name=CodeExecutionTool.kind,
            args=cast(dict[str, Any], item.input) or None,
            tool_call_id=item.id,
        )
    elif item.name in ('web_fetch', 'bash_code_execution', 'text_editor_code_execution'):  # pragma: no cover
        raise NotImplementedError(f'Anthropic built-in tool {item.name!r} is not currently supported.')
    else:
        assert_never(item.name)


web_search_tool_result_content_ta: TypeAdapter[BetaWebSearchToolResultBlockContent] = TypeAdapter(
    BetaWebSearchToolResultBlockContent
)


def _map_web_search_tool_result_block(item: BetaWebSearchToolResultBlock, provider_name: str) -> BuiltinToolReturnPart:
    return BuiltinToolReturnPart(
        provider_name=provider_name,
        tool_name=WebSearchTool.kind,
        content=web_search_tool_result_content_ta.dump_python(item.content, mode='json'),
        tool_call_id=item.tool_use_id,
    )


code_execution_tool_result_content_ta: TypeAdapter[BetaCodeExecutionToolResultBlockContent] = TypeAdapter(
    BetaCodeExecutionToolResultBlockContent
)


def _map_code_execution_tool_result_block(
    item: BetaCodeExecutionToolResultBlock, provider_name: str
) -> BuiltinToolReturnPart:
    return BuiltinToolReturnPart(
        provider_name=provider_name,
        tool_name=CodeExecutionTool.kind,
        content=code_execution_tool_result_content_ta.dump_python(item.content, mode='json'),
        tool_call_id=item.tool_use_id,
    )


def _map_mcp_server_use_block(item: BetaMCPToolUseBlock, provider_name: str) -> BuiltinToolCallPart:
    return BuiltinToolCallPart(
        provider_name=provider_name,
        tool_name=':'.join([MCPServerTool.kind, item.server_name]),
        args={
            'action': 'call_tool',
            'tool_name': item.name,
            'tool_args': cast(dict[str, Any], item.input),
        },
        tool_call_id=item.id,
    )


def _map_mcp_server_result_block(
    item: BetaMCPToolResultBlock, call_part: BuiltinToolCallPart | None, provider_name: str
) -> BuiltinToolReturnPart:
    return BuiltinToolReturnPart(
        provider_name=provider_name,
        tool_name=call_part.tool_name if call_part else MCPServerTool.kind,
        content=item.model_dump(mode='json', include={'content', 'is_error'}),
        tool_call_id=item.tool_use_id,
    )<|MERGE_RESOLUTION|>--- conflicted
+++ resolved
@@ -342,12 +342,9 @@
             betas.append('structured-outputs-2025-11-13')
 
         try:
-<<<<<<< HEAD
+            # We use SDK's betas parameter instead of manual header manipulation
             extra_headers = model_settings.get('extra_headers', {})
             extra_headers.setdefault('User-Agent', get_user_agent())
-=======
-            extra_headers = self._map_extra_headers(beta_features, model_settings)
->>>>>>> 9301c845
 
             return await self.client.beta.messages.create(
                 max_tokens=model_settings.get('max_tokens', 4096),
@@ -384,7 +381,7 @@
             raise UserError('AsyncAnthropicBedrock client does not support `count_tokens` api.')
 
         # standalone function to make it easier to override
-        tools = self._get_tools(model_request_parameters, model_settings)
+        tools, _ = self._get_tools(model_request_parameters, model_settings)
         tools, mcp_servers, beta_features = self._add_builtin_tools(tools, model_request_parameters)
 
         tool_choice = self._infer_tool_choice(tools, model_settings, model_request_parameters)
