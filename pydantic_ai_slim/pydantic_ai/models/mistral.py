--- conflicted
+++ resolved
@@ -225,14 +225,11 @@
         """Make a non-streaming request to the model."""
         # TODO(Marcelo): We need to replace the current MistralAI client to use the beta client.
         # See https://docs.mistral.ai/agents/connectors/websearch/ to support web search.
-<<<<<<< HEAD
         if model_request_parameters.builtin_tools:
             raise UserError('Mistral does not support built-in tools')
 
         tools, tool_choice = self._get_tool_choice(model_request_parameters, model_settings)
 
-=======
->>>>>>> 2e96d127
         try:
             response = await self.client.chat.complete_async(
                 model=str(self._model_name),
@@ -269,7 +266,6 @@
 
         # TODO(Marcelo): We need to replace the current MistralAI client to use the beta client.
         # See https://docs.mistral.ai/agents/connectors/websearch/ to support web search.
-<<<<<<< HEAD
         if model_request_parameters.builtin_tools:
             raise UserError('Mistral does not support built-in tools')
 
@@ -277,10 +273,6 @@
 
         if tools:
             # Function Calling mode (with filtered tools)
-=======
-        if model_request_parameters.function_tools:
-            # Function Calling
->>>>>>> 2e96d127
             response = await self.client.chat.stream_async(
                 model=str(self._model_name),
                 messages=mistral_messages,
@@ -359,7 +351,6 @@
             )
             for r in tool_defs_to_send
         ]
-<<<<<<< HEAD
 
         # Determine tool_choice value
         if tool_choice_value is None:
@@ -385,9 +376,6 @@
             assert_never(tool_choice_value)
 
         return tools, tool_choice
-=======
-        return tools or None
->>>>>>> 2e96d127
 
     def _process_response(self, response: MistralChatCompletionResponse) -> ModelResponse:
         """Process a non-streamed response, and prepare a message to return."""
