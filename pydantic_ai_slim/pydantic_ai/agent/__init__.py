--- conflicted
+++ resolved
@@ -1013,11 +1013,8 @@
         require_parameter_descriptions: bool = False,
         schema_generator: type[GenerateJsonSchema] = GenerateToolJsonSchema,
         strict: bool | None = None,
-<<<<<<< HEAD
         text_format: Literal['text'] | FunctionTextFormat | None = None,
-=======
         sequential: bool = False,
->>>>>>> 78fb7076
         requires_approval: bool = False,
         metadata: dict[str, Any] | None = None,
     ) -> Callable[[ToolFuncContext[AgentDepsT, ToolParams]], ToolFuncContext[AgentDepsT, ToolParams]]: ...
@@ -1034,11 +1031,8 @@
         require_parameter_descriptions: bool = False,
         schema_generator: type[GenerateJsonSchema] = GenerateToolJsonSchema,
         strict: bool | None = None,
-<<<<<<< HEAD
         text_format: Literal['text'] | FunctionTextFormat | None = None,
-=======
         sequential: bool = False,
->>>>>>> 78fb7076
         requires_approval: bool = False,
         metadata: dict[str, Any] | None = None,
     ) -> Any:
@@ -1085,12 +1079,9 @@
             schema_generator: The JSON schema generator class to use for this tool. Defaults to `GenerateToolJsonSchema`.
             strict: Whether to enforce JSON schema compliance (only affects OpenAI).
                 See [`ToolDefinition`][pydantic_ai.tools.ToolDefinition] for more info.
-<<<<<<< HEAD
             text_format: Used to invoke the function using freeform function calling (only affects OpenAI).
                 See [`ToolDefinition`][pydantic_ai.tools.ToolDefinition] for more info.
-=======
             sequential: Whether the function requires a sequential/serial execution environment. Defaults to False.
->>>>>>> 78fb7076
             requires_approval: Whether this tool requires human-in-the-loop approval. Defaults to False.
                 See the [tools documentation](../deferred-tools.md#human-in-the-loop-tool-approval) for more info.
             metadata: Optional metadata for the tool. This is not sent to the model but can be used for filtering and tool behavior customization.
@@ -1110,14 +1101,10 @@
                 require_parameter_descriptions=require_parameter_descriptions,
                 schema_generator=schema_generator,
                 strict=strict,
-<<<<<<< HEAD
                 text_format=text_format,
-                requires_approval=requires_approval,
-=======
                 sequential=sequential,
                 requires_approval=requires_approval,
                 metadata=metadata,
->>>>>>> 78fb7076
             )
             return func_
 
@@ -1138,11 +1125,8 @@
         require_parameter_descriptions: bool = False,
         schema_generator: type[GenerateJsonSchema] = GenerateToolJsonSchema,
         strict: bool | None = None,
-<<<<<<< HEAD
         text_format: Literal['text'] | FunctionTextFormat | None = None,
-=======
         sequential: bool = False,
->>>>>>> 78fb7076
         requires_approval: bool = False,
         metadata: dict[str, Any] | None = None,
     ) -> Callable[[ToolFuncPlain[ToolParams]], ToolFuncPlain[ToolParams]]: ...
@@ -1159,11 +1143,8 @@
         require_parameter_descriptions: bool = False,
         schema_generator: type[GenerateJsonSchema] = GenerateToolJsonSchema,
         strict: bool | None = None,
-<<<<<<< HEAD
         text_format: Literal['text'] | FunctionTextFormat | None = None,
-=======
         sequential: bool = False,
->>>>>>> 78fb7076
         requires_approval: bool = False,
         metadata: dict[str, Any] | None = None,
     ) -> Any:
@@ -1210,12 +1191,9 @@
             schema_generator: The JSON schema generator class to use for this tool. Defaults to `GenerateToolJsonSchema`.
             strict: Whether to enforce JSON schema compliance (only affects OpenAI).
                 See [`ToolDefinition`][pydantic_ai.tools.ToolDefinition] for more info.
-<<<<<<< HEAD
             text_format: Used to invoke the function using freeform function calling (only affects OpenAI).
                 See [`ToolDefinition`][pydantic_ai.tools.ToolDefinition] for more info.
-=======
             sequential: Whether the function requires a sequential/serial execution environment. Defaults to False.
->>>>>>> 78fb7076
             requires_approval: Whether this tool requires human-in-the-loop approval. Defaults to False.
                 See the [tools documentation](../deferred-tools.md#human-in-the-loop-tool-approval) for more info.
             metadata: Optional metadata for the tool. This is not sent to the model but can be used for filtering and tool behavior customization.
@@ -1233,14 +1211,10 @@
                 require_parameter_descriptions=require_parameter_descriptions,
                 schema_generator=schema_generator,
                 strict=strict,
-<<<<<<< HEAD
                 text_format=text_format,
-                requires_approval=requires_approval,
-=======
                 sequential=sequential,
                 requires_approval=requires_approval,
                 metadata=metadata,
->>>>>>> 78fb7076
             )
             return func_
 
