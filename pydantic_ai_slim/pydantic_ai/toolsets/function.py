from __future__ import annotations

from collections.abc import Awaitable, Callable, Sequence
from dataclasses import dataclass, replace
<<<<<<< HEAD
from typing import Any, Callable, Literal, overload
=======
from typing import Any, overload
>>>>>>> 6e47a801

from pydantic.json_schema import GenerateJsonSchema

from .._run_context import AgentDepsT, RunContext
from ..exceptions import UserError
from ..tools import (
    DocstringFormat,
    FunctionTextFormat,
    GenerateToolJsonSchema,
    Tool,
    ToolFuncEither,
    ToolParams,
    ToolPrepareFunc,
)
from .abstract import AbstractToolset, ToolsetTool


@dataclass(kw_only=True)
class FunctionToolsetTool(ToolsetTool[AgentDepsT]):
    """A tool definition for a function toolset tool that keeps track of the function to call."""

    call_func: Callable[[dict[str, Any], RunContext[AgentDepsT]], Awaitable[Any]]
    is_async: bool


class FunctionToolset(AbstractToolset[AgentDepsT]):
    """A toolset that lets Python functions be used as tools.

    See [toolset docs](../toolsets.md#function-toolset) for more information.
    """

    max_retries: int
    tools: dict[str, Tool[Any]]
    _id: str | None

    def __init__(
        self,
        tools: Sequence[Tool[AgentDepsT] | ToolFuncEither[AgentDepsT, ...]] = [],
        *,
        max_retries: int = 1,
        id: str | None = None,
    ):
        """Build a new function toolset.

        Args:
            tools: The tools to add to the toolset.
            max_retries: The maximum number of retries for each tool during a run.
            id: An optional unique ID for the toolset. A toolset needs to have an ID in order to be used in a durable execution environment like Temporal, in which case the ID will be used to identify the toolset's activities within the workflow.
        """
        self.max_retries = max_retries
        self._id = id

        self.tools = {}
        for tool in tools:
            if isinstance(tool, Tool):
                self.add_tool(tool)
            else:
                self.add_function(tool)

    @property
    def id(self) -> str | None:
        return self._id

    @overload
    def tool(self, func: ToolFuncEither[AgentDepsT, ToolParams], /) -> ToolFuncEither[AgentDepsT, ToolParams]: ...

    @overload
    def tool(
        self,
        /,
        *,
        name: str | None = None,
        retries: int | None = None,
        prepare: ToolPrepareFunc[AgentDepsT] | None = None,
        docstring_format: DocstringFormat = 'auto',
        require_parameter_descriptions: bool = False,
        schema_generator: type[GenerateJsonSchema] = GenerateToolJsonSchema,
        strict: bool | None = None,
<<<<<<< HEAD
        text_format: Literal['text'] | FunctionTextFormat | None = None,
=======
        requires_approval: bool = False,
>>>>>>> 6e47a801
    ) -> Callable[[ToolFuncEither[AgentDepsT, ToolParams]], ToolFuncEither[AgentDepsT, ToolParams]]: ...

    def tool(
        self,
        func: ToolFuncEither[AgentDepsT, ToolParams] | None = None,
        /,
        *,
        name: str | None = None,
        retries: int | None = None,
        prepare: ToolPrepareFunc[AgentDepsT] | None = None,
        docstring_format: DocstringFormat = 'auto',
        require_parameter_descriptions: bool = False,
        schema_generator: type[GenerateJsonSchema] = GenerateToolJsonSchema,
        strict: bool | None = None,
<<<<<<< HEAD
        text_format: Literal['text'] | FunctionTextFormat | None = None,
=======
        requires_approval: bool = False,
>>>>>>> 6e47a801
    ) -> Any:
        """Decorator to register a tool function which takes [`RunContext`][pydantic_ai.tools.RunContext] as its first argument.

        Can decorate a sync or async functions.

        The docstring is inspected to extract both the tool description and description of each parameter,
        [learn more](../tools.md#function-tools-and-schema).

        We can't add overloads for every possible signature of tool, since the return type is a recursive union
        so the signature of functions decorated with `@toolset.tool` is obscured.

        Example:
        ```python
        from pydantic_ai import Agent, RunContext
        from pydantic_ai.toolsets.function import FunctionToolset

        toolset = FunctionToolset()

        @toolset.tool
        def foobar(ctx: RunContext[int], x: int) -> int:
            return ctx.deps + x

        @toolset.tool(retries=2)
        async def spam(ctx: RunContext[str], y: float) -> float:
            return ctx.deps + y

        agent = Agent('test', toolsets=[toolset], deps_type=int)
        result = agent.run_sync('foobar', deps=1)
        print(result.output)
        #> {"foobar":1,"spam":1.0}
        ```

        Args:
            func: The tool function to register.
            name: The name of the tool, defaults to the function name.
            retries: The number of retries to allow for this tool, defaults to the agent's default retries,
                which defaults to 1.
            prepare: custom method to prepare the tool definition for each step, return `None` to omit this
                tool from a given step. This is useful if you want to customise a tool at call time,
                or omit it completely from a step. See [`ToolPrepareFunc`][pydantic_ai.tools.ToolPrepareFunc].
            docstring_format: The format of the docstring, see [`DocstringFormat`][pydantic_ai.tools.DocstringFormat].
                Defaults to `'auto'`, such that the format is inferred from the structure of the docstring.
            require_parameter_descriptions: If True, raise an error if a parameter description is missing. Defaults to False.
            schema_generator: The JSON schema generator class to use for this tool. Defaults to `GenerateToolJsonSchema`.
            strict: Whether to enforce JSON schema compliance (only affects OpenAI).
                See [`ToolDefinition`][pydantic_ai.tools.ToolDefinition] for more info.
<<<<<<< HEAD
            text_format: Used to invoke the function using free-form function calling (only affects OpenAI).
                See [`ToolDefinition`][pydantic_ai.tools.ToolDefinition] for more info.
=======
            requires_approval: Whether this tool requires human-in-the-loop approval. Defaults to False.
                See the [tools documentation](../tools.md#human-in-the-loop-tool-approval) for more info.
>>>>>>> 6e47a801
        """

        def tool_decorator(
            func_: ToolFuncEither[AgentDepsT, ToolParams],
        ) -> ToolFuncEither[AgentDepsT, ToolParams]:
            # noinspection PyTypeChecker
            self.add_function(
                func_,
                None,
                name,
                retries,
                prepare,
                docstring_format,
                require_parameter_descriptions,
                schema_generator,
                strict,
<<<<<<< HEAD
                text_format,
=======
                requires_approval,
>>>>>>> 6e47a801
            )
            return func_

        return tool_decorator if func is None else tool_decorator(func)

    def add_function(
        self,
        func: ToolFuncEither[AgentDepsT, ToolParams],
        takes_ctx: bool | None = None,
        name: str | None = None,
        retries: int | None = None,
        prepare: ToolPrepareFunc[AgentDepsT] | None = None,
        docstring_format: DocstringFormat = 'auto',
        require_parameter_descriptions: bool = False,
        schema_generator: type[GenerateJsonSchema] = GenerateToolJsonSchema,
        strict: bool | None = None,
<<<<<<< HEAD
        text_format: Literal['text'] | FunctionTextFormat | None = None,
=======
        requires_approval: bool = False,
>>>>>>> 6e47a801
    ) -> None:
        """Add a function as a tool to the toolset.

        Can take a sync or async function.

        The docstring is inspected to extract both the tool description and description of each parameter,
        [learn more](../tools.md#function-tools-and-schema).

        Args:
            func: The tool function to register.
            takes_ctx: Whether the function takes a [`RunContext`][pydantic_ai.tools.RunContext] as its first argument. If `None`, this is inferred from the function signature.
            name: The name of the tool, defaults to the function name.
            retries: The number of retries to allow for this tool, defaults to the agent's default retries,
                which defaults to 1.
            prepare: custom method to prepare the tool definition for each step, return `None` to omit this
                tool from a given step. This is useful if you want to customise a tool at call time,
                or omit it completely from a step. See [`ToolPrepareFunc`][pydantic_ai.tools.ToolPrepareFunc].
            docstring_format: The format of the docstring, see [`DocstringFormat`][pydantic_ai.tools.DocstringFormat].
                Defaults to `'auto'`, such that the format is inferred from the structure of the docstring.
            require_parameter_descriptions: If True, raise an error if a parameter description is missing. Defaults to False.
            schema_generator: The JSON schema generator class to use for this tool. Defaults to `GenerateToolJsonSchema`.
            strict: Whether to enforce JSON schema compliance (only affects OpenAI).
                See [`ToolDefinition`][pydantic_ai.tools.ToolDefinition] for more info.
<<<<<<< HEAD
            text_format: Used to invoke the function using free-form function calling (only affects OpenAI).
                See [`ToolDefinition`][pydantic_ai.tools.ToolDefinition] for more info.
=======
            requires_approval: Whether this tool requires human-in-the-loop approval. Defaults to False.
                See the [tools documentation](../tools.md#human-in-the-loop-tool-approval) for more info.
>>>>>>> 6e47a801
        """
        tool = Tool[AgentDepsT](
            func,
            takes_ctx=takes_ctx,
            name=name,
            max_retries=retries,
            prepare=prepare,
            docstring_format=docstring_format,
            require_parameter_descriptions=require_parameter_descriptions,
            schema_generator=schema_generator,
            strict=strict,
<<<<<<< HEAD
            text_format=text_format,
=======
            requires_approval=requires_approval,
>>>>>>> 6e47a801
        )
        self.add_tool(tool)

    def add_tool(self, tool: Tool[AgentDepsT]) -> None:
        """Add a tool to the toolset.

        Args:
            tool: The tool to add.
        """
        if tool.name in self.tools:
            raise UserError(f'Tool name conflicts with existing tool: {tool.name!r}')
        if tool.max_retries is None:
            tool.max_retries = self.max_retries
        self.tools[tool.name] = tool

    async def get_tools(self, ctx: RunContext[AgentDepsT]) -> dict[str, ToolsetTool[AgentDepsT]]:
        tools: dict[str, ToolsetTool[AgentDepsT]] = {}
        for original_name, tool in self.tools.items():
            run_context = replace(ctx, tool_name=original_name, retry=ctx.retries.get(original_name, 0))
            tool_def = await tool.prepare_tool_def(run_context)
            if not tool_def:
                continue

            new_name = tool_def.name
            if new_name in tools:
                if new_name != original_name:
                    raise UserError(f'Renaming tool {original_name!r} to {new_name!r} conflicts with existing tool.')
                else:
                    raise UserError(f'Tool name conflicts with previously renamed tool: {new_name!r}.')

            tools[new_name] = FunctionToolsetTool(
                toolset=self,
                tool_def=tool_def,
                max_retries=tool.max_retries if tool.max_retries is not None else self.max_retries,
                args_validator=tool.function_schema.validator,
                call_func=tool.function_schema.call,
                is_async=tool.function_schema.is_async,
            )
        return tools

    async def call_tool(
        self, name: str, tool_args: dict[str, Any], ctx: RunContext[AgentDepsT], tool: ToolsetTool[AgentDepsT]
    ) -> Any:
        assert isinstance(tool, FunctionToolsetTool)
        return await tool.call_func(tool_args, ctx)<|MERGE_RESOLUTION|>--- conflicted
+++ resolved
@@ -2,11 +2,7 @@
 
 from collections.abc import Awaitable, Callable, Sequence
 from dataclasses import dataclass, replace
-<<<<<<< HEAD
-from typing import Any, Callable, Literal, overload
-=======
-from typing import Any, overload
->>>>>>> 6e47a801
+from typing import Any, Literal, overload
 
 from pydantic.json_schema import GenerateJsonSchema
 
@@ -85,11 +81,8 @@
         require_parameter_descriptions: bool = False,
         schema_generator: type[GenerateJsonSchema] = GenerateToolJsonSchema,
         strict: bool | None = None,
-<<<<<<< HEAD
         text_format: Literal['text'] | FunctionTextFormat | None = None,
-=======
         requires_approval: bool = False,
->>>>>>> 6e47a801
     ) -> Callable[[ToolFuncEither[AgentDepsT, ToolParams]], ToolFuncEither[AgentDepsT, ToolParams]]: ...
 
     def tool(
@@ -104,11 +97,8 @@
         require_parameter_descriptions: bool = False,
         schema_generator: type[GenerateJsonSchema] = GenerateToolJsonSchema,
         strict: bool | None = None,
-<<<<<<< HEAD
         text_format: Literal['text'] | FunctionTextFormat | None = None,
-=======
         requires_approval: bool = False,
->>>>>>> 6e47a801
     ) -> Any:
         """Decorator to register a tool function which takes [`RunContext`][pydantic_ai.tools.RunContext] as its first argument.
 
@@ -155,13 +145,10 @@
             schema_generator: The JSON schema generator class to use for this tool. Defaults to `GenerateToolJsonSchema`.
             strict: Whether to enforce JSON schema compliance (only affects OpenAI).
                 See [`ToolDefinition`][pydantic_ai.tools.ToolDefinition] for more info.
-<<<<<<< HEAD
             text_format: Used to invoke the function using free-form function calling (only affects OpenAI).
                 See [`ToolDefinition`][pydantic_ai.tools.ToolDefinition] for more info.
-=======
             requires_approval: Whether this tool requires human-in-the-loop approval. Defaults to False.
                 See the [tools documentation](../tools.md#human-in-the-loop-tool-approval) for more info.
->>>>>>> 6e47a801
         """
 
         def tool_decorator(
@@ -178,11 +165,8 @@
                 require_parameter_descriptions,
                 schema_generator,
                 strict,
-<<<<<<< HEAD
                 text_format,
-=======
                 requires_approval,
->>>>>>> 6e47a801
             )
             return func_
 
@@ -199,11 +183,8 @@
         require_parameter_descriptions: bool = False,
         schema_generator: type[GenerateJsonSchema] = GenerateToolJsonSchema,
         strict: bool | None = None,
-<<<<<<< HEAD
         text_format: Literal['text'] | FunctionTextFormat | None = None,
-=======
         requires_approval: bool = False,
->>>>>>> 6e47a801
     ) -> None:
         """Add a function as a tool to the toolset.
 
@@ -227,13 +208,10 @@
             schema_generator: The JSON schema generator class to use for this tool. Defaults to `GenerateToolJsonSchema`.
             strict: Whether to enforce JSON schema compliance (only affects OpenAI).
                 See [`ToolDefinition`][pydantic_ai.tools.ToolDefinition] for more info.
-<<<<<<< HEAD
             text_format: Used to invoke the function using free-form function calling (only affects OpenAI).
                 See [`ToolDefinition`][pydantic_ai.tools.ToolDefinition] for more info.
-=======
             requires_approval: Whether this tool requires human-in-the-loop approval. Defaults to False.
                 See the [tools documentation](../tools.md#human-in-the-loop-tool-approval) for more info.
->>>>>>> 6e47a801
         """
         tool = Tool[AgentDepsT](
             func,
@@ -245,11 +223,8 @@
             require_parameter_descriptions=require_parameter_descriptions,
             schema_generator=schema_generator,
             strict=strict,
-<<<<<<< HEAD
             text_format=text_format,
-=======
             requires_approval=requires_approval,
->>>>>>> 6e47a801
         )
         self.add_tool(tool)
 
