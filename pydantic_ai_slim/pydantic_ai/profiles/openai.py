from __future__ import annotations as _annotations

import re
import warnings
from collections.abc import Sequence
from dataclasses import dataclass
from typing import Any, Literal

from .._json_schema import JsonSchema, JsonSchemaTransformer
from . import ModelProfile

OpenAISystemPromptRole = Literal['system', 'developer', 'user']


@dataclass(kw_only=True)
class OpenAIModelProfile(ModelProfile):
    """Profile for models used with `OpenAIChatModel`.

    ALL FIELDS MUST BE `openai_` PREFIXED SO YOU CAN MERGE THEM WITH OTHER MODELS.
    """

    openai_supports_strict_tool_definition: bool = True
    """This can be set by a provider or user if the OpenAI-"compatible" API doesn't support strict tool definitions."""

    openai_supports_sampling_settings: bool = True
    """Turn off to don't send sampling settings like `temperature` and `top_p` to models that don't support them, like OpenAI's o-series reasoning models."""

    openai_unsupported_model_settings: Sequence[str] = ()
    """A list of model settings that are not supported by this model."""

    # Some OpenAI-compatible providers (e.g. MoonshotAI) currently do **not** accept
    # `tool_choice="required"`.  This flag lets the calling model know whether it's
    # safe to pass that value along.  Default is `True` to preserve existing
    # behaviour for OpenAI itself and most providers.
    openai_supports_tool_choice_required: bool = True
    """Whether the provider accepts the value ``tool_choice='required'`` in the request payload."""

    openai_system_prompt_role: OpenAISystemPromptRole | None = None
    """The role to use for the system prompt message. If not provided, defaults to `'system'`."""

<<<<<<< HEAD
    # GPT-5 introduced support for directly calling a function with a string.
    openai_supports_freeform_function_calling: bool = False
    """Whether the provider accepts the value ``type='custom'`` for tools in the
    request payload."""
=======
    openai_chat_supports_web_search: bool = False
    """Whether the model supports web search in Chat Completions API."""

    openai_supports_encrypted_reasoning_content: bool = False
    """Whether the model supports including encrypted reasoning content in the response."""
>>>>>>> 78fb7076

    def __post_init__(self):  # pragma: no cover
        if not self.openai_supports_sampling_settings:
            warnings.warn(
                'The `openai_supports_sampling_settings` has no effect, and it will be removed in future versions. '
                'Use `openai_unsupported_model_settings` instead.',
                DeprecationWarning,
            )


def openai_model_profile(model_name: str) -> ModelProfile:
    """Get the model profile for an OpenAI model."""
    is_reasoning_model = model_name.startswith('o') or model_name.startswith('gpt-5')
<<<<<<< HEAD
    is_freeform_function_calling_model = model_name.startswith('gpt-5')
=======
    # Check if the model supports web search (only specific search-preview models)
    supports_web_search = '-search-preview' in model_name

>>>>>>> 78fb7076
    # Structured Outputs (output mode 'native') is only supported with the gpt-4o-mini, gpt-4o-mini-2024-07-18, and gpt-4o-2024-08-06 model snapshots and later.
    # We leave it in here for all models because the `default_structured_output_mode` is `'tool'`, so `native` is only used
    # when the user specifically uses the `NativeOutput` marker, so an error from the API is acceptable.

    if is_reasoning_model:
        openai_unsupported_model_settings = (
            'temperature',
            'top_p',
            'presence_penalty',
            'frequency_penalty',
            'logit_bias',
            'logprobs',
            'top_logprobs',
        )
    else:
        openai_unsupported_model_settings = ()

    # The o1-mini model doesn't support the `system` role, so we default to `user`.
    # See https://github.com/pydantic/pydantic-ai/issues/974 for more details.
    openai_system_prompt_role = 'user' if model_name.startswith('o1-mini') else None

    return OpenAIModelProfile(
        json_schema_transformer=OpenAIJsonSchemaTransformer,
        supports_json_schema_output=True,
        supports_json_object_output=True,
<<<<<<< HEAD
        openai_supports_freeform_function_calling=is_freeform_function_calling_model,
=======
        supports_image_output=is_reasoning_model or '4.1' in model_name or '4o' in model_name,
>>>>>>> 78fb7076
        openai_unsupported_model_settings=openai_unsupported_model_settings,
        openai_system_prompt_role=openai_system_prompt_role,
        openai_chat_supports_web_search=supports_web_search,
        openai_supports_encrypted_reasoning_content=is_reasoning_model,
    )


_STRICT_INCOMPATIBLE_KEYS = [
    'minLength',
    'maxLength',
    'patternProperties',
    'unevaluatedProperties',
    'propertyNames',
    'minProperties',
    'maxProperties',
    'unevaluatedItems',
    'contains',
    'minContains',
    'maxContains',
    'uniqueItems',
]

_STRICT_COMPATIBLE_STRING_FORMATS = [
    'date-time',
    'time',
    'date',
    'duration',
    'email',
    'hostname',
    'ipv4',
    'ipv6',
    'uuid',
]

_sentinel = object()


@dataclass(init=False)
class OpenAIJsonSchemaTransformer(JsonSchemaTransformer):
    """Recursively handle the schema to make it compatible with OpenAI strict mode.

    See https://platform.openai.com/docs/guides/function-calling?api-mode=responses#strict-mode for more details,
    but this basically just requires:
    * `additionalProperties` must be set to false for each object in the parameters
    * all fields in properties must be marked as required
    """

    def __init__(self, schema: JsonSchema, *, strict: bool | None = None):
        super().__init__(schema, strict=strict)
        self.root_ref = schema.get('$ref')

    def walk(self) -> JsonSchema:
        # Note: OpenAI does not support anyOf at the root in strict mode
        # However, we don't need to check for it here because we ensure in pydantic_ai._utils.check_object_json_schema
        # that the root schema either has type 'object' or is recursive.
        result = super().walk()

        # For recursive models, we need to tweak the schema to make it compatible with strict mode.
        # Because the following should never change the semantics of the schema we apply it unconditionally.
        if self.root_ref is not None:
            result.pop('$ref', None)  # We replace references to the self.root_ref with just '#' in the transform method
            root_key = re.sub(r'^#/\$defs/', '', self.root_ref)
            result.update(self.defs.get(root_key) or {})

        return result

    def transform(self, schema: JsonSchema) -> JsonSchema:  # noqa C901
        # Remove unnecessary keys
        schema.pop('title', None)
        schema.pop('$schema', None)
        schema.pop('discriminator', None)

        default = schema.get('default', _sentinel)
        if default is not _sentinel:
            # the "default" keyword is not allowed in strict mode, but including it makes some Ollama models behave
            # better, so we keep it around when not strict
            if self.strict is True:
                schema.pop('default', None)
            elif self.strict is None:  # pragma: no branch
                self.is_strict_compatible = False

        if schema_ref := schema.get('$ref'):
            if schema_ref == self.root_ref:
                schema['$ref'] = '#'
            if len(schema) > 1:
                # OpenAI Strict mode doesn't support siblings to "$ref", but _does_ allow siblings to "anyOf".
                # So if there is a "description" field or any other extra info, we move the "$ref" into an "anyOf":
                schema['anyOf'] = [{'$ref': schema.pop('$ref')}]

        # Track strict-incompatible keys
        incompatible_values: dict[str, Any] = {}
        for key in _STRICT_INCOMPATIBLE_KEYS:
            value = schema.get(key, _sentinel)
            if value is not _sentinel:
                incompatible_values[key] = value
        if format := schema.get('format'):
            if format not in _STRICT_COMPATIBLE_STRING_FORMATS:
                incompatible_values['format'] = format
        description = schema.get('description')
        if incompatible_values:
            if self.strict is True:
                notes: list[str] = []
                for key, value in incompatible_values.items():
                    schema.pop(key)
                    notes.append(f'{key}={value}')
                notes_string = ', '.join(notes)
                schema['description'] = notes_string if not description else f'{description} ({notes_string})'
            elif self.strict is None:  # pragma: no branch
                self.is_strict_compatible = False

        schema_type = schema.get('type')
        if 'oneOf' in schema:
            # OpenAI does not support oneOf in strict mode
            if self.strict is True:
                schema['anyOf'] = schema.pop('oneOf')
            else:
                self.is_strict_compatible = False

        if schema_type == 'object':
            if self.strict is True:
                # additional properties are disallowed
                schema['additionalProperties'] = False

                # all properties are required
                if 'properties' not in schema:
                    schema['properties'] = dict[str, Any]()
                schema['required'] = list(schema['properties'].keys())

            elif self.strict is None:
                if schema.get('additionalProperties', None) not in (None, False):
                    self.is_strict_compatible = False
                else:
                    # additional properties are disallowed by default
                    schema['additionalProperties'] = False

                if 'properties' not in schema or 'required' not in schema:
                    self.is_strict_compatible = False
                else:
                    required = schema['required']
                    for k in schema['properties'].keys():
                        if k not in required:
                            self.is_strict_compatible = False
        return schema<|MERGE_RESOLUTION|>--- conflicted
+++ resolved
@@ -38,18 +38,16 @@
     openai_system_prompt_role: OpenAISystemPromptRole | None = None
     """The role to use for the system prompt message. If not provided, defaults to `'system'`."""
 
-<<<<<<< HEAD
     # GPT-5 introduced support for directly calling a function with a string.
     openai_supports_freeform_function_calling: bool = False
     """Whether the provider accepts the value ``type='custom'`` for tools in the
     request payload."""
-=======
+
     openai_chat_supports_web_search: bool = False
     """Whether the model supports web search in Chat Completions API."""
 
     openai_supports_encrypted_reasoning_content: bool = False
     """Whether the model supports including encrypted reasoning content in the response."""
->>>>>>> 78fb7076
 
     def __post_init__(self):  # pragma: no cover
         if not self.openai_supports_sampling_settings:
@@ -63,13 +61,10 @@
 def openai_model_profile(model_name: str) -> ModelProfile:
     """Get the model profile for an OpenAI model."""
     is_reasoning_model = model_name.startswith('o') or model_name.startswith('gpt-5')
-<<<<<<< HEAD
     is_freeform_function_calling_model = model_name.startswith('gpt-5')
-=======
     # Check if the model supports web search (only specific search-preview models)
     supports_web_search = '-search-preview' in model_name
 
->>>>>>> 78fb7076
     # Structured Outputs (output mode 'native') is only supported with the gpt-4o-mini, gpt-4o-mini-2024-07-18, and gpt-4o-2024-08-06 model snapshots and later.
     # We leave it in here for all models because the `default_structured_output_mode` is `'tool'`, so `native` is only used
     # when the user specifically uses the `NativeOutput` marker, so an error from the API is acceptable.
@@ -95,11 +90,8 @@
         json_schema_transformer=OpenAIJsonSchemaTransformer,
         supports_json_schema_output=True,
         supports_json_object_output=True,
-<<<<<<< HEAD
+        supports_image_output=is_reasoning_model or '4.1' in model_name or '4o' in model_name,
         openai_supports_freeform_function_calling=is_freeform_function_calling_model,
-=======
-        supports_image_output=is_reasoning_model or '4.1' in model_name or '4o' in model_name,
->>>>>>> 78fb7076
         openai_unsupported_model_settings=openai_unsupported_model_settings,
         openai_system_prompt_role=openai_system_prompt_role,
         openai_chat_supports_web_search=supports_web_search,
