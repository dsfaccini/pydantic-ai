from __future__ import annotations as _annotations

import asyncio
import dataclasses
import inspect
from asyncio import Task
from collections import defaultdict, deque
from collections.abc import AsyncIterator, Awaitable, Callable, Iterator, Sequence
from contextlib import asynccontextmanager, contextmanager
from contextvars import ContextVar
from copy import deepcopy
from dataclasses import field, replace
from typing import TYPE_CHECKING, Any, Generic, Literal, TypeGuard, cast

from opentelemetry.trace import Tracer
from typing_extensions import TypeVar, assert_never

from pydantic_ai._function_schema import _takes_ctx as is_takes_ctx  # type: ignore
from pydantic_ai._instrumentation import DEFAULT_INSTRUMENTATION_VERSION
from pydantic_ai._tool_manager import ToolManager
from pydantic_ai._utils import dataclasses_no_defaults_repr, get_union_args, is_async_callable, run_in_executor
from pydantic_ai.builtin_tools import AbstractBuiltinTool
from pydantic_graph import BaseNode, Graph, GraphRunContext
from pydantic_graph.nodes import End, NodeRunEndT

from . import _output, _system_prompt, exceptions, messages as _messages, models, result, usage as _usage
from .exceptions import ToolRetryError
from .output import OutputDataT, OutputSpec
from .settings import ModelSettings
from .tools import (
    DeferredToolCallResult,
    DeferredToolResult,
    DeferredToolResults,
    RunContext,
    ToolApproved,
    ToolDefinition,
    ToolDenied,
    ToolKind,
)

if TYPE_CHECKING:
    from .models.instrumented import InstrumentationSettings

__all__ = (
    'GraphAgentState',
    'GraphAgentDeps',
    'UserPromptNode',
    'ModelRequestNode',
    'CallToolsNode',
    'build_run_context',
    'capture_run_messages',
    'HistoryProcessor',
)


T = TypeVar('T')
S = TypeVar('S')
NoneType = type(None)
EndStrategy = Literal['early', 'exhaustive']
"""The strategy for handling multiple tool calls when a final result is found.

- `'early'`: Stop processing other tool calls once a final result is found
- `'exhaustive'`: Process all tool calls even after finding a final result
"""
DepsT = TypeVar('DepsT')
OutputT = TypeVar('OutputT')

_HistoryProcessorSync = Callable[[list[_messages.ModelMessage]], list[_messages.ModelMessage]]
_HistoryProcessorAsync = Callable[[list[_messages.ModelMessage]], Awaitable[list[_messages.ModelMessage]]]
_HistoryProcessorSyncWithCtx = Callable[[RunContext[DepsT], list[_messages.ModelMessage]], list[_messages.ModelMessage]]
_HistoryProcessorAsyncWithCtx = Callable[
    [RunContext[DepsT], list[_messages.ModelMessage]], Awaitable[list[_messages.ModelMessage]]
]
HistoryProcessor = (
    _HistoryProcessorSync
    | _HistoryProcessorAsync
    | _HistoryProcessorSyncWithCtx[DepsT]
    | _HistoryProcessorAsyncWithCtx[DepsT]
)
"""A function that processes a list of model messages and returns a list of model messages.

Can optionally accept a `RunContext` as a parameter.
"""


@dataclasses.dataclass(kw_only=True)
class GraphAgentState:
    """State kept across the execution of the agent graph."""

    message_history: list[_messages.ModelMessage] = dataclasses.field(default_factory=list)
    usage: _usage.RunUsage = dataclasses.field(default_factory=_usage.RunUsage)
    retries: int = 0
    run_step: int = 0

    def increment_retries(
        self,
        max_result_retries: int,
        error: BaseException | None = None,
        model_settings: ModelSettings | None = None,
    ) -> None:
        self.retries += 1
        if self.retries > max_result_retries:
            if (
                self.message_history
                and isinstance(model_response := self.message_history[-1], _messages.ModelResponse)
                and model_response.finish_reason == 'length'
                and model_response.parts
                and isinstance(tool_call := model_response.parts[-1], _messages.ToolCallPart)
            ):
                try:
                    tool_call.args_as_dict()
                except Exception:
                    max_tokens = (model_settings or {}).get('max_tokens') if model_settings else None
                    raise exceptions.IncompleteToolCall(
                        f'Model token limit ({max_tokens if max_tokens is not None else "provider default"}) exceeded while emitting a tool call, resulting in incomplete arguments. Increase max tokens or simplify tool call arguments to fit within limit.'
                    )
            message = f'Exceeded maximum retries ({max_result_retries}) for output validation'
            if error:
                if isinstance(error, exceptions.UnexpectedModelBehavior) and error.__cause__ is not None:
                    error = error.__cause__
                raise exceptions.UnexpectedModelBehavior(message) from error
            else:
                raise exceptions.UnexpectedModelBehavior(message)


@dataclasses.dataclass(kw_only=True)
class GraphAgentDeps(Generic[DepsT, OutputDataT]):
    """Dependencies/config passed to the agent graph."""

    user_deps: DepsT

    prompt: str | Sequence[_messages.UserContent] | None
    new_message_index: int

    model: models.Model
    model_settings: ModelSettings | None
    usage_limits: _usage.UsageLimits
    max_result_retries: int
    end_strategy: EndStrategy
    get_instructions: Callable[[RunContext[DepsT]], Awaitable[str | None]]

    output_schema: _output.OutputSchema[OutputDataT]
    output_validators: list[_output.OutputValidator[DepsT, OutputDataT]]

    history_processors: Sequence[HistoryProcessor[DepsT]]

    builtin_tools: list[AbstractBuiltinTool] = dataclasses.field(repr=False)
    tool_manager: ToolManager[DepsT]

    tracer: Tracer
    instrumentation_settings: InstrumentationSettings | None


class AgentNode(BaseNode[GraphAgentState, GraphAgentDeps[DepsT, Any], result.FinalResult[NodeRunEndT]]):
    """The base class for all agent nodes.

    Using subclass of `BaseNode` for all nodes reduces the amount of boilerplate of generics everywhere
    """


def is_agent_node(
    node: BaseNode[GraphAgentState, GraphAgentDeps[T, Any], result.FinalResult[S]] | End[result.FinalResult[S]],
) -> TypeGuard[AgentNode[T, S]]:
    """Check if the provided node is an instance of `AgentNode`.

    Usage:

        if is_agent_node(node):
            # `node` is an AgentNode
            ...

    This method preserves the generic parameters on the narrowed type, unlike `isinstance(node, AgentNode)`.
    """
    return isinstance(node, AgentNode)


@dataclasses.dataclass
class UserPromptNode(AgentNode[DepsT, NodeRunEndT]):
    """The node that handles the user prompt and instructions."""

    user_prompt: str | Sequence[_messages.UserContent] | None

    _: dataclasses.KW_ONLY

    deferred_tool_results: DeferredToolResults | None = None

    instructions: str | None = None
    instructions_functions: list[_system_prompt.SystemPromptRunner[DepsT]] = dataclasses.field(default_factory=list)

    system_prompts: tuple[str, ...] = dataclasses.field(default_factory=tuple)
    system_prompt_functions: list[_system_prompt.SystemPromptRunner[DepsT]] = dataclasses.field(default_factory=list)
    system_prompt_dynamic_functions: dict[str, _system_prompt.SystemPromptRunner[DepsT]] = dataclasses.field(
        default_factory=dict
    )

    async def run(  # noqa: C901
        self, ctx: GraphRunContext[GraphAgentState, GraphAgentDeps[DepsT, NodeRunEndT]]
    ) -> ModelRequestNode[DepsT, NodeRunEndT] | CallToolsNode[DepsT, NodeRunEndT]:
        try:
            ctx_messages = get_captured_run_messages()
        except LookupError:
            messages: list[_messages.ModelMessage] = []
        else:
            if ctx_messages.used:
                messages = []
            else:
                messages = ctx_messages.messages
                ctx_messages.used = True

        # Replace the `capture_run_messages` list with the message history
        messages[:] = _clean_message_history(ctx.state.message_history)
        # Use the `capture_run_messages` list as the message history so that new messages are added to it
        ctx.state.message_history = messages
        ctx.deps.new_message_index = len(messages)

        if self.deferred_tool_results is not None:
            return await self._handle_deferred_tool_results(self.deferred_tool_results, messages, ctx)

        next_message: _messages.ModelRequest | None = None

        if messages and (last_message := messages[-1]):
            if isinstance(last_message, _messages.ModelRequest) and self.user_prompt is None:
                # Drop last message from history and reuse its parts
                messages.pop()
                next_message = _messages.ModelRequest(parts=last_message.parts)

                # Extract `UserPromptPart` content from the popped message and add to `ctx.deps.prompt`
                user_prompt_parts = [part for part in last_message.parts if isinstance(part, _messages.UserPromptPart)]
                if user_prompt_parts:
                    if len(user_prompt_parts) == 1:
                        ctx.deps.prompt = user_prompt_parts[0].content
                    else:
                        combined_content: list[_messages.UserContent] = []
                        for part in user_prompt_parts:
                            if isinstance(part.content, str):
                                combined_content.append(part.content)
                            else:
                                combined_content.extend(part.content)
                        ctx.deps.prompt = combined_content
            elif isinstance(last_message, _messages.ModelResponse):
                if self.user_prompt is None:
                    # Skip ModelRequestNode and go directly to CallToolsNode
                    return CallToolsNode[DepsT, NodeRunEndT](last_message)
                elif last_message.tool_calls:
                    raise exceptions.UserError(
                        'Cannot provide a new user prompt when the message history contains unprocessed tool calls.'
                    )

        # Build the run context after `ctx.deps.prompt` has been updated
        run_context = build_run_context(ctx)

        if messages:
            await self._reevaluate_dynamic_prompts(messages, run_context)

        if next_message:
            await self._reevaluate_dynamic_prompts([next_message], run_context)
        else:
            parts: list[_messages.ModelRequestPart] = []
            if not messages:
                parts.extend(await self._sys_parts(run_context))

            if self.user_prompt is not None:
                parts.append(_messages.UserPromptPart(self.user_prompt))

            next_message = _messages.ModelRequest(parts=parts)

        next_message.instructions = await ctx.deps.get_instructions(run_context)

        return ModelRequestNode[DepsT, NodeRunEndT](request=next_message)

    async def _handle_deferred_tool_results(  # noqa: C901
        self,
        deferred_tool_results: DeferredToolResults,
        messages: list[_messages.ModelMessage],
        ctx: GraphRunContext[GraphAgentState, GraphAgentDeps[DepsT, NodeRunEndT]],
    ) -> CallToolsNode[DepsT, NodeRunEndT]:
        if not messages:
            raise exceptions.UserError('Tool call results were provided, but the message history is empty.')

        last_model_request: _messages.ModelRequest | None = None
        last_model_response: _messages.ModelResponse | None = None
        for message in reversed(messages):
            if isinstance(message, _messages.ModelRequest):
                last_model_request = message
            elif isinstance(message, _messages.ModelResponse):  # pragma: no branch
                last_model_response = message
                break

        if not last_model_response:
            raise exceptions.UserError(
                'Tool call results were provided, but the message history does not contain a `ModelResponse`.'
            )
        if not last_model_response.tool_calls:
            raise exceptions.UserError(
                'Tool call results were provided, but the message history does not contain any unprocessed tool calls.'
            )
        if self.user_prompt is not None:
            raise exceptions.UserError(
                'Cannot provide a new user prompt when the message history contains unprocessed tool calls.'
            )

        tool_call_results: dict[str, DeferredToolResult | Literal['skip']] | None = None
        tool_call_results = {}
        for tool_call_id, approval in deferred_tool_results.approvals.items():
            if approval is True:
                approval = ToolApproved()
            elif approval is False:
                approval = ToolDenied()
            tool_call_results[tool_call_id] = approval

        if calls := deferred_tool_results.calls:
            call_result_types = get_union_args(DeferredToolCallResult)
            for tool_call_id, result in calls.items():
                if not isinstance(result, call_result_types):
                    result = _messages.ToolReturn(result)
                tool_call_results[tool_call_id] = result

        if last_model_request:
            for part in last_model_request.parts:
                if isinstance(part, _messages.ToolReturnPart | _messages.RetryPromptPart):
                    if part.tool_call_id in tool_call_results:
                        raise exceptions.UserError(
                            f'Tool call {part.tool_call_id!r} was already executed and its result cannot be overridden.'
                        )
                    tool_call_results[part.tool_call_id] = 'skip'

        # Skip ModelRequestNode and go directly to CallToolsNode
        return CallToolsNode[DepsT, NodeRunEndT](last_model_response, tool_call_results=tool_call_results)

    async def _reevaluate_dynamic_prompts(
        self, messages: list[_messages.ModelMessage], run_context: RunContext[DepsT]
    ) -> None:
        """Reevaluate any `SystemPromptPart` with dynamic_ref in the provided messages by running the associated runner function."""
        # Only proceed if there's at least one dynamic runner.
        if self.system_prompt_dynamic_functions:
            for msg in messages:
                if isinstance(msg, _messages.ModelRequest):
                    reevaluated_message_parts: list[_messages.ModelRequestPart] = []
                    for part in msg.parts:
                        if isinstance(part, _messages.SystemPromptPart) and part.dynamic_ref:
                            # Look up the runner by its ref
                            if runner := self.system_prompt_dynamic_functions.get(  # pragma: lax no cover
                                part.dynamic_ref
                            ):
                                updated_part_content = await runner.run(run_context)
                                part = _messages.SystemPromptPart(updated_part_content, dynamic_ref=part.dynamic_ref)

                        reevaluated_message_parts.append(part)

                    # Replace message parts with reevaluated ones to prevent mutating parts list
                    if reevaluated_message_parts != msg.parts:
                        msg.parts = reevaluated_message_parts

    async def _sys_parts(self, run_context: RunContext[DepsT]) -> list[_messages.ModelRequestPart]:
        """Build the initial messages for the conversation."""
        messages: list[_messages.ModelRequestPart] = [_messages.SystemPromptPart(p) for p in self.system_prompts]
        for sys_prompt_runner in self.system_prompt_functions:
            prompt = await sys_prompt_runner.run(run_context)
            if sys_prompt_runner.dynamic:
                messages.append(_messages.SystemPromptPart(prompt, dynamic_ref=sys_prompt_runner.function.__qualname__))
            else:
                messages.append(_messages.SystemPromptPart(prompt))
        return messages

    __repr__ = dataclasses_no_defaults_repr


async def _prepare_request_parameters(
    ctx: GraphRunContext[GraphAgentState, GraphAgentDeps[DepsT, NodeRunEndT]],
) -> models.ModelRequestParameters:
    """Build tools and create an agent model."""
    output_schema = ctx.deps.output_schema
    output_object = None
    if isinstance(output_schema, _output.NativeOutputSchema):
        output_object = output_schema.object_def

    function_tools: list[ToolDefinition] = []
    output_tools: list[ToolDefinition] = []
    for tool_def in ctx.deps.tool_manager.tool_defs:
        if tool_def.kind == 'output':
            output_tools.append(tool_def)
        else:
            function_tools.append(tool_def)

    return models.ModelRequestParameters(
        function_tools=function_tools,
        builtin_tools=ctx.deps.builtin_tools,
        output_mode=output_schema.mode,
        output_tools=output_tools,
        output_object=output_object,
        allow_text_output=output_schema.allows_text,
        allow_image_output=output_schema.allows_image,
    )


@dataclasses.dataclass
class ModelRequestNode(AgentNode[DepsT, NodeRunEndT]):
    """The node that makes a request to the model using the last message in state.message_history."""

    request: _messages.ModelRequest

    _result: CallToolsNode[DepsT, NodeRunEndT] | None = field(repr=False, init=False, default=None)
    _did_stream: bool = field(repr=False, init=False, default=False)

    async def run(
        self, ctx: GraphRunContext[GraphAgentState, GraphAgentDeps[DepsT, NodeRunEndT]]
    ) -> CallToolsNode[DepsT, NodeRunEndT]:
        if self._result is not None:
            return self._result

        if self._did_stream:
            # `self._result` gets set when exiting the `stream` contextmanager, so hitting this
            # means that the stream was started but not finished before `run()` was called
            raise exceptions.AgentRunError('You must finish streaming before calling run()')  # pragma: no cover

        return await self._make_request(ctx)

    @asynccontextmanager
    async def stream(
        self,
        ctx: GraphRunContext[GraphAgentState, GraphAgentDeps[DepsT, T]],
    ) -> AsyncIterator[result.AgentStream[DepsT, T]]:
        assert not self._did_stream, 'stream() should only be called once per node'

        model_settings, model_request_parameters, message_history, run_context = await self._prepare_request(ctx)
        async with ctx.deps.model.request_stream(
            message_history, model_settings, model_request_parameters, run_context
        ) as streamed_response:
            self._did_stream = True
            ctx.state.usage.requests += 1
            agent_stream = result.AgentStream[DepsT, T](
                _raw_stream_response=streamed_response,
                _output_schema=ctx.deps.output_schema,
                _model_request_parameters=model_request_parameters,
                _output_validators=ctx.deps.output_validators,
                _run_ctx=build_run_context(ctx),
                _usage_limits=ctx.deps.usage_limits,
                _tool_manager=ctx.deps.tool_manager,
            )
            yield agent_stream
            # In case the user didn't manually consume the full stream, ensure it is fully consumed here,
            # otherwise usage won't be properly counted:
            async for _ in agent_stream:
                pass

        model_response = streamed_response.get()

        self._finish_handling(ctx, model_response)
        assert self._result is not None  # this should be set by the previous line

    async def _make_request(
        self, ctx: GraphRunContext[GraphAgentState, GraphAgentDeps[DepsT, NodeRunEndT]]
    ) -> CallToolsNode[DepsT, NodeRunEndT]:
        if self._result is not None:
            return self._result  # pragma: no cover

        model_settings, model_request_parameters, message_history, _ = await self._prepare_request(ctx)
        model_response = await ctx.deps.model.request(message_history, model_settings, model_request_parameters)
        ctx.state.usage.requests += 1

        return self._finish_handling(ctx, model_response)

    async def _prepare_request(
        self, ctx: GraphRunContext[GraphAgentState, GraphAgentDeps[DepsT, NodeRunEndT]]
    ) -> tuple[ModelSettings | None, models.ModelRequestParameters, list[_messages.ModelMessage], RunContext[DepsT]]:
        ctx.state.message_history.append(self.request)

        ctx.state.run_step += 1

        run_context = build_run_context(ctx)

        # This will raise errors for any tool name conflicts
        ctx.deps.tool_manager = await ctx.deps.tool_manager.for_run_step(run_context)

        original_history = ctx.state.message_history[:]
        message_history = await _process_message_history(original_history, ctx.deps.history_processors, run_context)
        # `ctx.state.message_history` is the same list used by `capture_run_messages`, so we should replace its contents, not the reference
        ctx.state.message_history[:] = message_history
        # Update the new message index to ensure `result.new_messages()` returns the correct messages
        ctx.deps.new_message_index -= len(original_history) - len(message_history)

        # Merge possible consecutive trailing `ModelRequest`s into one, with tool call parts before user parts,
        # but don't store it in the message history on state. This is just for the benefit of model classes that want clear user/assistant boundaries.
        # See `tests/test_tools.py::test_parallel_tool_return_with_deferred` for an example where this is necessary
        message_history = _clean_message_history(message_history)

        model_request_parameters = await _prepare_request_parameters(ctx)
        model_request_parameters = ctx.deps.model.customize_request_parameters(model_request_parameters)

        model_settings = ctx.deps.model_settings
        usage = ctx.state.usage
        if ctx.deps.usage_limits.count_tokens_before_request:
            # Copy to avoid modifying the original usage object with the counted usage
            usage = deepcopy(usage)

            counted_usage = await ctx.deps.model.count_tokens(message_history, model_settings, model_request_parameters)
            usage.incr(counted_usage)

        ctx.deps.usage_limits.check_before_request(usage)

        return model_settings, model_request_parameters, message_history, run_context

    def _finish_handling(
        self,
        ctx: GraphRunContext[GraphAgentState, GraphAgentDeps[DepsT, NodeRunEndT]],
        response: _messages.ModelResponse,
    ) -> CallToolsNode[DepsT, NodeRunEndT]:
        # Update usage
        ctx.state.usage.incr(response.usage)
        if ctx.deps.usage_limits:  # pragma: no branch
            ctx.deps.usage_limits.check_tokens(ctx.state.usage)

        # Append the model response to state.message_history
        ctx.state.message_history.append(response)

        # Set the `_result` attribute since we can't use `return` in an async iterator
        self._result = CallToolsNode(response)

        return self._result

    __repr__ = dataclasses_no_defaults_repr


@dataclasses.dataclass
class CallToolsNode(AgentNode[DepsT, NodeRunEndT]):
    """The node that processes a model response, and decides whether to end the run or make a new request."""

    model_response: _messages.ModelResponse
    tool_call_results: dict[str, DeferredToolResult | Literal['skip']] | None = None

    _events_iterator: AsyncIterator[_messages.HandleResponseEvent] | None = field(default=None, init=False, repr=False)
    _next_node: ModelRequestNode[DepsT, NodeRunEndT] | End[result.FinalResult[NodeRunEndT]] | None = field(
        default=None, init=False, repr=False
    )

    async def run(
        self, ctx: GraphRunContext[GraphAgentState, GraphAgentDeps[DepsT, NodeRunEndT]]
    ) -> ModelRequestNode[DepsT, NodeRunEndT] | End[result.FinalResult[NodeRunEndT]]:
        async with self.stream(ctx):
            pass
        assert self._next_node is not None, 'the stream should set `self._next_node` before it ends'
        return self._next_node

    @asynccontextmanager
    async def stream(
        self, ctx: GraphRunContext[GraphAgentState, GraphAgentDeps[DepsT, NodeRunEndT]]
    ) -> AsyncIterator[AsyncIterator[_messages.HandleResponseEvent]]:
        """Process the model response and yield events for the start and end of each function tool call."""
        stream = self._run_stream(ctx)
        yield stream

        # Run the stream to completion if it was not finished:
        async for _event in stream:
            pass

    async def _run_stream(  # noqa: C901
        self, ctx: GraphRunContext[GraphAgentState, GraphAgentDeps[DepsT, NodeRunEndT]]
    ) -> AsyncIterator[_messages.HandleResponseEvent]:
        if self._events_iterator is None:
            # Ensure that the stream is only run once

            output_schema = ctx.deps.output_schema

            async def _run_stream() -> AsyncIterator[_messages.HandleResponseEvent]:  # noqa: C901
                if not self.model_response.parts:
                    # we got an empty response.
                    # this sometimes happens with anthropic (and perhaps other models)
                    # when the model has already returned text along side tool calls
                    if text_processor := output_schema.text_processor:
                        # in this scenario, if text responses are allowed, we return text from the most recent model
                        # response, if any
                        for message in reversed(ctx.state.message_history):
                            if isinstance(message, _messages.ModelResponse):
                                text = ''
                                for part in message.parts:
                                    if isinstance(part, _messages.TextPart):
                                        text += part.content
                                    elif isinstance(part, _messages.BuiltinToolCallPart):
                                        # Text parts before a built-in tool call are essentially thoughts,
                                        # not part of the final result output, so we reset the accumulated text
                                        text = ''  # pragma: no cover
                                if text:
                                    self._next_node = await self._handle_text_response(ctx, text, text_processor)
                                    return

                    # Go back to the model request node with an empty request, which means we'll essentially
                    # resubmit the most recent request that resulted in an empty response,
                    # as the empty response and request will not create any items in the API payload,
                    # in the hope the model will return a non-empty response this time.
<<<<<<< HEAD
                    ctx.state.increment_retries(ctx.deps.max_result_retries)
                    run_context = build_run_context(ctx)
                    instructions = await ctx.deps.get_instructions(run_context)
                    self._next_node = ModelRequestNode[DepsT, NodeRunEndT](
                        _messages.ModelRequest(parts=[], instructions=instructions)
                    )
=======
                    ctx.state.increment_retries(ctx.deps.max_result_retries, model_settings=ctx.deps.model_settings)
                    self._next_node = ModelRequestNode[DepsT, NodeRunEndT](_messages.ModelRequest(parts=[]))
>>>>>>> f5a5b737
                    return

                text = ''
                tool_calls: list[_messages.ToolCallPart] = []
                files: list[_messages.BinaryContent] = []

                for part in self.model_response.parts:
                    if isinstance(part, _messages.TextPart):
                        text += part.content
                    elif isinstance(part, _messages.ToolCallPart):
                        tool_calls.append(part)
                    elif isinstance(part, _messages.FilePart):
                        files.append(part.content)
                    elif isinstance(part, _messages.BuiltinToolCallPart):
                        # Text parts before a built-in tool call are essentially thoughts,
                        # not part of the final result output, so we reset the accumulated text
                        text = ''
                        yield _messages.BuiltinToolCallEvent(part)  # pyright: ignore[reportDeprecated]
                    elif isinstance(part, _messages.BuiltinToolReturnPart):
                        yield _messages.BuiltinToolResultEvent(part)  # pyright: ignore[reportDeprecated]
                    elif isinstance(part, _messages.ThinkingPart):
                        pass
                    else:
                        assert_never(part)

                # At the moment, we prioritize at least executing tool calls if they are present.
                # In the future, we'd consider making this configurable at the agent or run level.
                # This accounts for cases like anthropic returns that might contain a text response
                # and a tool call response, where the text response just indicates the tool call will happen.
                try:
                    alternatives: list[str] = []
                    if tool_calls:
                        async for event in self._handle_tool_calls(ctx, tool_calls):
                            yield event
                        return
                    elif output_schema.toolset:
                        alternatives.append('include your response in a tool call')
                    else:
                        alternatives.append('call a tool')

                    if output_schema.allows_image:
                        if image := next((file for file in files if isinstance(file, _messages.BinaryImage)), None):
                            self._next_node = await self._handle_image_response(ctx, image)
                            return
                        alternatives.append('return an image')

                    if text_processor := output_schema.text_processor:
                        if text:
                            self._next_node = await self._handle_text_response(ctx, text, text_processor)
                            return
                        alternatives.insert(0, 'return text')

                    # handle responses with only parts that don't constitute output.
                    # This can happen with models that support thinking mode when they don't provide
                    # actionable output alongside their thinking content. so we tell the model to try again.
                    m = _messages.RetryPromptPart(
                        content=f'Please {" or ".join(alternatives)}.',
                    )
                    raise ToolRetryError(m)
                except ToolRetryError as e:
<<<<<<< HEAD
                    ctx.state.increment_retries(ctx.deps.max_result_retries, e)
                    run_context = build_run_context(ctx)
                    instructions = await ctx.deps.get_instructions(run_context)
                    self._next_node = ModelRequestNode[DepsT, NodeRunEndT](
                        _messages.ModelRequest(parts=[e.tool_retry], instructions=instructions)
                    )
=======
                    ctx.state.increment_retries(
                        ctx.deps.max_result_retries, error=e, model_settings=ctx.deps.model_settings
                    )
                    self._next_node = ModelRequestNode[DepsT, NodeRunEndT](_messages.ModelRequest(parts=[e.tool_retry]))
>>>>>>> f5a5b737

            self._events_iterator = _run_stream()

        async for event in self._events_iterator:
            yield event

    async def _handle_tool_calls(
        self,
        ctx: GraphRunContext[GraphAgentState, GraphAgentDeps[DepsT, NodeRunEndT]],
        tool_calls: list[_messages.ToolCallPart],
    ) -> AsyncIterator[_messages.HandleResponseEvent]:
        run_context = build_run_context(ctx)

        # This will raise errors for any tool name conflicts
        ctx.deps.tool_manager = await ctx.deps.tool_manager.for_run_step(run_context)

        output_parts: list[_messages.ModelRequestPart] = []
        output_final_result: deque[result.FinalResult[NodeRunEndT]] = deque(maxlen=1)

        async for event in process_tool_calls(
            tool_manager=ctx.deps.tool_manager,
            tool_calls=tool_calls,
            tool_call_results=self.tool_call_results,
            final_result=None,
            ctx=ctx,
            output_parts=output_parts,
            output_final_result=output_final_result,
        ):
            yield event

        if output_final_result:
            final_result = output_final_result[0]
            self._next_node = self._handle_final_result(ctx, final_result, output_parts)
        else:
            instructions = await ctx.deps.get_instructions(run_context)
            self._next_node = ModelRequestNode[DepsT, NodeRunEndT](
                _messages.ModelRequest(parts=output_parts, instructions=instructions)
            )

    async def _handle_text_response(
        self,
        ctx: GraphRunContext[GraphAgentState, GraphAgentDeps[DepsT, NodeRunEndT]],
        text: str,
        text_processor: _output.BaseOutputProcessor[NodeRunEndT],
    ) -> ModelRequestNode[DepsT, NodeRunEndT] | End[result.FinalResult[NodeRunEndT]]:
        run_context = build_run_context(ctx)

        result_data = await text_processor.process(text, run_context)

        for validator in ctx.deps.output_validators:
            result_data = await validator.validate(result_data, run_context)
        return self._handle_final_result(ctx, result.FinalResult(result_data), [])

    async def _handle_image_response(
        self,
        ctx: GraphRunContext[GraphAgentState, GraphAgentDeps[DepsT, NodeRunEndT]],
        image: _messages.BinaryImage,
    ) -> ModelRequestNode[DepsT, NodeRunEndT] | End[result.FinalResult[NodeRunEndT]]:
        result_data = cast(NodeRunEndT, image)
        return self._handle_final_result(ctx, result.FinalResult(result_data), [])

    def _handle_final_result(
        self,
        ctx: GraphRunContext[GraphAgentState, GraphAgentDeps[DepsT, NodeRunEndT]],
        final_result: result.FinalResult[NodeRunEndT],
        tool_responses: list[_messages.ModelRequestPart],
    ) -> End[result.FinalResult[NodeRunEndT]]:
        messages = ctx.state.message_history

        # For backwards compatibility, append a new ModelRequest using the tool returns and retries
        if tool_responses:
            messages.append(_messages.ModelRequest(parts=tool_responses))

        return End(final_result)

    __repr__ = dataclasses_no_defaults_repr


@dataclasses.dataclass
class SetFinalResult(AgentNode[DepsT, NodeRunEndT]):
    """A node that immediately ends the graph run after a streaming response produced a final result."""

    final_result: result.FinalResult[NodeRunEndT]

    async def run(
        self, ctx: GraphRunContext[GraphAgentState, GraphAgentDeps[DepsT, NodeRunEndT]]
    ) -> End[result.FinalResult[NodeRunEndT]]:
        return End(self.final_result)


def build_run_context(ctx: GraphRunContext[GraphAgentState, GraphAgentDeps[DepsT, Any]]) -> RunContext[DepsT]:
    """Build a `RunContext` object from the current agent graph run context."""
    return RunContext[DepsT](
        deps=ctx.deps.user_deps,
        model=ctx.deps.model,
        usage=ctx.state.usage,
        prompt=ctx.deps.prompt,
        messages=ctx.state.message_history,
        tracer=ctx.deps.tracer,
        trace_include_content=ctx.deps.instrumentation_settings is not None
        and ctx.deps.instrumentation_settings.include_content,
        instrumentation_version=ctx.deps.instrumentation_settings.version
        if ctx.deps.instrumentation_settings
        else DEFAULT_INSTRUMENTATION_VERSION,
        run_step=ctx.state.run_step,
        tool_call_approved=ctx.state.run_step == 0,
    )


async def process_tool_calls(  # noqa: C901
    tool_manager: ToolManager[DepsT],
    tool_calls: list[_messages.ToolCallPart],
    tool_call_results: dict[str, DeferredToolResult | Literal['skip']] | None,
    final_result: result.FinalResult[NodeRunEndT] | None,
    ctx: GraphRunContext[GraphAgentState, GraphAgentDeps[DepsT, NodeRunEndT]],
    output_parts: list[_messages.ModelRequestPart],
    output_final_result: deque[result.FinalResult[NodeRunEndT]] = deque(maxlen=1),
) -> AsyncIterator[_messages.HandleResponseEvent]:
    """Process function (i.e., non-result) tool calls in parallel.

    Also add stub return parts for any other tools that need it.

    Because async iterators can't have return values, we use `output_parts` and `output_final_result` as output arguments.
    """
    tool_calls_by_kind: dict[ToolKind | Literal['unknown'], list[_messages.ToolCallPart]] = defaultdict(list)
    for call in tool_calls:
        tool_def = tool_manager.get_tool_def(call.tool_name)
        if tool_def:
            kind = tool_def.kind
        else:
            kind = 'unknown'
        tool_calls_by_kind[kind].append(call)

    # First, we handle output tool calls
    for call in tool_calls_by_kind['output']:
        if final_result:
            if final_result.tool_call_id == call.tool_call_id:
                part = _messages.ToolReturnPart(
                    tool_name=call.tool_name,
                    content='Final result processed.',
                    tool_call_id=call.tool_call_id,
                )
            else:
                yield _messages.FunctionToolCallEvent(call)
                part = _messages.ToolReturnPart(
                    tool_name=call.tool_name,
                    content='Output tool not used - a final result was already processed.',
                    tool_call_id=call.tool_call_id,
                )
                yield _messages.FunctionToolResultEvent(part)

            output_parts.append(part)
        else:
            try:
                result_data = await tool_manager.handle_call(call)
            except exceptions.UnexpectedModelBehavior as e:
                ctx.state.increment_retries(
                    ctx.deps.max_result_retries, error=e, model_settings=ctx.deps.model_settings
                )
                raise e  # pragma: lax no cover
            except ToolRetryError as e:
                ctx.state.increment_retries(
                    ctx.deps.max_result_retries, error=e, model_settings=ctx.deps.model_settings
                )
                yield _messages.FunctionToolCallEvent(call)
                output_parts.append(e.tool_retry)
                yield _messages.FunctionToolResultEvent(e.tool_retry)
            else:
                part = _messages.ToolReturnPart(
                    tool_name=call.tool_name,
                    content='Final result processed.',
                    tool_call_id=call.tool_call_id,
                )
                output_parts.append(part)
                final_result = result.FinalResult(result_data, call.tool_name, call.tool_call_id)

    # Then, we handle function tool calls
    calls_to_run: list[_messages.ToolCallPart] = []
    if final_result and ctx.deps.end_strategy == 'early':
        for call in tool_calls_by_kind['function']:
            output_parts.append(
                _messages.ToolReturnPart(
                    tool_name=call.tool_name,
                    content='Tool not executed - a final result was already processed.',
                    tool_call_id=call.tool_call_id,
                )
            )
    else:
        calls_to_run.extend(tool_calls_by_kind['function'])

    # Then, we handle unknown tool calls
    if tool_calls_by_kind['unknown']:
        ctx.state.increment_retries(ctx.deps.max_result_retries, model_settings=ctx.deps.model_settings)
        calls_to_run.extend(tool_calls_by_kind['unknown'])

    calls_to_run_results: dict[str, DeferredToolResult] = {}
    if tool_call_results is not None:
        # Deferred tool calls are "run" as well, by reading their value from the tool call results
        calls_to_run.extend(tool_calls_by_kind['external'])
        calls_to_run.extend(tool_calls_by_kind['unapproved'])

        result_tool_call_ids = set(tool_call_results.keys())
        tool_call_ids_to_run = {call.tool_call_id for call in calls_to_run}
        if tool_call_ids_to_run != result_tool_call_ids:
            raise exceptions.UserError(
                'Tool call results need to be provided for all deferred tool calls. '
                f'Expected: {tool_call_ids_to_run}, got: {result_tool_call_ids}'
            )

        # Filter out calls that were already executed before and should now be skipped
        calls_to_run_results = {call_id: result for call_id, result in tool_call_results.items() if result != 'skip'}
        calls_to_run = [call for call in calls_to_run if call.tool_call_id in calls_to_run_results]

    deferred_calls: dict[Literal['external', 'unapproved'], list[_messages.ToolCallPart]] = defaultdict(list)

    if calls_to_run:
        async for event in _call_tools(
            tool_manager=tool_manager,
            tool_calls=calls_to_run,
            tool_call_results=calls_to_run_results,
            tracer=ctx.deps.tracer,
            usage=ctx.state.usage,
            usage_limits=ctx.deps.usage_limits,
            output_parts=output_parts,
            output_deferred_calls=deferred_calls,
        ):
            yield event

    # Finally, we handle deferred tool calls (unless they were already included in the run because results were provided)
    if tool_call_results is None:
        calls = [*tool_calls_by_kind['external'], *tool_calls_by_kind['unapproved']]
        if final_result:
            # If the run was already determined to end on deferred tool calls,
            # we shouldn't insert return parts as the deferred tools will still get a real result.
            if not isinstance(final_result.output, _output.DeferredToolRequests):
                for call in calls:
                    output_parts.append(
                        _messages.ToolReturnPart(
                            tool_name=call.tool_name,
                            content='Tool not executed - a final result was already processed.',
                            tool_call_id=call.tool_call_id,
                        )
                    )
        elif calls:
            deferred_calls['external'].extend(tool_calls_by_kind['external'])
            deferred_calls['unapproved'].extend(tool_calls_by_kind['unapproved'])

            for call in calls:
                yield _messages.FunctionToolCallEvent(call)

    if not final_result and deferred_calls:
        if not ctx.deps.output_schema.allows_deferred_tools:
            raise exceptions.UserError(
                'A deferred tool call was present, but `DeferredToolRequests` is not among output types. To resolve this, add `DeferredToolRequests` to the list of output types for this agent.'
            )
        deferred_tool_requests = _output.DeferredToolRequests(
            calls=deferred_calls['external'],
            approvals=deferred_calls['unapproved'],
        )

        final_result = result.FinalResult(cast(NodeRunEndT, deferred_tool_requests), None, None)

    if final_result:
        output_final_result.append(final_result)


async def _call_tools(
    tool_manager: ToolManager[DepsT],
    tool_calls: list[_messages.ToolCallPart],
    tool_call_results: dict[str, DeferredToolResult],
    tracer: Tracer,
    usage: _usage.RunUsage,
    usage_limits: _usage.UsageLimits,
    output_parts: list[_messages.ModelRequestPart],
    output_deferred_calls: dict[Literal['external', 'unapproved'], list[_messages.ToolCallPart]],
) -> AsyncIterator[_messages.HandleResponseEvent]:
    tool_parts_by_index: dict[int, _messages.ModelRequestPart] = {}
    user_parts_by_index: dict[int, _messages.UserPromptPart] = {}
    deferred_calls_by_index: dict[int, Literal['external', 'unapproved']] = {}

    if usage_limits.tool_calls_limit is not None:
        projected_usage = deepcopy(usage)
        projected_usage.tool_calls += len(tool_calls)
        usage_limits.check_before_tool_call(projected_usage)

    for call in tool_calls:
        yield _messages.FunctionToolCallEvent(call)

    with tracer.start_as_current_span(
        'running tools',
        attributes={
            'tools': [call.tool_name for call in tool_calls],
            'logfire.msg': f'running {len(tool_calls)} tool{"" if len(tool_calls) == 1 else "s"}',
        },
    ):

        async def handle_call_or_result(
            coro_or_task: Awaitable[
                tuple[
                    _messages.ToolReturnPart | _messages.RetryPromptPart, str | Sequence[_messages.UserContent] | None
                ]
            ]
            | Task[
                tuple[
                    _messages.ToolReturnPart | _messages.RetryPromptPart, str | Sequence[_messages.UserContent] | None
                ]
            ],
            index: int,
        ) -> _messages.HandleResponseEvent | None:
            try:
                tool_part, tool_user_content = (
                    (await coro_or_task) if inspect.isawaitable(coro_or_task) else coro_or_task.result()
                )
            except exceptions.CallDeferred:
                deferred_calls_by_index[index] = 'external'
            except exceptions.ApprovalRequired:
                deferred_calls_by_index[index] = 'unapproved'
            else:
                tool_parts_by_index[index] = tool_part
                if tool_user_content:
                    user_parts_by_index[index] = _messages.UserPromptPart(content=tool_user_content)

                return _messages.FunctionToolResultEvent(tool_part, content=tool_user_content)

        if tool_manager.should_call_sequentially(tool_calls):
            for index, call in enumerate(tool_calls):
                if event := await handle_call_or_result(
                    _call_tool(tool_manager, call, tool_call_results.get(call.tool_call_id)),
                    index,
                ):
                    yield event

        else:
            tasks = [
                asyncio.create_task(
                    _call_tool(tool_manager, call, tool_call_results.get(call.tool_call_id)),
                    name=call.tool_name,
                )
                for call in tool_calls
            ]

            pending = tasks
            while pending:
                done, pending = await asyncio.wait(pending, return_when=asyncio.FIRST_COMPLETED)
                for task in done:
                    index = tasks.index(task)
                    if event := await handle_call_or_result(coro_or_task=task, index=index):
                        yield event

    # We append the results at the end, rather than as they are received, to retain a consistent ordering
    # This is mostly just to simplify testing
    output_parts.extend([tool_parts_by_index[k] for k in sorted(tool_parts_by_index)])
    output_parts.extend([user_parts_by_index[k] for k in sorted(user_parts_by_index)])

    for k in sorted(deferred_calls_by_index):
        output_deferred_calls[deferred_calls_by_index[k]].append(tool_calls[k])


async def _call_tool(
    tool_manager: ToolManager[DepsT],
    tool_call: _messages.ToolCallPart,
    tool_call_result: DeferredToolResult | None,
) -> tuple[_messages.ToolReturnPart | _messages.RetryPromptPart, str | Sequence[_messages.UserContent] | None]:
    try:
        if tool_call_result is None:
            tool_result = await tool_manager.handle_call(tool_call)
        elif isinstance(tool_call_result, ToolApproved):
            if tool_call_result.override_args is not None:
                tool_call = dataclasses.replace(tool_call, args=tool_call_result.override_args)
            tool_result = await tool_manager.handle_call(tool_call)
        elif isinstance(tool_call_result, ToolDenied):
            return _messages.ToolReturnPart(
                tool_name=tool_call.tool_name,
                content=tool_call_result.message,
                tool_call_id=tool_call.tool_call_id,
            ), None
        elif isinstance(tool_call_result, exceptions.ModelRetry):
            m = _messages.RetryPromptPart(
                content=tool_call_result.message,
                tool_name=tool_call.tool_name,
                tool_call_id=tool_call.tool_call_id,
            )
            raise ToolRetryError(m)
        elif isinstance(tool_call_result, _messages.RetryPromptPart):
            tool_call_result.tool_name = tool_call.tool_name
            tool_call_result.tool_call_id = tool_call.tool_call_id
            raise ToolRetryError(tool_call_result)
        else:
            tool_result = tool_call_result
    except ToolRetryError as e:
        return e.tool_retry, None

    if isinstance(tool_result, _messages.ToolReturn):
        tool_return = tool_result
    else:
        result_is_list = isinstance(tool_result, list)
        contents = cast(list[Any], tool_result) if result_is_list else [tool_result]

        return_values: list[Any] = []
        user_contents: list[str | _messages.UserContent] = []
        for content in contents:
            if isinstance(content, _messages.ToolReturn):
                raise exceptions.UserError(
                    f'The return value of tool {tool_call.tool_name!r} contains invalid nested `ToolReturn` objects. '
                    f'`ToolReturn` should be used directly.'
                )
            elif isinstance(content, _messages.MultiModalContent):
                identifier = content.identifier

                return_values.append(f'See file {identifier}')
                user_contents.extend([f'This is file {identifier}:', content])
            else:
                return_values.append(content)

        tool_return = _messages.ToolReturn(
            return_value=return_values[0] if len(return_values) == 1 and not result_is_list else return_values,
            content=user_contents,
        )

    if (
        isinstance(tool_return.return_value, _messages.MultiModalContent)
        or isinstance(tool_return.return_value, list)
        and any(
            isinstance(content, _messages.MultiModalContent)
            for content in tool_return.return_value  # type: ignore
        )
    ):
        raise exceptions.UserError(
            f'The `return_value` of tool {tool_call.tool_name!r} contains invalid nested `MultiModalContent` objects. '
            f'Please use `content` instead.'
        )

    return_part = _messages.ToolReturnPart(
        tool_name=tool_call.tool_name,
        tool_call_id=tool_call.tool_call_id,
        content=tool_return.return_value,  # type: ignore
        metadata=tool_return.metadata,
    )

    return return_part, tool_return.content or None


@dataclasses.dataclass
class _RunMessages:
    messages: list[_messages.ModelMessage]
    used: bool = False


_messages_ctx_var: ContextVar[_RunMessages] = ContextVar('var')


@contextmanager
def capture_run_messages() -> Iterator[list[_messages.ModelMessage]]:
    """Context manager to access the messages used in a [`run`][pydantic_ai.agent.AbstractAgent.run], [`run_sync`][pydantic_ai.agent.AbstractAgent.run_sync], or [`run_stream`][pydantic_ai.agent.AbstractAgent.run_stream] call.

    Useful when a run may raise an exception, see [model errors](../agents.md#model-errors) for more information.

    Examples:
    ```python
    from pydantic_ai import Agent, capture_run_messages

    agent = Agent('test')

    with capture_run_messages() as messages:
        try:
            result = agent.run_sync('foobar')
        except Exception:
            print(messages)
            raise
    ```

    !!! note
        If you call `run`, `run_sync`, or `run_stream` more than once within a single `capture_run_messages` context,
        `messages` will represent the messages exchanged during the first call only.
    """
    token = None
    messages: list[_messages.ModelMessage] = []

    # Try to reuse existing message context if available
    try:
        messages = _messages_ctx_var.get().messages
    except LookupError:
        # No existing context, create a new one
        token = _messages_ctx_var.set(_RunMessages(messages))

    try:
        yield messages
    finally:
        # Clean up context if we created it
        if token is not None:
            _messages_ctx_var.reset(token)


def get_captured_run_messages() -> _RunMessages:
    return _messages_ctx_var.get()


def build_agent_graph(
    name: str | None,
    deps_type: type[DepsT],
    output_type: OutputSpec[OutputT],
) -> Graph[GraphAgentState, GraphAgentDeps[DepsT, result.FinalResult[OutputT]], result.FinalResult[OutputT]]:
    """Build the execution [Graph][pydantic_graph.Graph] for a given agent."""
    nodes = (
        UserPromptNode[DepsT],
        ModelRequestNode[DepsT],
        CallToolsNode[DepsT],
        SetFinalResult[DepsT],
    )
    graph = Graph[GraphAgentState, GraphAgentDeps[DepsT, Any], result.FinalResult[OutputT]](
        nodes=nodes,
        name=name or 'Agent',
        state_type=GraphAgentState,
        run_end_type=result.FinalResult[OutputT],
        auto_instrument=False,
    )
    return graph


async def _process_message_history(
    messages: list[_messages.ModelMessage],
    processors: Sequence[HistoryProcessor[DepsT]],
    run_context: RunContext[DepsT],
) -> list[_messages.ModelMessage]:
    """Process message history through a sequence of processors."""
    for processor in processors:
        takes_ctx = is_takes_ctx(processor)

        if is_async_callable(processor):
            if takes_ctx:
                messages = await processor(run_context, messages)
            else:
                async_processor = cast(_HistoryProcessorAsync, processor)
                messages = await async_processor(messages)
        else:
            if takes_ctx:
                sync_processor_with_ctx = cast(_HistoryProcessorSyncWithCtx[DepsT], processor)
                messages = await run_in_executor(sync_processor_with_ctx, run_context, messages)
            else:
                sync_processor = cast(_HistoryProcessorSync, processor)
                messages = await run_in_executor(sync_processor, messages)

    if len(messages) == 0:
        raise exceptions.UserError('Processed history cannot be empty.')

    if not isinstance(messages[-1], _messages.ModelRequest):
        raise exceptions.UserError('Processed history must end with a `ModelRequest`.')

    return messages


def _clean_message_history(messages: list[_messages.ModelMessage]) -> list[_messages.ModelMessage]:
    """Clean the message history by merging consecutive messages of the same type."""
    clean_messages: list[_messages.ModelMessage] = []
    for message in messages:
        last_message = clean_messages[-1] if len(clean_messages) > 0 else None

        if isinstance(message, _messages.ModelRequest):
            if (
                last_message
                and isinstance(last_message, _messages.ModelRequest)
                # Requests can only be merged if they have the same instructions
                and (
                    not last_message.instructions
                    or not message.instructions
                    or last_message.instructions == message.instructions
                )
            ):
                parts = [*last_message.parts, *message.parts]
                parts.sort(
                    # Tool return parts always need to be at the start
                    key=lambda x: 0 if isinstance(x, _messages.ToolReturnPart | _messages.RetryPromptPart) else 1
                )
                merged_message = _messages.ModelRequest(
                    parts=parts,
                    instructions=last_message.instructions or message.instructions,
                )
                clean_messages[-1] = merged_message
            else:
                clean_messages.append(message)
        elif isinstance(message, _messages.ModelResponse):  # pragma: no branch
            if (
                last_message
                and isinstance(last_message, _messages.ModelResponse)
                # Responses can only be merged if they didn't really come from an API
                and last_message.provider_response_id is None
                and last_message.provider_name is None
                and last_message.model_name is None
                and message.provider_response_id is None
                and message.provider_name is None
                and message.model_name is None
            ):
                merged_message = replace(last_message, parts=[*last_message.parts, *message.parts])
                clean_messages[-1] = merged_message
            else:
                clean_messages.append(message)
    return clean_messages<|MERGE_RESOLUTION|>--- conflicted
+++ resolved
@@ -587,17 +587,8 @@
                     # resubmit the most recent request that resulted in an empty response,
                     # as the empty response and request will not create any items in the API payload,
                     # in the hope the model will return a non-empty response this time.
-<<<<<<< HEAD
-                    ctx.state.increment_retries(ctx.deps.max_result_retries)
-                    run_context = build_run_context(ctx)
-                    instructions = await ctx.deps.get_instructions(run_context)
-                    self._next_node = ModelRequestNode[DepsT, NodeRunEndT](
-                        _messages.ModelRequest(parts=[], instructions=instructions)
-                    )
-=======
                     ctx.state.increment_retries(ctx.deps.max_result_retries, model_settings=ctx.deps.model_settings)
                     self._next_node = ModelRequestNode[DepsT, NodeRunEndT](_messages.ModelRequest(parts=[]))
->>>>>>> f5a5b737
                     return
 
                 text = ''
@@ -658,19 +649,10 @@
                     )
                     raise ToolRetryError(m)
                 except ToolRetryError as e:
-<<<<<<< HEAD
-                    ctx.state.increment_retries(ctx.deps.max_result_retries, e)
-                    run_context = build_run_context(ctx)
-                    instructions = await ctx.deps.get_instructions(run_context)
-                    self._next_node = ModelRequestNode[DepsT, NodeRunEndT](
-                        _messages.ModelRequest(parts=[e.tool_retry], instructions=instructions)
-                    )
-=======
                     ctx.state.increment_retries(
                         ctx.deps.max_result_retries, error=e, model_settings=ctx.deps.model_settings
                     )
                     self._next_node = ModelRequestNode[DepsT, NodeRunEndT](_messages.ModelRequest(parts=[e.tool_retry]))
->>>>>>> f5a5b737
 
             self._events_iterator = _run_stream()
 
