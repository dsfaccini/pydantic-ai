[build-system]
requires = ["hatchling", "uv-dynamic-versioning>=0.7.0"]
build-backend = "hatchling.build"

[tool.hatch.version]
source = "uv-dynamic-versioning"

[tool.uv-dynamic-versioning]
vcs = "git"
style = "pep440"
bump = true

[project]
name = "pydantic-ai-slim"
dynamic = ["version", "dependencies", "optional-dependencies"]
description = "Agent Framework / shim to use Pydantic with LLMs, slim package"
authors = [
    { name = "Samuel Colvin", email = "samuel@pydantic.dev" },
    { name = "Marcelo Trylesinski", email = "marcelotryle@gmail.com" },
    { name = "David Montague", email = "david@pydantic.dev" },
    { name = "Alex Hall", email = "alex@pydantic.dev" },
    { name = "Douwe Maan", email = "douwe@pydantic.dev" },
]
license = "MIT"
readme = "README.md"
classifiers = [
    "Development Status :: 5 - Production/Stable",
    "Programming Language :: Python",
    "Programming Language :: Python :: 3",
    "Programming Language :: Python :: 3 :: Only",
    "Programming Language :: Python :: 3.10",
    "Programming Language :: Python :: 3.11",
    "Programming Language :: Python :: 3.12",
    "Programming Language :: Python :: 3.13",
    "Intended Audience :: Developers",
    "Intended Audience :: Information Technology",
    "Intended Audience :: System Administrators",
    "License :: OSI Approved :: MIT License",
    "Operating System :: Unix",
    "Operating System :: POSIX :: Linux",
    "Environment :: Console",
    "Environment :: MacOS X",
    "Topic :: Software Development :: Libraries :: Python Modules",
    "Topic :: Internet",
]
requires-python = ">=3.10"

[project.urls]
Homepage = "https://github.com/pydantic/pydantic-ai/tree/main/pydantic_ai_slim"
Source = "https://github.com/pydantic/pydantic-ai/tree/main/pydantic_ai_slim"
Documentation = "https://ai.pydantic.dev/install/#slim-install"
Changelog = "https://github.com/pydantic/pydantic-ai/releases"

[tool.hatch.metadata.hooks.uv-dynamic-versioning]
dependencies = [
    "eval-type-backport>=0.2.0",
    "griffe>=1.3.2",
    "httpx>=0.27",
    "pydantic>=2.10",
    "pydantic-graph=={{ version }}",
    "exceptiongroup; python_version < '3.11'",
    "opentelemetry-api>=1.28.0",
    "typing-inspection>=0.4.0",
    "genai-prices>=0.0.22",
]

[tool.hatch.metadata.hooks.uv-dynamic-versioning.optional-dependencies]
# WARNING if you add optional groups, please update docs/install.md
logfire = ["logfire[httpx]>=3.16.1"]
# Models
openai = ["openai>=1.99.9"]
cohere = ["cohere>=5.16.0; platform_system != 'Emscripten'"]
vertexai = ["google-auth>=2.36.0", "requests>=2.32.2"]
google = ["google-genai>=1.31.0"]
anthropic = ["anthropic>=0.61.0"]
groq = ["groq>=0.25.0"]
mistral = ["mistralai>=1.9.2"]
bedrock = ["boto3>=1.39.0"]
huggingface = ["huggingface-hub[inference]>=0.33.5"]
# Tools
duckduckgo = ["ddgs>=9.0.0"]
tavily = ["tavily-python>=0.5.0"]
# CLI
cli = [
    "rich>=13",
    "prompt-toolkit>=3",
    "argcomplete>=3.5.0",
    "pyperclip>=1.9.0",
]
# MCP
mcp = ["mcp>=1.12.3"]
# Evals
evals = ["pydantic-evals=={{ version }}"]
# A2A
a2a = ["fasta2a>=0.4.1"]
# AG-UI
ag-ui = ["ag-ui-protocol>=0.1.8", "starlette>=0.45.3"]
# Retries
retries = ["tenacity>=8.2.3"]
# Temporal
<<<<<<< HEAD
temporal = ["temporalio==1.16.0"]
# free form function callins with lark context free grammar
lark = ["lark>=1.2.2"]
=======
temporal = ["temporalio==1.17.0"]
>>>>>>> 78f3b7a6

[tool.hatch.metadata]
allow-direct-references = true

[project.scripts]
pai = "pydantic_ai._cli:cli_exit" # TODO remove this when clai has been out for a while

[tool.hatch.build.targets.wheel]
packages = ["pydantic_ai"]

[tool.uv.sources]
pydantic-graph = { workspace = true }<|MERGE_RESOLUTION|>--- conflicted
+++ resolved
@@ -98,13 +98,9 @@
 # Retries
 retries = ["tenacity>=8.2.3"]
 # Temporal
-<<<<<<< HEAD
 temporal = ["temporalio==1.16.0"]
-# free form function callins with lark context free grammar
+# free form function calling with lark context free grammar
 lark = ["lark>=1.2.2"]
-=======
-temporal = ["temporalio==1.17.0"]
->>>>>>> 78f3b7a6
 
 [tool.hatch.metadata]
 allow-direct-references = true
