# Unit testing

Writing unit tests for Pydantic AI code is just like unit tests for any other Python code.

Because for the most part they're nothing new, we have pretty well established tools and patterns for writing and running these kinds of tests.

Unless you're really sure you know better, you'll probably want to follow roughly this strategy:

- Use [`pytest`](https://docs.pytest.org/en/stable/) as your test harness
- If you find yourself typing out long assertions, use [inline-snapshot](https://15r10nk.github.io/inline-snapshot/latest/)
- Similarly, [dirty-equals](https://dirty-equals.helpmanual.io/latest/) can be useful for comparing large data structures
- Use [`TestModel`][pydantic_ai.models.test.TestModel] or [`FunctionModel`][pydantic_ai.models.function.FunctionModel] in place of your actual model to avoid the usage, latency and variability of real LLM calls
- Use [`Agent.override`][pydantic_ai.agent.Agent.override] to replace an agent's model, dependencies, or toolsets inside your application logic
- Set [`ALLOW_MODEL_REQUESTS=False`][pydantic_ai.models.ALLOW_MODEL_REQUESTS] globally to block any requests from being made to non-test models accidentally

### Unit testing with `TestModel`

The simplest and fastest way to exercise most of your application code is using [`TestModel`][pydantic_ai.models.test.TestModel], this will (by default) call all tools in the agent, then return either plain text or a structured response depending on the return type of the agent.

!!! note "`TestModel` is not magic"
    The "clever" (but not too clever) part of `TestModel` is that it will attempt to generate valid structured data for [function tools](tools.md) and [output types](output.md#structured-output) based on the schema of the registered tools.

    There's no ML or AI in `TestModel`, it's just plain old procedural Python code that tries to generate data that satisfies the JSON schema of a tool.

    The resulting data won't look pretty or relevant, but it should pass Pydantic's validation in most cases.
    If you want something more sophisticated, use [`FunctionModel`][pydantic_ai.models.function.FunctionModel] and write your own data generation logic.

Let's write unit tests for the following application code:

```python {title="weather_app.py"}
import asyncio
from datetime import date

from pydantic_ai import Agent, RunContext

from fake_database import DatabaseConn  # (1)!
from weather_service import WeatherService  # (2)!

weather_agent = Agent(
    'openai:gpt-5',
    deps_type=WeatherService,
    instructions='Providing a weather forecast at the locations the user provides.',
)


@weather_agent.tool
def weather_forecast(
    ctx: RunContext[WeatherService], location: str, forecast_date: date
) -> str:
    if forecast_date < date.today():  # (3)!
        return ctx.deps.get_historic_weather(location, forecast_date)
    else:
        return ctx.deps.get_forecast(location, forecast_date)


async def run_weather_forecast(  # (4)!
    user_prompts: list[tuple[str, int]], conn: DatabaseConn
):
    """Run weather forecast for a list of user prompts and save."""
    async with WeatherService() as weather_service:

        async def run_forecast(prompt: str, user_id: int):
            result = await weather_agent.run(prompt, deps=weather_service)
            await conn.store_forecast(user_id, result.output)

        # run all prompts in parallel
        await asyncio.gather(
            *(run_forecast(prompt, user_id) for (prompt, user_id) in user_prompts)
        )
```

1. `DatabaseConn` is a class that holds a database connection
2. `WeatherService` has methods to get weather forecasts and historic data about the weather
3. We need to call a different endpoint depending on whether the date is in the past or the future, you'll see why this nuance is important below
4. This function is the code we want to test, together with the agent it uses

Here we have a function that takes a list of `#!python (user_prompt, user_id)` tuples, gets a weather forecast for each prompt, and stores the result in the database.

**We want to test this code without having to mock certain objects or modify our code so we can pass test objects in.**

Here's how we would write tests using [`TestModel`][pydantic_ai.models.test.TestModel]:

```python {title="test_weather_app.py" call_name="test_forecast" requires="weather_app.py"}
from datetime import timezone
import pytest

from dirty_equals import IsNow, IsStr

from pydantic_ai import models, capture_run_messages, RequestUsage
from pydantic_ai.models.test import TestModel
from pydantic_ai import (
    ModelResponse,
    TextPart,
    ToolCallPart,
    ToolReturnPart,
    UserPromptPart,
    ModelRequest,
)

from fake_database import DatabaseConn
from weather_app import run_weather_forecast, weather_agent

pytestmark = pytest.mark.anyio  # (1)!
models.ALLOW_MODEL_REQUESTS = False  # (2)!


async def test_forecast():
    conn = DatabaseConn()
    user_id = 1
    with capture_run_messages() as messages:
        with weather_agent.override(model=TestModel()):  # (3)!
            prompt = 'What will the weather be like in London on 2024-11-28?'
            await run_weather_forecast([(prompt, user_id)], conn)  # (4)!

    forecast = await conn.get_forecast(user_id)
    assert forecast == '{"weather_forecast":"Sunny with a chance of rain"}'  # (5)!

    assert messages == [  # (6)!
        ModelRequest(
            parts=[
                UserPromptPart(
                    content='What will the weather be like in London on 2024-11-28?',
                    timestamp=IsNow(tz=timezone.utc),  # (7)!
                ),
            ],
<<<<<<< HEAD
            instructions='Providing a weather forecast at the locations the user provides.',
=======
            timestamp=IsNow(tz=timezone.utc),
>>>>>>> c5352758
            run_id=IsStr(),
        ),
        ModelResponse(
            parts=[
                ToolCallPart(
                    tool_name='weather_forecast',
                    args={
                        'location': 'a',
                        'forecast_date': '2024-01-01',  # (8)!
                    },
                    tool_call_id=IsStr(),
                )
            ],
            usage=RequestUsage(
                input_tokens=60,
                output_tokens=7,
            ),
            model_name='test',
            timestamp=IsNow(tz=timezone.utc),
            run_id=IsStr(),
        ),
        ModelRequest(
            parts=[
                ToolReturnPart(
                    tool_name='weather_forecast',
                    content='Sunny with a chance of rain',
                    tool_call_id=IsStr(),
                    timestamp=IsNow(tz=timezone.utc),
                ),
            ],
<<<<<<< HEAD
            instructions='Providing a weather forecast at the locations the user provides.',
=======
            timestamp=IsNow(tz=timezone.utc),
>>>>>>> c5352758
            run_id=IsStr(),
        ),
        ModelResponse(
            parts=[
                TextPart(
                    content='{"weather_forecast":"Sunny with a chance of rain"}',
                )
            ],
            usage=RequestUsage(
                input_tokens=66,
                output_tokens=16,
            ),
            model_name='test',
            timestamp=IsNow(tz=timezone.utc),
            run_id=IsStr(),
        ),
    ]
```

1. We're using [anyio](https://anyio.readthedocs.io/en/stable/) to run async tests.
2. This is a safety measure to make sure we don't accidentally make real requests to the LLM while testing, see [`ALLOW_MODEL_REQUESTS`][pydantic_ai.models.ALLOW_MODEL_REQUESTS] for more details.
3. We're using [`Agent.override`][pydantic_ai.agent.Agent.override] to replace the agent's model with [`TestModel`][pydantic_ai.models.test.TestModel], the nice thing about `override` is that we can replace the model inside agent without needing access to the agent `run*` methods call site.
4. Now we call the function we want to test inside the `override` context manager.
5. But default, `TestModel` will return a JSON string summarising the tools calls made, and what was returned. If you wanted to customise the response to something more closely aligned with the domain, you could add [`custom_output_text='Sunny'`][pydantic_ai.models.test.TestModel.custom_output_text] when defining `TestModel`.
6. So far we don't actually know which tools were called and with which values, we can use [`capture_run_messages`][pydantic_ai.capture_run_messages] to inspect messages from the most recent run and assert the exchange between the agent and the model occurred as expected.
7. The [`IsNow`][dirty_equals.IsNow] helper allows us to use declarative asserts even with data which will contain timestamps that change over time.
8. `TestModel` isn't doing anything clever to extract values from the prompt, so these values are hardcoded.

### Unit testing with `FunctionModel`

The above tests are a great start, but careful readers will notice that the `WeatherService.get_forecast` is never called since `TestModel` calls `weather_forecast` with a date in the past.

To fully exercise `weather_forecast`, we need to use [`FunctionModel`][pydantic_ai.models.function.FunctionModel] to customise how the tools is called.

Here's an example of using `FunctionModel` to test the `weather_forecast` tool with custom inputs

```python {title="test_weather_app2.py" call_name="test_forecast_future" requires="weather_app.py"}
import re

import pytest

from pydantic_ai import models
from pydantic_ai import (
    ModelMessage,
    ModelResponse,
    TextPart,
    ToolCallPart,
)
from pydantic_ai.models.function import AgentInfo, FunctionModel

from fake_database import DatabaseConn
from weather_app import run_weather_forecast, weather_agent

pytestmark = pytest.mark.anyio
models.ALLOW_MODEL_REQUESTS = False


def call_weather_forecast(  # (1)!
    messages: list[ModelMessage], info: AgentInfo
) -> ModelResponse:
    if len(messages) == 1:
        # first call, call the weather forecast tool
        user_prompt = messages[0].parts[-1]
        m = re.search(r'\d{4}-\d{2}-\d{2}', user_prompt.content)
        assert m is not None
        args = {'location': 'London', 'forecast_date': m.group()}  # (2)!
        return ModelResponse(parts=[ToolCallPart('weather_forecast', args)])
    else:
        # second call, return the forecast
        msg = messages[-1].parts[0]
        assert msg.part_kind == 'tool-return'
        return ModelResponse(parts=[TextPart(f'The forecast is: {msg.content}')])


async def test_forecast_future():
    conn = DatabaseConn()
    user_id = 1
    with weather_agent.override(model=FunctionModel(call_weather_forecast)):  # (3)!
        prompt = 'What will the weather be like in London on 2032-01-01?'
        await run_weather_forecast([(prompt, user_id)], conn)

    forecast = await conn.get_forecast(user_id)
    assert forecast == 'The forecast is: Rainy with a chance of sun'
```

1. We define a function `call_weather_forecast` that will be called by `FunctionModel` in place of the LLM, this function has access to the list of [`ModelMessage`][pydantic_ai.messages.ModelMessage]s that make up the run, and [`AgentInfo`][pydantic_ai.models.function.AgentInfo] which contains information about the agent and the function tools and return tools.
2. Our function is slightly intelligent in that it tries to extract a date from the prompt, but just hard codes the location.
3. We use [`FunctionModel`][pydantic_ai.models.function.FunctionModel] to replace the agent's model with our custom function.

### Overriding model via pytest fixtures

If you're writing lots of tests that all require model to be overridden, you can use [pytest fixtures](https://docs.pytest.org/en/6.2.x/fixture.html) to override the model with [`TestModel`][pydantic_ai.models.test.TestModel] or [`FunctionModel`][pydantic_ai.models.function.FunctionModel] in a reusable way.

Here's an example of a fixture that overrides the model with `TestModel`:

```python {title="test_agent.py" requires="weather_app.py"}
import pytest

from pydantic_ai.models.test import TestModel

from weather_app import weather_agent


@pytest.fixture
def override_weather_agent():
    with weather_agent.override(model=TestModel()):
        yield


async def test_forecast(override_weather_agent: None):
    ...
    # test code here
```<|MERGE_RESOLUTION|>--- conflicted
+++ resolved
@@ -123,11 +123,8 @@
                     timestamp=IsNow(tz=timezone.utc),  # (7)!
                 ),
             ],
-<<<<<<< HEAD
             instructions='Providing a weather forecast at the locations the user provides.',
-=======
-            timestamp=IsNow(tz=timezone.utc),
->>>>>>> c5352758
+            timestamp=IsNow(tz=timezone.utc),
             run_id=IsStr(),
         ),
         ModelResponse(
@@ -158,11 +155,8 @@
                     timestamp=IsNow(tz=timezone.utc),
                 ),
             ],
-<<<<<<< HEAD
             instructions='Providing a weather forecast at the locations the user provides.',
-=======
-            timestamp=IsNow(tz=timezone.utc),
->>>>>>> c5352758
+            timestamp=IsNow(tz=timezone.utc),
             run_id=IsStr(),
         ),
         ModelResponse(
